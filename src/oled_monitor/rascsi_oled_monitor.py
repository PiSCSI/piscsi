#!/usr/bin/env python3
#
# RaSCSI Updates:
#   Updates to output rascsi status to an OLED display
#   Copyright (C) 2020 Tony Kuker
#   Author: Tony Kuker
# Developed for:
#   https://www.makerfocus.com/collections/oled/products/2pcs-i2c-oled-display-module-0-91-inch-i2c-ssd1306-oled-display-module-1
#
# All other code: 
#    Copyright (c) 2017 Adafruit Industries
#    Author: Tony DiCola & James DeVito
#
# Permission is hereby granted, free of charge, to any person obtaining a copy
# of this software and associated documentation files (the "Software"), to deal
# in the Software without restriction, including without limitation the rights
# to use, copy, modify, merge, publish, distribute, sublicense, and/or sell
# copies of the Software, and to permit persons to whom the Software is
# furnished to do so, subject to the following conditions:
#
# The above copyright notice and this permission notice shall be included in
# all copies or substantial portions of the Software.
#
# THE SOFTWARE IS PROVIDED "AS IS", WITHOUT WARRANTY OF ANY KIND, EXPRESS OR
# IMPLIED, INCLUDING BUT NOT LIMITED TO THE WARRANTIES OF MERCHANTABILITY,
# FITNESS FOR A PARTICULAR PURPOSE AND NONINFRINGEMENT. IN NO EVENT SHALL THE
# AUTHORS OR COPYRIGHT HOLDERS BE LIABLE FOR ANY CLAIM, DAMAGES OR OTHER
# LIABILITY, WHETHER IN AN ACTION OF CONTRACT, TORT OR OTHERWISE, ARISING FROM,
# OUT OF OR IN CONNECTION WITH THE SOFTWARE OR THE USE OR OTHER DEALINGS IN
# THE SOFTWARE.
from time import sleep
<<<<<<< HEAD
from datetime import datetime
=======
>>>>>>> dbaf5dcd
import logging
from board import I2C
from adafruit_ssd1306 import SSD1306_I2C
from PIL import Image, ImageDraw, ImageFont
from os import path
<<<<<<< HEAD
=======
from collections import deque
>>>>>>> dbaf5dcd
from struct import pack, unpack
import socket
import rascsi_interface_pb2 as proto

WIDTH = 128
HEIGHT = 32  # Change to 64 if needed
BORDER = 5

# How long to delay between each update
delay_time_ms = 1000

# Define the Reset Pin
oled_reset = None 

# init i2c
i2c = I2C()

# 128x32 display with hardware I2C:
oled = SSD1306_I2C(WIDTH, HEIGHT, i2c, addr=0x3C, reset=oled_reset)

print ("Running with the following display:")
print (oled)
print ()
print ("Will update the OLED display every " + str(delay_time_ms) + "ms (approximately)")

# Clear display.
oled.fill(0)
oled.show()

# Create blank image for drawing.
# Make sure to create image with mode '1' for 1-bit color.
image = Image.new("1", (oled.width, oled.height))

# Get drawing object to draw on image.
draw = ImageDraw.Draw(image)

# Draw a black filled box to clear the image.
draw.rectangle((0,0,WIDTH,HEIGHT), outline=0, fill=0)

# Draw some shapes.
# First define some constants to allow easy resizing of shapes.
padding = -2
top = padding
bottom = HEIGHT-padding
# Move left to right keeping track of the current x position for drawing shapes.
x = 0

# Load default font.
font = ImageFont.load_default()

# Alternatively load a TTF font.  Make sure the .ttf font file is in the same directory as the python script!
# Some other nice fonts to try: http://www.dafont.com/bitmap.php
# font = ImageFont.truetype('Minecraftia.ttf', 8)


def device_list():
    """
    Sends a DEVICES_INFO command to the server.
    Returns a list of dicts with info on all attached devices.
    """
    command = proto.PbCommand()
    command.operation = proto.PbOperation.DEVICES_INFO
    data = send_pb_command(command.SerializeToString())
    result = proto.PbResult()
    result.ParseFromString(data)

    device_list = []
    n = 0

    while n < len(result.devices_info.devices):
        did = result.devices_info.devices[n].id
        dtype = proto.PbDeviceType.Name(result.devices_info.devices[n].type) 
        dstat = result.devices_info.devices[n].status
        dprop = result.devices_info.devices[n].properties

        # Building the status string
        dstat_msg = []
        if dstat.protected == True and dprop.protectable == True:
            dstat_msg.append("Write-Protected")
        if dstat.removed == True and dprop.removable == True:
            dstat_msg.append("No Media")
        if dstat.locked == True and dprop.lockable == True:
            dstat_msg.append("Locked")

        dfile = path.basename(result.devices_info.devices[n].file.name)
        dven = result.devices_info.devices[n].vendor
        dprod = result.devices_info.devices[n].product

        device_list.append(
                {
                    "id": did,
                    "device_type": dtype,
                    "status": ", ".join(dstat_msg),
                    "file": dfile,
                    "vendor": dven,
                    "product": dprod,
                }
            )
        n += 1

    return device_list

def rascsi_version():
    """
    Sends a VERSION_INFO command to the server.
    Returns a str containing the version info.
    """
    command = proto.PbCommand()
    command.operation = proto.PbOperation.VERSION_INFO
    data = send_pb_command(command.SerializeToString())
    result = proto.PbResult()
    result.ParseFromString(data)
    version = str(result.version_info.major_version) + "." +\
              str(result.version_info.minor_version) + "." +\
              str(result.version_info.patch_version)
    return version

def send_pb_command(payload):
    """
    Takes a str containing a serialized protobuf as argument.
    Establishes a socket connection with RaSCSI.
    """
    # Host and port number where rascsi is listening for socket connections
    HOST = 'localhost'
    PORT = 6868

    counter = 0
    tries = 100
    error_msg = ""

    while counter < tries:
        try:
            with socket.socket(socket.AF_INET, socket.SOCK_STREAM) as s:
                s.connect((HOST, PORT))
                return send_over_socket(s, payload)
        except socket.error as error:
            counter += 1
            logging.warning("The RaSCSI service is not responding - attempt " + \
                    str(counter) + "/" + str(tries))
            error_msg = str(error)

    logging.error(error_msg)


def send_over_socket(s, payload):
    """
    Takes a socket object and str payload with serialized protobuf.
    Sends payload to RaSCSI over socket and captures the response.
    Tries to extract and interpret the protobuf header to get response size.
    Reads data from socket in 2048 bytes chunks until all data is received.
    """

    # Prepending a little endian 32bit header with the message size
    s.send(pack("<i", len(payload)))
    s.send(payload)

    # Receive the first 4 bytes to get the response header
    response = s.recv(4)
    if len(response) >= 4:
        # Extracting the response header to get the length of the response message
        response_length = unpack("<i", response)[0]
        # Reading in chunks, to handle a case where the response message is very large
        chunks = []
        bytes_recvd = 0
        while bytes_recvd < response_length:
            chunk = s.recv(min(response_length - bytes_recvd, 2048))
            if chunk == b'':
                logging.error("Read an empty chunk from the socket. \
                        Socket connection has dropped unexpectedly. \
                        RaSCSI may have has crashed.")
            chunks.append(chunk)
            bytes_recvd = bytes_recvd + len(chunk)
        response_message = b''.join(chunks)
        return response_message
    else:
        logging.error("The response from RaSCSI did not contain a protobuf header. \
                RaSCSI may have crashed.")

<<<<<<< HEAD
version = rascsi_version()

while True:
=======
>>>>>>> dbaf5dcd

def formatted_output():
    """
    Formats the strings to be displayed on the Screen
    Returns a list of str output
    """
    rascsi_list = device_list()
    output = []

    if len(rascsi_list):
        for line in rascsi_list:
<<<<<<< HEAD
            output = ""
            if line["device_type"] in ("SCCD", "SCRM", "SCMO"):
                if len(line["file"]):
                    output = f"{line['id']} {line['device_type'][2:4]} {line['file']} {line['status']}"
                else:
                    output = f"{line['id']} {line['device_type'][2:4]} {line['status']}"
            elif line["device_type"] in ("SCDP"):
                output = f"{line['id']} {line['device_type'][2:4]} {line['vendor']} {line['product']}"
            elif line["device_type"] in ("SCBR"):
                output = f"{line['id']} {line['device_type'][2:4]} {line['product']}"
            else:
                output = f"{line['id']} {line['device_type'][2:4]} {line['file']} {line['vendor']} {line['product']} {line['status']}"
            draw.text((x, y_pos), output, font=font, fill=255)
            y_pos += 8
=======
            if line["device_type"] in ("SCCD", "SCRM", "SCMO"):
                if len(line["file"]):
                    output.append(f"{line['id']} {line['device_type'][2:4]} {line['file']} {line['status']}")
                else:
                    output.append(f"{line['id']} {line['device_type'][2:4]} {line['status']}")
            elif line["device_type"] in ("SCDP"):
                output.append(f"{line['id']} {line['device_type'][2:4]} {line['vendor']} {line['product']}")
            elif line["device_type"] in ("SCBR"):
                output.append(f"{line['id']} {line['device_type'][2:4]} {line['product']}")
            else:
                output.append(f"{line['id']} {line['device_type'][2:4]} {line['file']} {line['vendor']} {line['product']} {line['status']}")
>>>>>>> dbaf5dcd
    else:
        output.append("No image mounted!")

    output.append(f"~~RaSCSI v{version}~~")
    return output

version = rascsi_version()

while True:

    snapshot = deque(formatted_output())
    output = snapshot

    while len(snapshot) == len(output):
        # Draw a black filled box to clear the image.
        draw.rectangle((0,0,WIDTH,HEIGHT), outline=0, fill=0)
        y_pos = top
        for line in output:
            draw.text((x, y_pos), line, font=font, fill=255)
            y_pos += 8

        #if len(snapshot) > 4:
        output.rotate(-1)

<<<<<<< HEAD
    # If there is still room on the screen, we'll display the RaSCSI version and system time.
    # If there's not room it will just be clipped.
    draw.text((x, y_pos), f"~~RaSCSI v{version}~~", font=font, fill=255)
    y_pos += 8
    draw.text((x, y_pos), datetime.now().strftime("%d/%m/%Y %H:%M:%S"), font=font, fill=255)

    # Display image.
    oled.image(image)
    oled.show()
    sleep(1/delay_time_ms)
=======
        # Display image.
        oled.image(image)
        oled.show()
        sleep(1000/delay_time_ms)

        snapshot = deque(formatted_output())
        if len(snapshot) < 5:
            break
>>>>>>> dbaf5dcd
<|MERGE_RESOLUTION|>--- conflicted
+++ resolved
@@ -29,19 +29,12 @@
 # OUT OF OR IN CONNECTION WITH THE SOFTWARE OR THE USE OR OTHER DEALINGS IN
 # THE SOFTWARE.
 from time import sleep
-<<<<<<< HEAD
-from datetime import datetime
-=======
->>>>>>> dbaf5dcd
 import logging
 from board import I2C
 from adafruit_ssd1306 import SSD1306_I2C
 from PIL import Image, ImageDraw, ImageFont
 from os import path
-<<<<<<< HEAD
-=======
 from collections import deque
->>>>>>> dbaf5dcd
 from struct import pack, unpack
 import socket
 import rascsi_interface_pb2 as proto
@@ -220,13 +213,6 @@
         logging.error("The response from RaSCSI did not contain a protobuf header. \
                 RaSCSI may have crashed.")
 
-<<<<<<< HEAD
-version = rascsi_version()
-
-while True:
-=======
->>>>>>> dbaf5dcd
-
 def formatted_output():
     """
     Formats the strings to be displayed on the Screen
@@ -237,22 +223,6 @@
 
     if len(rascsi_list):
         for line in rascsi_list:
-<<<<<<< HEAD
-            output = ""
-            if line["device_type"] in ("SCCD", "SCRM", "SCMO"):
-                if len(line["file"]):
-                    output = f"{line['id']} {line['device_type'][2:4]} {line['file']} {line['status']}"
-                else:
-                    output = f"{line['id']} {line['device_type'][2:4]} {line['status']}"
-            elif line["device_type"] in ("SCDP"):
-                output = f"{line['id']} {line['device_type'][2:4]} {line['vendor']} {line['product']}"
-            elif line["device_type"] in ("SCBR"):
-                output = f"{line['id']} {line['device_type'][2:4]} {line['product']}"
-            else:
-                output = f"{line['id']} {line['device_type'][2:4]} {line['file']} {line['vendor']} {line['product']} {line['status']}"
-            draw.text((x, y_pos), output, font=font, fill=255)
-            y_pos += 8
-=======
             if line["device_type"] in ("SCCD", "SCRM", "SCMO"):
                 if len(line["file"]):
                     output.append(f"{line['id']} {line['device_type'][2:4]} {line['file']} {line['status']}")
@@ -264,7 +234,6 @@
                 output.append(f"{line['id']} {line['device_type'][2:4]} {line['product']}")
             else:
                 output.append(f"{line['id']} {line['device_type'][2:4]} {line['file']} {line['vendor']} {line['product']} {line['status']}")
->>>>>>> dbaf5dcd
     else:
         output.append("No image mounted!")
 
@@ -289,18 +258,6 @@
         #if len(snapshot) > 4:
         output.rotate(-1)
 
-<<<<<<< HEAD
-    # If there is still room on the screen, we'll display the RaSCSI version and system time.
-    # If there's not room it will just be clipped.
-    draw.text((x, y_pos), f"~~RaSCSI v{version}~~", font=font, fill=255)
-    y_pos += 8
-    draw.text((x, y_pos), datetime.now().strftime("%d/%m/%Y %H:%M:%S"), font=font, fill=255)
-
-    # Display image.
-    oled.image(image)
-    oled.show()
-    sleep(1/delay_time_ms)
-=======
         # Display image.
         oled.image(image)
         oled.show()
@@ -308,5 +265,4 @@
 
         snapshot = deque(formatted_output())
         if len(snapshot) < 5:
-            break
->>>>>>> dbaf5dcd
+            break