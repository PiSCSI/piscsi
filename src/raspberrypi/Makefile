--- conflicted
+++ resolved
@@ -67,11 +67,7 @@
 #BIN_ALL = $(RASCSI) $(RASCTL) $(RASDUMP) $(SASIDUMP) $(SCSIMON)
 # Temporarily remove the RASDUMP and RASDUMP tools, since they're not needed
 # for my specific use case. If you need them - add them back in!
-<<<<<<< HEAD
-BIN_ALL = $(RASCSI) $(RASCTL) $(SCSISHARK)
-=======
 BIN_ALL = $(BINDIR)/$(RASCSI) $(BINDIR)/$(RASCTL)
->>>>>>> 7c5b645c
 
 
 SRC_RASCSI = \
@@ -115,13 +111,6 @@
 	filepath.cpp \
 	fileio.cpp
 
-<<<<<<< HEAD
-OBJ_RASCSI := $(SRC_RASCSI:%.cpp=%.o)
-OBJ_RASCTL := $(SRC_RASCTL:%.cpp=%.o)
-OBJ_RASDUMP := $(SRC_RASDUMP:%.cpp=%.o)
-OBJ_SASIDUMP := $(SRC_SASIDUMP:%.cpp=%.o)
-OBJ_SCSISHARK  := $(SRC_SCSISHARK:%.cpp=%.o)
-=======
 vpath %.h ./ ./controllers ./devices
 vpath %.cpp ./ ./controllers ./devices
 vpath %.o ./$(OBJDIR)
@@ -133,7 +122,6 @@
 OBJ_RASDUMP := $(addprefix $(OBJDIR)/,$(notdir $(SRC_RASDUMP:%.cpp=%.o)))
 OBJ_SASIDUMP := $(addprefix $(OBJDIR)/,$(notdir $(SRC_SASIDUMP:%.cpp=%.o)))
 OBJ_SCSIMON  := $(addprefix $(OBJDIR)/,$(notdir $(SRC_SCSIMON:%.cpp=%.o)))
->>>>>>> 7c5b645c
 #OBJ_ALL := $(OBJ_RASCSI) $(OBJ_RASCTL) $(OBJ_RASDUMP) $(OBJ_SASIDUMP) $(OBJ_SCSIMON)
 OBJ_ALL := $(OBJ_RASCSI) $(OBJ_RASCTL) $(OBJ_RASDUMP) $(OBJ_SASIDUMP) $(OBJ_SCSISHARK)
 
@@ -161,37 +149,20 @@
 
 docs: $(DOC_DIR)/rascsi_man_page.txt $(DOC_DIR)/rasctl_man_page.txt
 
-<<<<<<< HEAD
-$(RASCSI): $(OBJ_RASCSI)
+$(BINDIR)/$(RASCSI): $(OBJ_RASCSI) | $(BINDIR)
 	$(CXX) $(CXXFLAGS) -o $@ $(OBJ_RASCSI) -lpthread
 
-$(RASCTL): $(OBJ_RASCTL)
+$(BINDIR)/$(RASCTL): $(OBJ_RASCTL) $(BINDIR)
 	$(CXX) $(CXXFLAGS) -o $@ $(OBJ_RASCTL)
 
-$(RASDUMP): $(OBJ_RASDUMP)
+$(RASDUMP): $(OBJ_RASDUMP) $(BINDIR)
 	$(CXX) $(CXXFLAGS) -o $@ $(OBJ_RASDUMP)
 
-$(SASIDUMP): $(OBJ_SASIDUMP)
+$(SASIDUMP): $(OBJ_SASIDUMP) $(BINDIR)
 	$(CXX) $(CXXFLAGS) -o $@ $(OBJ_SASIDUMP)
-
-$(SCSISHARK): $(OBJ_SCSISHARK)
-	$(CXX) $(CXXFLAGS) -o $@ $(OBJ_SCSISHARK) -lpthread
-=======
-$(BINDIR)/$(RASCSI): $(OBJ_RASCSI) | $(BINDIR)
-	$(CXX) -o $@ $(OBJ_RASCSI) -lpthread
-
-$(BINDIR)/$(RASCTL): $(OBJ_RASCTL) $(BINDIR)
-	$(CXX) -o $@ $(OBJ_RASCTL)
-
-$(RASDUMP): $(OBJ_RASDUMP) $(BINDIR)
-	$(CXX) -o $@ $(OBJ_RASDUMP)
-
-$(SASIDUMP): $(OBJ_SASIDUMP) $(BINDIR)
-	$(CXX) -o $@ $(OBJ_SASIDUMP)
 
 $(SCSIMON): $(OBJ_SCSIMON) $(BINDIR)
 	$(CXX) $(CXXFLAGS) -o $@ $(OBJ_SCSIMON) -lpthread
->>>>>>> 7c5b645c
 
 ##   clean    : Remove all of the object files, intermediate 
 ##              compiler files and executable files 
@@ -257,9 +228,4 @@
 
 ##   Debug    : Same as 'all'. Useful when using a debugger.
 .PHONY: Debug
-Debug: all
-<<<<<<< HEAD
-.PHONY: Debug-scsishark
-Debug-scsishark: $(SCSISHARK)
-=======
->>>>>>> 7c5b645c
+Debug: all