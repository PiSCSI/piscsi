.DEFAULT_GOAL: all

## Optional build flags:
##   CROSS_COMPILE : Specify which compiler toolchain to use.
##                   To cross compile set this accordingly, e.g. to:
##                   arm-linux-gnueabihf-
CROSS_COMPILE =

CC = $(CROSS_COMPILE)gcc
CXX = $(CROSS_COMPILE)g++

##   DEBUG=1  : A Debug build includes the debugger symbols
##              and disables compiler optimization. Typically,
##              this is only used by developers.
DEBUG ?= 0
ifeq ($(DEBUG), 1)
	# Debug CFLAGS
	CFLAGS += -O0 -g -Wall -DDEBUG
	CXXFLAGS += -O0 -g -Wall -DDEBUG
	BUILD_TYPE = Debug
else
	# Release CFLAGS
	CFLAGS += -O3 -Wall -Werror -DNDEBUG
	CXXFLAGS += -O3 -Wall -Werror -DNDEBUG
	BUILD_TYPE = Release
endif
ifeq ("$(shell uname -s)","Linux")
	# -Wno-psabi might not work on non-Linux platforms
	CXXFLAGS += -Wno-psabi
endif

CFLAGS += -iquote . -D_FILE_OFFSET_BITS=64 -MD -MP
CXXFLAGS += -std=c++17 -iquote . -D_FILE_OFFSET_BITS=64 -MD -MP

## EXTRA_FLAGS : Can be used to pass special purpose flags
CFLAGS += $(EXTRA_FLAGS)
CXXFLAGS += $(EXTRA_FLAGS)

# If we're using GCC version 10 or later, we need to add the FMT_HEADER_ONLY definition
GCCVERSION10 := $(shell expr `gcc -dumpversion` \>= 10)

ifeq "$(GCCVERSION10)" "1"
	CFLAGS += -DFMT_HEADER_ONLY
	CXXFLAGS += -DFMT_HEADER_ONLY
endif



##   CONNECT_TYPE=FULLSPEC : Specify the type of RaSCSI board type
##              that you are using. The typical options are 
##              STANDARD or FULLSPEC. The default is FULLSPEC
##              * THIS IS TYPICALLY THE ONLY COMPILE OPTION YOU 
##              * NEED TO SPECIFY
# If its not specified, build for FULLSPEC configuration
CONNECT_TYPE ?= FULLSPEC

ifdef CONNECT_TYPE
CFLAGS += -DCONNECT_TYPE_$(CONNECT_TYPE)
CXXFLAGS += -DCONNECT_TYPE_$(CONNECT_TYPE)
endif

RASCSI = rascsi
RASCTL = rasctl
RASDUMP = rasdump
SCSIMON = scsimon
RASCSI_TEST = rascsi_test

SYSTEMD_CONF = /etc/systemd/system/rascsi.service
RSYSLOG_CONF = /etc/rsyslog.d/rascsi.conf
RSYSLOG_LOG  = /var/log/rascsi.log

USR_LOCAL_BIN = /usr/local/bin
MAN_PAGE_DIR  = /usr/local/man/man1
DOC_DIR = ../../doc
OS_FILES = ./os_integration

OBJDIR := ./obj/$(shell echo $(CONNECT_TYPE) | tr '[:upper:]' '[:lower:]')
BINDIR := ./bin/$(shell echo $(CONNECT_TYPE) | tr '[:upper:]' '[:lower:]')

BIN_ALL = \
	$(BINDIR)/$(RASCSI) \
	$(BINDIR)/$(RASCTL) \
	$(BINDIR)/$(SCSIMON) \
	$(BINDIR)/$(RASDUMP)

SRC_PROTOC = \
	rascsi_interface.proto

SRC_PROTOBUF = \
	rascsi_interface.pb.cpp

SRC_RASCSI_CORE = scsi.cpp \
	gpiobus.cpp \
	filepath.cpp \
	fileio.cpp \
	rascsi_version.cpp \
	rascsi_image.cpp \
	rascsi_response.cpp \
	rasutil.cpp \
	protobuf_util.cpp \
	localizer.cpp
SRC_RASCSI_CORE += $(shell find ./controllers -name '*.cpp')
SRC_RASCSI_CORE += $(shell find ./devices -name '*.cpp')
SRC_RASCSI_CORE += $(SRC_PROTOBUF)

SRC_RASCSI = rascsi.cpp
SRC_RASCSI += $(SRC_RASCSI_CORE)

SRC_SCSIMON = \
	scsimon.cpp \
	scsi.cpp \
	gpiobus.cpp \
	rascsi_version.cpp
SRC_SCSIMON += $(shell find ./monitor -name '*.cpp')

SRC_RASCTL = \
	rasctl.cpp\
	rasctl_commands.cpp \
	rasctl_display.cpp \
	rascsi_version.cpp \
	rasutil.cpp \
	protobuf_util.cpp \
	localizer.cpp
SRC_RASCTL += $(SRC_PROTOBUF)

SRC_RASDUMP = \
	rasdump.cpp \
	scsi.cpp \
	gpiobus.cpp \
	filepath.cpp \
	fileio.cpp \
	rascsi_version.cpp

<<<<<<< HEAD
=======
SRC_SASIDUMP = \
	sasidump.cpp \
	scsi.cpp \
	gpiobus.cpp \
	filepath.cpp \
	fileio.cpp \
	rascsi_version.cpp
>>>>>>> 7fc84c42


SRC_RASCSI_TEST = $(shell find ./test -name '*.cpp')
SRC_RASCSI_TEST += $(SRC_RASCSI_CORE)


vpath %.h ./ ./controllers ./devices ./monitor
<<<<<<< HEAD
vpath %.cpp ./controllers ./ ./devices ./monitor
=======
vpath %.cpp ./ ./controllers ./devices ./monitor ./test
>>>>>>> 7fc84c42
vpath %.o ./$(OBJDIR)
vpath ./$(BINDIR)


OBJ_RASCSI := $(addprefix $(OBJDIR)/,$(notdir $(SRC_RASCSI:%.cpp=%.o)))
OBJ_RASCTL := $(addprefix $(OBJDIR)/,$(notdir $(SRC_RASCTL:%.cpp=%.o)))
OBJ_RASDUMP := $(addprefix $(OBJDIR)/,$(notdir $(SRC_RASDUMP:%.cpp=%.o)))
OBJ_SCSIMON := $(addprefix $(OBJDIR)/,$(notdir $(SRC_SCSIMON:%.cpp=%.o)))
OBJ_RASCSI_TEST := $(addprefix $(OBJDIR)/,$(notdir $(SRC_RASCSI_TEST:%.cpp=%.o)))

GEN_PROTOBUF := $(SRC_PROTOBUF) rascsi_interface.pb.h


# The following will include all of the auto-generated dependency files (*.d)
# if they exist. This will trigger a rebuild of a source file if a header changes
ALL_DEPS := $(patsubst %.o,%.d,$(OBJ_RASCSI) $(OBJ_RASCTL) $(OBJ_SCSIMON) $(OBJ_RASCSI_TEST))
-include $(ALL_DEPS)

$(OBJDIR) $(BINDIR):
	echo "-- Creating directory $@"
	mkdir -p $@

$(OBJDIR)/%.o: %.cpp | $(OBJDIR)
	$(CXX) $(CXXFLAGS) -c $< -o $@

$(SRC_PROTOBUF): $(SRC_PROTOC)
	echo "-- Generating protobuf-based source files"
	protoc --cpp_out=. $(SRC_PROTOC)
	mv rascsi_interface.pb.cc $@

## Build Targets:
##   all      : Rebuild all of the executable files and re-generate 
##              the text versions of the manpages
##   docs     : Re-generate the text versions of the man pages
.DEFAULT_GOAL := all
.PHONY: all ALL docs
all: $(BIN_ALL) docs
ALL: all

test: $(BINDIR)/$(RASCSI_TEST)
	$(BINDIR)/$(RASCSI_TEST)

docs: $(DOC_DIR)/rascsi_man_page.txt $(DOC_DIR)/rasctl_man_page.txt $(DOC_DIR)/scsimon_man_page.txt

$(BINDIR)/$(RASCSI): $(SRC_PROTOBUF) $(OBJ_RASCSI) | $(BINDIR)
	$(CXX) $(CXXFLAGS) -o $@ $(OBJ_RASCSI) -lpthread -lpcap -lprotobuf -lstdc++fs

$(BINDIR)/$(RASCTL): $(SRC_PROTOBUF) $(OBJ_RASCTL) | $(BINDIR)
	$(CXX) $(CXXFLAGS) -o $@ $(OBJ_RASCTL) -lpthread -lprotobuf -lstdc++fs

$(BINDIR)/$(RASDUMP): $(OBJ_RASDUMP) | $(BINDIR)
	$(CXX) $(CXXFLAGS) -o $@ $(OBJ_RASDUMP)

$(BINDIR)/$(SCSIMON): $(OBJ_SCSIMON) | $(BINDIR)
	$(CXX) $(CXXFLAGS) -o $@ $(OBJ_SCSIMON) -lpthread

$(BINDIR)/$(RASCSI_TEST): $(SRC_PROTOBUF) $(OBJ_RASCSI_TEST) | $(BINDIR)
	$(CXX) $(CXXFLAGS) -o $@ $(OBJ_RASCSI_TEST) -lpcap -lprotobuf -lgmock -lgtest -lgtest_main


# Phony rules for building individual utilities
.PHONY: $(RASCSI) $(RASCTL) $(RASDUMP) $(SCSIMON)
$(RASCSI)  : $(BINDIR)/$(RASCSI) 
$(RASCTL)  : $(BINDIR)/$(RASCTL) 
$(RASDUMP) : $(BINDIR)/$(RASDUMP) 
$(SCSIMON) : $(BINDIR)/$(SCSIMON)


##   clean    : Remove all of the object files, intermediate 
##              compiler files and executable files 
.PHONY: clean
clean:
	rm -rf $(OBJDIR) $(BINDIR) $(GEN_PROTOBUF)

##   install  : Copies all of the man pages to the correct location
##              Copies the binaries to a global install location
##              Configures the Systemd and RSyslog services to auto-run RaSCSI
##              * This target needs to be run with sudo (ex: sudo make install)
##              * Before running this, you need to stop the rascsi service if
##              * it is already running:
##              *   sudo systemctl stop rascsi
##              * After running this, you will need to reboot or run:
##              *   sudo systemctl daemon-reload
##              *   sudo systemctl restart rsyslog
##              *   sudo systemctl enable rascsi
##              *   sudo systemctl start rascsi
.PHONY: install
install: \
	$(MAN_PAGE_DIR)/rascsi.1 \
	$(MAN_PAGE_DIR)/rasctl.1 \
	$(MAN_PAGE_DIR)/scsimon.1 \
	$(MAN_PAGE_DIR)/rasdump.1 \
	$(USR_LOCAL_BIN)/$(RASCTL) \
	$(USR_LOCAL_BIN)/$(RASCSI) \
	$(USR_LOCAL_BIN)/$(SCSIMON) \
	$(USR_LOCAL_BIN)/$(RASDUMP) \
	$(SYSTEMD_CONF) \
	$(RSYSLOG_CONF) \
	$(RSYSLOG_LOG)
	@echo "-- Done installing!"

$(USR_LOCAL_BIN)% : $(BINDIR)/%
	@echo "-- Copying $@"
	cp $< $@

$(MAN_PAGE_DIR)/%.1 : $(DOC_DIR)/%.1 | $(MAN_PAGE_DIR)/
	@echo "-- Copying $@"
	cp $< $@

$(DOC_DIR)/%_man_page.txt : $(DOC_DIR)/%.1
	@echo "!!   ------ THIS FILE IS AUTO_GENERATED! DO NOT MANUALLY UPDATE!!!" > $@
	@echo "!!   ------ The native file is $(notdir $<). Re-run 'make docs' after updating\n\n" >> $@
	man -l $< | col -bx >> $@

$(SYSTEMD_CONF) : $(OS_FILES)/$(notdir $(SYSTEMD_CONF))
	@echo "-- Copying $@"
	cp $< $@

$(RSYSLOG_CONF) : $(OS_FILES)/$(notdir $(RSYSLOG_CONF))
	@echo "-- Copying $@"
	cp $< $@

$(RSYSLOG_LOG) :
	@echo "-- Creating $@"
	touch /var/log/rascsi.log
	chown root:adm /var/log/rascsi.log

$(MAN_PAGE_DIR)/:
	echo "-- Creating directory $@"
	mkdir -p $@

##   help     : Lists information about how to use the makefile
# The help rule is based upon the approach from:
#    https://swcarpentry.github.io/make-novice/08-self-doc/index.html 
.PHONY: help
help : Makefile
	@sed -n 's/^##//p' $<

##   Debug    : Same as 'all'. Useful when using a debugger.
.PHONY: Debug
Debug: all
<|MERGE_RESOLUTION|>--- conflicted
+++ resolved
@@ -131,28 +131,13 @@
 	fileio.cpp \
 	rascsi_version.cpp
 
-<<<<<<< HEAD
-=======
-SRC_SASIDUMP = \
-	sasidump.cpp \
-	scsi.cpp \
-	gpiobus.cpp \
-	filepath.cpp \
-	fileio.cpp \
-	rascsi_version.cpp
->>>>>>> 7fc84c42
-
 
 SRC_RASCSI_TEST = $(shell find ./test -name '*.cpp')
 SRC_RASCSI_TEST += $(SRC_RASCSI_CORE)
 
 
 vpath %.h ./ ./controllers ./devices ./monitor
-<<<<<<< HEAD
-vpath %.cpp ./controllers ./ ./devices ./monitor
-=======
 vpath %.cpp ./ ./controllers ./devices ./monitor ./test
->>>>>>> 7fc84c42
 vpath %.o ./$(OBJDIR)
 vpath ./$(BINDIR)
 
