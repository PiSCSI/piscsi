--- conflicted
+++ resolved
@@ -88,17 +88,9 @@
 	scsi.cpp \
 	gpiobus.cpp \
 	filepath.cpp \
-<<<<<<< HEAD
-	fileio.cpp\
-	rascsi_version.cpp
-SRC_SCSIMON += $(shell find ./controllers -name '*.cpp')
-SRC_SCSIMON += $(shell find ./devices -name '*.cpp')
-
-=======
 	fileio.cpp \
 	rascsi_version.cpp
->>>>>>> 641130c4
-
+  
 SRC_RASCTL = \
 	rasctl.cpp\
 	rascsi_version.cpp
