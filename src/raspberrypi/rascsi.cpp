//---------------------------------------------------------------------------
//
//	SCSI Target Emulator RaSCSI (*^..^*)
//	for Raspberry Pi
//
//	Powered by XM6 TypeG Technology.
//	Copyright (C) 2016-2020 GIMONS
//	[ RaSCSI main ]
//
//---------------------------------------------------------------------------

#include "rascsi.h"

#include "os.h"
#include "filepath.h"
#include "fileio.h"
#include "controllers/scsidev_ctrl.h"
#include "controllers/sasidev_ctrl.h"
#include "devices/device_factory.h"
#include "devices/device.h"
#include "devices/disk.h"
#include "devices/file_support.h"
#include "gpiobus.h"
#include "exceptions.h"
#include "protobuf_util.h"
#include "rascsi_version.h"
#include "rasutil.h"
#include "rascsi_interface.pb.h"
#include "spdlog/spdlog.h"
#include "spdlog/sinks/stdout_color_sinks.h"
#include <spdlog/async.h>
#include <string>
#include <sstream>
#include <iostream>
#include <list>
#include <vector>
#include <filesystem>

using namespace std;
using namespace spdlog;
using namespace rascsi_interface;

//---------------------------------------------------------------------------
//
//  Constant declarations
//
//---------------------------------------------------------------------------
#define CtrlMax	8					// Maximum number of SCSI controllers
#define UnitNum	2					// Number of units around controller
#define FPRT(fp, ...) fprintf(fp, __VA_ARGS__ )

//---------------------------------------------------------------------------
//
//	Variable declarations
//
//---------------------------------------------------------------------------
static volatile bool running;		// Running flag
static volatile bool active;		// Processing flag
vector<SASIDEV *> controllers(CtrlMax);	// Controllers
vector<Device *> devices(CtrlMax * UnitNum);	// Disks
GPIOBUS *bus;						// GPIO Bus
int monsocket;						// Monitor Socket
pthread_t monthread;				// Monitor Thread
pthread_mutex_t ctrl_mutex;					// Semaphore for the ctrl array
static void *MonThread(void *param);
vector<string> log_levels;
string current_log_level;			// Some versions of spdlog do not support get_log_level()
string default_image_folder;
set<int> reserved_ids;
DeviceFactory& device_factory = DeviceFactory::instance();

//---------------------------------------------------------------------------
//
//	Signal Processing
//
//---------------------------------------------------------------------------
void KillHandler(int sig)
{
	// Stop instruction
	running = false;
}

//---------------------------------------------------------------------------
//
//	Banner Output
//
//---------------------------------------------------------------------------
void Banner(int argc, char* argv[])
{
	FPRT(stdout,"SCSI Target Emulator RaSCSI(*^..^*) ");
	FPRT(stdout,"version %s (%s, %s)\n",
		rascsi_get_version_string(),
		__DATE__,
		__TIME__);
	FPRT(stdout,"Powered by XM6 TypeG Technology / ");
	FPRT(stdout,"Copyright (C) 2016-2020 GIMONS\n");
	FPRT(stdout,"Connect type : %s\n", CONNECT_DESC);

	if ((argc > 1 && strcmp(argv[1], "-h") == 0) ||
		(argc > 1 && strcmp(argv[1], "--help") == 0)){
		FPRT(stdout,"\n");
		FPRT(stdout,"Usage: %s [-IDn FILE] ...\n\n", argv[0]);
		FPRT(stdout," n is SCSI identification number(0-7).\n");
		FPRT(stdout," FILE is disk image file.\n\n");
		FPRT(stdout,"Usage: %s [-HDn FILE] ...\n\n", argv[0]);
		FPRT(stdout," n is X68000 SASI HD number(0-15).\n");
		FPRT(stdout," FILE is disk image file, \"daynaport\", or \"bridge\".\n\n");
		FPRT(stdout," Image type is detected based on file extension.\n");
		FPRT(stdout,"  hdf : SASI HD image (XM6 SASI HD image)\n");
		FPRT(stdout,"  hds : SCSI HD image (Non-removable generic SCSI HD image)\n");
		FPRT(stdout,"  hdr : SCSI HD image (Removable generic SCSI HD image)\n");
		FPRT(stdout,"  hdn : SCSI HD image (NEC GENUINE)\n");
		FPRT(stdout,"  hdi : SCSI HD image (Anex86 HD image)\n");
		FPRT(stdout,"  nhd : SCSI HD image (T98Next HD image)\n");
		FPRT(stdout,"  hda : SCSI HD image (APPLE GENUINE)\n");
		FPRT(stdout,"  mos : SCSI MO image (XM6 SCSI MO image)\n");
		FPRT(stdout,"  iso : SCSI CD image (ISO 9660 image)\n");

		exit(EXIT_SUCCESS);
	}
}

//---------------------------------------------------------------------------
//
//	Initialization
//
//---------------------------------------------------------------------------

bool InitService(int port)
{
	int result = pthread_mutex_init(&ctrl_mutex,NULL);
	if (result != EXIT_SUCCESS){
		LOGERROR("Unable to create a mutex. Err code: %d", result);
		return FALSE;
	}

	// Create socket for monitor
	struct sockaddr_in server;
	monsocket = socket(PF_INET, SOCK_STREAM, 0);
	memset(&server, 0, sizeof(server));
	server.sin_family = PF_INET;
	server.sin_port   = htons(port);
	server.sin_addr.s_addr = htonl(INADDR_ANY);

	// allow address reuse
	int yes = 1;
	if (setsockopt(monsocket, SOL_SOCKET, SO_REUSEADDR, &yes, sizeof(yes)) < 0) {
		return FALSE;
	}

	signal(SIGPIPE, SIG_IGN);

	// Bind
	if (bind(monsocket, (struct sockaddr *)&server,
		sizeof(struct sockaddr_in)) < 0) {
		FPRT(stderr, "Error : Already running?\n");
		return FALSE;
	}

	// Create Monitor Thread
	pthread_create(&monthread, NULL, MonThread, NULL);

	// Interrupt handler settings
	if (signal(SIGINT, KillHandler) == SIG_ERR) {
		return FALSE;
	}
	if (signal(SIGHUP, KillHandler) == SIG_ERR) {
		return FALSE;
	}
	if (signal(SIGTERM, KillHandler) == SIG_ERR) {
		return FALSE;
	}

	running = false;
	active = false;

	return true;
}

bool InitBus()
{
	// GPIOBUS creation
	bus = new GPIOBUS();

	// GPIO Initialization
	if (!bus->Init()) {
		return false;
	}

	// Bus Reset
	bus->Reset();

	return true;
}

//---------------------------------------------------------------------------
//
//	Cleanup
//
//---------------------------------------------------------------------------
void Cleanup()
{
	// Delete the disks
	for (auto it = devices.begin(); it != devices.end(); ++it) {
		if (*it) {
			delete *it;
			*it = NULL;
		}
	}

	// Delete the Controllers
	for (auto it = controllers.begin(); it != controllers.end(); ++it) {
		if (*it) {
			delete *it;
			*it = NULL;
		}
	}

	// Cleanup the Bus
	if (bus) {
		bus->Cleanup();

		// Discard the GPIOBUS object
		delete bus;
	}

	// Close the monitor socket
	if (monsocket >= 0) {
		close(monsocket);
	}

	pthread_mutex_destroy(&ctrl_mutex);
}

//---------------------------------------------------------------------------
//
//	Reset
//
//---------------------------------------------------------------------------
void Reset()
{
	// Reset all of the controllers
	for (const auto& controller : controllers) {
		if (controller) {
			controller->Reset();
		}
	}

	// Reset the bus
	bus->Reset();
}

void GetImageFile(PbImageFile *image_file, const string& filename)
{
	image_file->set_name(filename);
	if (!filename.empty()) {
		string f = filename[0] == '/' ? filename : default_image_folder + "/" + filename;

		image_file->set_read_only(access(f.c_str(), W_OK));

		struct stat st;
		if (!stat(f.c_str(), &st)) {
			image_file->set_size(st.st_size);
		}
	}
}

void GetDevice(const Device *device, PbDevice *pb_device)
{
	pb_device->set_id(device->GetId());
	pb_device->set_unit(device->GetLun());
	pb_device->set_vendor(device->GetVendor());
	pb_device->set_product(device->GetProduct());
	pb_device->set_revision(device->GetRevision());
	PbDeviceType type = UNDEFINED;
	PbDeviceType_Parse(device->GetType(), &type);
	pb_device->set_type(type);

	PbDeviceProperties *properties = new PbDeviceProperties();
	pb_device->set_allocated_properties(properties);
	properties->set_read_only(device->IsReadOnly());
	properties->set_protectable(device->IsProtectable());
	properties->set_removable(device->IsRemovable());
	properties->set_lockable(device->IsLockable());

	PbDeviceStatus *status = new PbDeviceStatus();
	pb_device->set_allocated_status(status);
	status->set_protected_(device->IsProtected());
	status->set_removed(device->IsRemoved());
	status->set_locked(device->IsLocked());

	const Disk *disk = dynamic_cast<const Disk*>(device);
	if (disk) {
		pb_device->set_block_size(disk->GetSectorSizeInBytes());
	}

	const FileSupport *file_support = dynamic_cast<const FileSupport *>(device);
	if (file_support) {
		Filepath filepath;
		file_support->GetPath(filepath);
		PbImageFile *image_file = new PbImageFile();
		GetImageFile(image_file, device->IsRemovable() && !device->IsReady() ? "" : filepath.GetPath());
		pb_device->set_allocated_file(image_file);
		properties->set_supports_file(true);
	}
}

void GetDevices(PbServerInfo& serverInfo)
{
	for (size_t i = 0; i < devices.size(); i++) {
		// skip if unit does not exist or null disk
		Device *device = devices[i];
		if (device) {
			PbDevice *pb_device = serverInfo.add_devices();
			GetDevice(device, pb_device);
		}
	}
}

//---------------------------------------------------------------------------
//
//	Controller Mapping
//
//---------------------------------------------------------------------------
bool MapController(Device **map)
{
	assert(bus);

	bool status = true;

	// Take ownership of the ctrl data structure
	pthread_mutex_lock(&ctrl_mutex);

	// Replace the changed unit
	for (size_t i = 0; i < controllers.size(); i++) {
		for (int j = 0; j < UnitNum; j++) {
			int unitno = i * UnitNum + j;
			if (devices[unitno] != map[unitno]) {
				// Check if the original unit exists
				if (devices[unitno]) {
					// Disconnect it from the controller
					if (controllers[i]) {
						controllers[i]->SetUnit(j, NULL);
					}

					// Free the Unit
					delete devices[unitno];
				}

				// Setup a new unit
				devices[unitno] = map[unitno];
			}
		}
	}

	// Reconfigure all of the controllers
	int i = 0;
	for (auto it = controllers.begin(); it != controllers.end(); ++i, ++it) {
		// Examine the unit configuration
		int sasi_num = 0;
		int scsi_num = 0;
		for (int j = 0; j < UnitNum; j++) {
			int unitno = i * UnitNum + j;
			// branch by unit type
			if (devices[unitno]) {
				if (devices[unitno]->IsSASIHD()) {
					// Drive is SASI, so increment SASI count
					sasi_num++;
				} else {
					// Drive is SCSI, so increment SCSI count
					scsi_num++;
				}
			}

			// Remove the unit
			if (*it) {
				(*it)->SetUnit(j, NULL);
			}
		}

		// If there are no units connected
		if (!sasi_num && !scsi_num) {
			if (*it) {
				delete *it;
				*it = NULL;
				continue;
			}
		}

		// Mixture of SCSI and SASI
		if (sasi_num > 0 && scsi_num > 0) {
			status = false;
			continue;
		}

		if (sasi_num > 0) {
			// Only SASI Unit(s)

			// Release the controller if it is not SASI
			if (*it && !(*it)->IsSASI()) {
				delete *it;
				*it = NULL;
			}

			// Create a new SASI controller
			if (!*it) {
				*it = new SASIDEV();
				(*it)->Connect(i, bus);
			}
		} else {
			// Only SCSI Unit(s)

			// Release the controller if it is not SCSI
			if (*it && !(*it)->IsSCSI()) {
				delete *it;
				*it = NULL;
			}

			// Create a new SCSI controller
			if (!*it) {
				*it = new SCSIDEV();
				(*it)->Connect(i, bus);
			}
		}

		// connect all units
		for (int j = 0; j < UnitNum; j++) {
			int unitno = i * UnitNum + j;
			if (devices[unitno]) {
				// Add the unit connection
				(*it)->SetUnit(j, (static_cast<Disk *>(devices[unitno])));
			}
		}
	}
	pthread_mutex_unlock(&ctrl_mutex);

	return status;
}

bool ReturnStatus(int fd, bool status = true, const string msg = "")
{
	if (!status && !msg.empty()) {
		LOGERROR("%s", msg.c_str());
	}

	if (fd == -1) {
		if (!msg.empty()) {
			if (status) {
				FPRT(stderr, "Error: ");
				FPRT(stderr, "%s", msg.c_str());
				FPRT(stderr, "\n");
			}
			else {
				FPRT(stdout, "%s", msg.c_str());
				FPRT(stderr, "\n");
			}
		}
	}
	else {
		PbResult result;
		result.set_status(status);
		result.set_msg(msg);
		SerializeMessage(fd, result);
	}

	return status;
}

bool ReturnStatus(int fd, bool status, const ostringstream& msg)
{
	return ReturnStatus(fd, status, msg.str());
}

bool SetLogLevel(const string& log_level)
{
	if (log_level == "trace") {
		set_level(level::trace);
	}
	else if (log_level == "debug") {
		set_level(level::debug);
	}
	else if (log_level == "info") {
		set_level(level::info);
	}
	else if (log_level == "warn") {
		set_level(level::warn);
	}
	else if (log_level == "err") {
		set_level(level::err);
	}
	else if (log_level == "critical") {
		set_level(level::critical);
	}
	else if (log_level == "off") {
		set_level(level::off);
	}
	else {
		return false;
	}

	current_log_level = log_level;

	return true;
}

void LogDevices(const string& devices)
{
	stringstream ss(devices);
	string line;

	while (getline(ss, line, '\n')) {
		LOGINFO("%s", line.c_str());
	}
}

void GetLogLevels(PbServerInfo& server_info)
{
	for (const auto& log_level : log_levels) {
		server_info.add_log_levels(log_level);
	}
}

void GetDeviceTypeFeatures(PbServerInfo& server_info)
{
	PbDeviceTypeProperties *types_properties = server_info.add_types_properties();
	types_properties->set_type(SAHD);
	PbDeviceProperties *properties = new PbDeviceProperties();
	types_properties->set_allocated_properties(properties);
	properties->set_supports_file(true);
	properties->set_luns(2);
	for (const auto& block_size : device_factory.GetSasiSectorSizes()) {
		properties->add_block_sizes(block_size);
	}

	types_properties = server_info.add_types_properties();
	types_properties->set_type(SCHD);
	properties = new PbDeviceProperties();
	types_properties->set_allocated_properties(properties);
	properties->set_protectable(true);
	properties->set_supports_file(true);
	properties->set_luns(1);
	for (const auto& block_size : device_factory.GetScsiSectorSizes()) {
		properties->add_block_sizes(block_size);
	}

	types_properties = server_info.add_types_properties();
	types_properties->set_type(SCRM);
	properties = new PbDeviceProperties();
	types_properties->set_allocated_properties(properties);
	properties->set_protectable(true);
	properties->set_removable(true);
	properties->set_lockable(true);
	properties->set_supports_file(true);
	properties->set_luns(1);
	for (const auto& block_size : device_factory.GetScsiSectorSizes()) {
		properties->add_block_sizes(block_size);
	}

	types_properties = server_info.add_types_properties();
	types_properties->set_type(SCMO);
	properties = new PbDeviceProperties();
	types_properties->set_allocated_properties(properties);
	properties->set_protectable(true);
	properties->set_removable(true);
	properties->set_lockable(true);
	properties->set_supports_file(true);
	properties->set_luns(1);
	for (const auto& capacity : device_factory.GetMoCapacities()) {
		properties->add_capacities(capacity);
	}

	types_properties = server_info.add_types_properties();
	types_properties->set_type(SCCD);
	properties = new PbDeviceProperties();
	types_properties->set_allocated_properties(properties);
	properties->set_read_only(true);
	properties->set_removable(true);
	properties->set_lockable(true);
	properties->set_supports_file(true);
	properties->set_luns(1);

	types_properties = server_info.add_types_properties();
	types_properties->set_type(SCBR);
	properties = new PbDeviceProperties();
	types_properties->set_allocated_properties(properties);
	properties->set_supports_params(true);
	properties->set_luns(1);

	types_properties = server_info.add_types_properties();
	types_properties->set_type(SCDP);
	properties = new PbDeviceProperties();
	types_properties->set_allocated_properties(properties);
	properties->set_supports_params(true);
	properties->set_luns(1);
}

void GetAvailableImages(PbServerInfo& server_info)
{
	if (!access(default_image_folder.c_str(), F_OK)) {
		for (const auto& entry : filesystem::directory_iterator(default_image_folder)) {
			if (entry.is_regular_file()) {
				GetImageFile(server_info.add_image_files(), entry.path().filename());
			}
		}
	}
}

void GetDeviceInfo(const PbCommand& command, PbResult& result)
{
	set<id_set> id_sets;
	if (command.devices_size() == 0) {
		for (const Device *device : devices) {
			if (device) {
				id_sets.insert(make_pair(device->GetId(), device->GetLun()));
			}
		}
	}
	else {
		for (const auto& device : command.devices()) {
			if (devices[device.id() * UnitNum + device.unit()]) {
				id_sets.insert(make_pair(device.id(), device.unit()));
			}
			else {
				ostringstream error;
				error << "No device for ID " << device.id() << ", unit " << device.unit();
				result.set_status(false);
				result.set_msg(error.str());
				return;
			}
		}
	}

	PbDevices *pb_devices = new PbDevices();

	for (const auto& id_set : id_sets) {
		Device *device = devices[id_set.first * UnitNum + id_set.second];
		PbDevice *pb_device = pb_devices->add_devices();
		GetDevice(device, pb_device);
	}

	result.set_allocated_device_info(pb_devices);
}

void GetServerInfo(PbResult& result)
{
	PbServerInfo *server_info = new PbServerInfo();

	server_info->set_major_version(rascsi_major_version);
	server_info->set_minor_version(rascsi_minor_version);
	server_info->set_patch_version(rascsi_patch_version);
	GetLogLevels(*server_info);
	server_info->set_current_log_level(current_log_level);
	server_info->set_default_image_folder(default_image_folder);
	GetDeviceTypeFeatures(*server_info);
	GetAvailableImages(*server_info);
	GetDevices(*server_info);
	for (int id : reserved_ids) {
		server_info->add_reserved_ids(id);
	}

	result.set_allocated_server_info(server_info);
}

bool SetDefaultImageFolder(const string& f)
{
	string folder = f;

	// If a relative path is specified the path is assumed to be relative to the user's home directory
	if (folder[0] != '/') {
		const passwd *passwd = getpwuid(getuid());
		if (passwd) {
			folder = passwd->pw_dir;
			folder += "/";
			folder += f;
		}
	}

	struct stat info;
	stat(folder.c_str(), &info);
	if (!S_ISDIR(info.st_mode) || access(folder.c_str(), F_OK) == -1) {
		return false;
	}

	default_image_folder = folder;

	LOGINFO("Default image folder set to '%s'", default_image_folder.c_str());

	return true;
}

void DetachAll()
{
	Device *map[devices.size()];
	for (size_t i = 0; i < devices.size(); i++) {
		map[i] = NULL;
	}

	if (MapController(map)) {
		LOGINFO("Detached all devices");
	}

	FileSupport::UnreserveAll();
}

bool Attach(int fd, const PbDeviceDefinition& pb_device, Device *map[], bool dryRun)
{
	const int id = pb_device.id();
	const int unit = pb_device.unit();
	PbDeviceType type = pb_device.type();
	ostringstream error;

	if (map[id * UnitNum + unit]) {
		error << "Duplicate ID " << id << ", unit " << unit;
		return ReturnStatus(fd, false, error);
	}

	string filename = pb_device.params_size() > 0 ? pb_device.params().Get(0) : "";
	string ext;
	size_t separator = filename.rfind('.');
	if (separator != string::npos) {
		ext = filename.substr(separator + 1);
	}

	// Create a new device, based upon the provided type or filename extension
	Device *device = device_factory.CreateDevice(type, filename, ext);
	if (!device) {
		if (type == UNDEFINED) {
			return ReturnStatus(fd, false, "No device type provided for unknown file extension '" + ext + "'");
		}
		else {
			return ReturnStatus(fd, false, "Unknown device type " + PbDeviceType_Name(type));
		}
	}

	// If no filename was provided the media is considered removed
	if (filename.empty()) {
		device->SetRemoved(true);
	}

	device->SetId(id);
	device->SetLun(unit);
	if (!device->IsReadOnly()) {
		device->SetProtected(pb_device.protected_());
	}

	try {
		if (!pb_device.vendor().empty()) {
			device->SetVendor(pb_device.vendor());
		}
		if (!pb_device.product().empty()) {
			device->SetProduct(pb_device.product());
		}
		if (!pb_device.revision().empty()) {
			device->SetRevision(pb_device.revision());
		}
	}
	catch(const illegal_argument_exception& e) {
		return ReturnStatus(fd, false, e.getmsg());
	}

	if (pb_device.block_size()) {
		Disk *disk = dynamic_cast<Disk *>(device);
		if (disk && disk->IsSectorSizeConfigurable()) {
			if (!disk->SetConfiguredSectorSize(pb_device.block_size())) {
				error << "Invalid block size " << pb_device.block_size() << " bytes";
				return ReturnStatus(fd, false, error);
			}
		}
		else {
			return ReturnStatus(fd, false, "Block size is not configurable for device type " + PbDeviceType_Name(type));
		}
	}

	FileSupport *file_support = dynamic_cast<FileSupport *>(device);

	// File check (type is HD, for removable media drives, CD and MO the medium (=file) may be inserted later)
	if (file_support && !device->IsRemovable() && filename.empty()) {
		delete device;

		return ReturnStatus(fd, false, "Device type " + PbDeviceType_Name(type) + " requires a filename");
	}

	// drive checks files
	Filepath filepath;
	if (file_support && !filename.empty()) {
		filepath.SetPath(filename.c_str());

		try {
			try {
				file_support->Open(filepath);
			}
			catch(const file_not_found_exception&) {
				// If the file does not exist search for it in the default image folder
				filepath.SetPath(string(default_image_folder + "/" + filename).c_str());
				file_support->Open(filepath);
			}
		}
		catch(const io_exception& e) {
			delete device;

			return ReturnStatus(fd, false, "Tried to open an invalid file '" + string(filepath.GetPath()) + "': " + e.getmsg());
		}

		int id;
		int unit;
		if (file_support->GetIdsForReservedFile(filepath, id, unit)) {
			delete device;

			error << "Image file '" << filename << "' is already used by ID " << id << ", unit " << unit;
			return ReturnStatus(fd, false, error);
		}

		file_support->ReserveFile(filepath, device->GetId(), device->GetLun());
	}

	// Stop the dry run here, before permanently modifying something
	if (dryRun) {
		delete device;

		return true;
	}

	if (!device->Init(pb_device.params_size() > 0 ? pb_device.params().Get(0) : "")) {
		error << "Initialization of " << device->GetType() << " device, ID " << id << ", unit " << unit << " failed";

		delete device;

		return ReturnStatus(fd, false, error);
	}

	// Replace with the newly created unit
	map[id * UnitNum + unit] = device;

	// Re-map the controller
	if (MapController(map)) {
		ostringstream msg;
		msg << "Attached ";
		if (device->IsReadOnly()) {
			msg << "read-only ";
		}
		else if (device->IsProtectable()) {
			msg << (device->IsProtected() ? "protected " : "unprotected ");
		}
		msg << device->GetType() << " device, ID " << id << ", unit " << unit;
		LOGINFO("%s", msg.str().c_str());

		return true;
	}

	return ReturnStatus(fd, false, "SASI and SCSI can't be mixed");
}

bool Detach(int fd, const PbDeviceDefinition& pb_device, Device *map[], bool dryRun)
{
	if (!dryRun) {
		const int id = pb_device.id();
		const int unit = pb_device.unit();

		Device *device = map[id * UnitNum + unit];

		map[id * UnitNum + unit] = NULL;

		FileSupport *file_support = dynamic_cast<FileSupport *>(device);
		if (file_support) {
			file_support->UnreserveFile();
		}

		// Re-map the controller, remember the device type because the device gets lost when re-mapping
		const string device_type = device ? device->GetType() : PbDeviceType_Name(UNDEFINED);
		bool status = MapController(map);
		if (status) {
			LOGINFO("Detached %s device with ID %d, unit %d", device_type.c_str(), id, unit);
			return true;
		}

		return ReturnStatus(fd, false, "SASI and SCSI can't be mixed");
	}

	return true;
}

bool Insert(int fd, const PbDeviceDefinition& pb_device, Device *device, bool dryRun)
{
	if (!device->IsRemoved()) {
		return ReturnStatus(fd, false, "Existing medium must first be ejected");
	}

	if (!pb_device.vendor().empty() || !pb_device.product().empty() || !pb_device.revision().empty()) {
		return ReturnStatus(fd, false, "Device name cannot be changed");
	}

	string filename = pb_device.params_size() > 0 ? pb_device.params().Get(0): "";
	if (filename.empty()) {
		return ReturnStatus(fd, false, "Missing filename for " + PbOperation_Name(INSERT));
	}

	if (dryRun) {
		return true;
	}

	LOGINFO("Insert file '%s' requested into %s ID %d, unit %d", filename.c_str(), device->GetType().c_str(),
			pb_device.id(), pb_device.unit());

	int id;
	int unit;
	Filepath filepath;
	filepath.SetPath(filename.c_str());
	FileSupport *file_support = dynamic_cast<FileSupport *>(device);
	if (file_support->GetIdsForReservedFile(filepath, id, unit)) {
		ostringstream error;
		error << "Image file '" << filename << "' is already used by ID " << id << ", unit " << unit;
		return ReturnStatus(fd, false, error);
	}

	try {
		try {
			file_support->Open(filepath);
		}
		catch(const file_not_found_exception&) {
			// If the file does not exist search for it in the default image folder
			filepath.SetPath(string(default_image_folder + "/" + filename).c_str());
			file_support->Open(filepath);
		}
	}
	catch(const io_exception& e) {
		return ReturnStatus(fd, false, "Tried to open an invalid file '" + string(filepath.GetPath()) + "': " + e.getmsg());
	}

	file_support->ReserveFile(filepath, device->GetId(), device->GetLun());

	return true;
}

//---------------------------------------------------------------------------
//
//	Command Processing
//
//---------------------------------------------------------------------------

bool ProcessCmd(int fd, const PbDeviceDefinition& pb_device, const PbOperation operation, const vector<string>& params, bool dryRun)
{
	ostringstream error;

	const int id = pb_device.id();
	const int unit = pb_device.unit();
	PbDeviceType type = pb_device.type();

	ostringstream s;
	s << (dryRun ? "Validating: " : "Executing: ");
	s << "operation=" << PbOperation_Name(operation);

	if (!params.empty()) {
		s << ", command params=";
		for (size_t i = 0; i < params.size(); i++) {
			if (i) {
				s << ", ";
			}
			s << "'" << params[i] << "'";
		}
	}

	s << ", device id=" << id << ", unit=" << unit << ", type=" << PbDeviceType_Name(type);

	if (pb_device.params_size()) {
		s << ", device params=";
		for (int i = 0; i < pb_device.params_size(); i++) {
			if (i) {
				s << ", ";
			}
			s << "'" << pb_device.params().Get(i) << "'";
		}
	}

	s << ", vendor='" << pb_device.vendor() << "', product='" << pb_device.product()
			<< "', revision='" << pb_device.revision()
			<< "', block size=" << pb_device.block_size();
	LOGINFO("%s", s.str().c_str());

	// Check the Controller Number
	if (id < 0 || id >= CtrlMax) {
		error << "Invalid ID " << id << " (0-" << CtrlMax - 1 << ")";
		return ReturnStatus(fd, false, error);
	}

	if (reserved_ids.find(id) != reserved_ids.end()) {
		error << "Device ID " << id << " is reserved";
		return ReturnStatus(fd, false, error);
	}

	// Check the Unit Number
	if (unit < 0 || unit >= UnitNum) {
		error << "Invalid unit " << unit << " (0-" << UnitNum - 1 << ")";
		return ReturnStatus(fd, false, error);
	}

	// Copy the devices
	Device *map[devices.size()];
	for (size_t i = 0; i < devices.size(); i++) {
		map[i] = devices[i];
	}

	if (operation == ATTACH) {
		return Attach(fd, pb_device, map, dryRun);
	}

	// Does the controller exist?
	if (!dryRun && !controllers[id]) {
		error << "Received a command for non-existing ID " << id;
		return ReturnStatus(fd, false, error);
	}

	// Does the unit exist?
	Device *device = devices[id * UnitNum + unit];
	if (!device) {
		error << "Received a command for a non-existing device, ID " << id << ", unit " << unit;
		return ReturnStatus(fd, false, error);
	}

	if (operation == DETACH) {
		return Detach(fd, pb_device, map, dryRun);
	}

	if ((operation == INSERT || operation == EJECT) && !device->IsRemovable()) {
		return ReturnStatus(fd, false, PbOperation_Name(operation) + " operation denied (" + device->GetType() + " isn't removable)");
	}

	if ((operation == PROTECT || operation == UNPROTECT) && !device->IsProtectable()) {
		return ReturnStatus(fd, false, PbOperation_Name(operation) + " operation denied (" + device->GetType() + " isn't protectable)");
	}
	if ((operation == PROTECT || operation == UNPROTECT) && !device->IsReady()) {
		return ReturnStatus(fd, false, PbOperation_Name(operation) + " operation denied (" + device->GetType() + " isn't ready)");
	}

	switch (operation) {
		case INSERT:
			return Insert(fd, pb_device, device, dryRun);

		case EJECT:
			if (!dryRun) {
				LOGINFO("Eject requested for %s ID %d, unit %d", device->GetType().c_str(), id, unit);

				// EJECT is idempotent
				device->Eject(true);
			}
			break;

		case PROTECT:
			if (!dryRun) {
				LOGINFO("Write protection requested for %s ID %d, unit %d", device->GetType().c_str(), id, unit);

				// PROTECT is idempotent
				device->SetProtected(true);
			}
			break;

		case UNPROTECT:
			if (!dryRun) {
				LOGINFO("Write unprotection requested for %s ID %d, unit %d", device->GetType().c_str(), id, unit);

				// UNPROTECT is idempotent
				device->SetProtected(false);
			}
			break;

		case ATTACH:
		case DETACH:
			// The non dry-run case has been handled before the switch
			assert(dryRun);
			break;

		default:
			return ReturnStatus(fd, false, "Unknown operation");
	}

	return true;
}

bool ProcessCmd(const int fd, const PbCommand& command)
{
	if (command.operation() == DETACH_ALL) {
		DetachAll();
		return ReturnStatus(fd);
	}
	else if (command.operation() == RESERVE) {
		set<int> reserved;
		for (int i = 0; i < command.params_size(); i++) {
			int id;
			if (!GetAsInt(command.params(i), id)) {
				return ReturnStatus(fd, false, "Invalid ID " + command.params(i) + " for " + PbOperation_Name(RESERVE));
			}

			reserved.insert(id);
		}

		reserved_ids = reserved;

		list<int> ids = { reserved_ids.begin(), reserved_ids.end() };
		ids.sort([](const auto& a, const auto& b) { return a < b; });
		ostringstream s;
		bool isFirst = true;
		for (auto const& id : ids) {
			if (!isFirst) {
				s << ", ";
			}
			s << id;
			isFirst = false;
		}
		LOGINFO("Reserved IDs set to: %s", s.str().c_str());

		return ReturnStatus(fd);
	}

	const vector<string> params = { command.params().begin(), command.params().end() };

	// Remember the list of reserved files, than run the dry run
	const auto reserved_files = FileSupport::GetReservedFiles();
	for (int i = 0; i < command.devices_size(); i++) {
		if (!ProcessCmd(fd, command.devices(i), command.operation(), params, true)) {
			// Dry run failed, restore the file list
			FileSupport::SetReservedFiles(reserved_files);
			return false;
		}
	}

	// Restore list of reserved files, then execute the command
	FileSupport::SetReservedFiles(reserved_files);
	for (int i = 0; i < command.devices_size(); i++) {
		if (!ProcessCmd(fd, command.devices(i), command.operation(), params, false)) {
			return false;
		}
	}

	return ReturnStatus(fd);
}

//---------------------------------------------------------------------------
//
//	Argument Parsing
//
//---------------------------------------------------------------------------
bool ParseArgument(int argc, char* argv[], int& port)
{
	PbCommand command;
	int id = -1;
	bool is_sasi = false;
	int max_id = 7;
	PbDeviceType type = UNDEFINED;
	int block_size = 0;
	string name;
	string log_level;

	opterr = 1;
	int opt;
	while ((opt = getopt(argc, argv, "-IiHhG:g:D:d:B:b:N:n:T:t:P:p:F:f:")) != -1) {
		switch (tolower(opt)) {
			case 'i':
				is_sasi = false;
				max_id = 7;
				id = -1;
				continue;

			case 'h':
				is_sasi = true;
				max_id = 15;
				id = -1;
				continue;

			case 'b': {
				if (!GetAsInt(optarg, block_size)) {
					cerr << "Invalid block size " << optarg << endl;
					return false;
				}
				continue;
			}

			case 'd': {
				char* end;
				id = strtol(optarg, &end, 10);
				if (*end || id < 0 || max_id < id) {
					cerr << optarg << ": invalid " << (is_sasi ? "HD" : "ID") << " (0-" << max_id << ")" << endl;
					return false;
				}
				continue;
			}

			case 'f':
				if (!SetDefaultImageFolder(optarg)) {
					cerr << "Folder '" << optarg << "' does not exist or is not accessible";
					return false;
				}
				continue;

			case 'g':
				log_level = optarg;
				continue;

			case 'p':
				if (!GetAsInt(optarg, port) || port <= 0 || port > 65535) {
					cerr << "Invalid port " << optarg << ", port must be between 1 and 65535" << endl;
					return false;
				}
				continue;

			case 'n':
				name = optarg;
				continue;

			case 't': {
					string t = optarg;
					transform(t.begin(), t.end(), t.begin(), ::toupper);
					if (!PbDeviceType_Parse(t, &type)) {
						cerr << "Illegal device type '" << optarg << "'" << endl;
						return false;
					}
				}
				continue;

			default:
				return false;

			case 1:
				// Encountered filename
				break;
		}

		if (optopt) {
			return false;
		}

		int unit = 0;
		if (is_sasi) {
			unit = id % UnitNum;
			id /= UnitNum;
		}

		// Set up the device data
		PbDeviceDefinition *device = command.add_devices();
		device->set_id(id);
		device->set_unit(unit);
		device->set_type(type);
		device->set_block_size(block_size);
		device->add_params(optarg);

		size_t separatorPos = name.find(':');
		if (separatorPos != string::npos) {
			device->set_vendor(name.substr(0, separatorPos));
			name = name.substr(separatorPos + 1);
			separatorPos = name.find(':');
			if (separatorPos != string::npos) {
				device->set_product(name.substr(0, separatorPos));
				device->set_revision(name.substr(separatorPos + 1));
			}
			else {
				device->set_product(name);
			}
		}
		else {
			device->set_vendor(name);
		}

		id = -1;
		type = UNDEFINED;
		block_size = 0;
		name = "";
	}

	if (!log_level.empty() && !SetLogLevel(log_level)) {
		LOGWARN("Invalid log level '%s'", log_level.c_str());
	}

	// Attach all specified devices
	command.set_operation(ATTACH);

	if (!ProcessCmd(-1, command)) {
		return false;
	}

	// Display and log the device list
	PbServerInfo server_info;
	GetDevices(server_info);
	const list<PbDevice>& devices = { server_info.devices().begin(), server_info.devices().end() };
	const string device_list = ListDevices(devices);
	LogDevices(device_list);
	cout << device_list << endl;

	return true;
}

//---------------------------------------------------------------------------
//
//	Pin the thread to a specific CPU
//
//---------------------------------------------------------------------------
void FixCpu(int cpu)
{
	// Get the number of CPUs
	cpu_set_t cpuset;
	CPU_ZERO(&cpuset);
	sched_getaffinity(0, sizeof(cpu_set_t), &cpuset);
	int cpus = CPU_COUNT(&cpuset);

	// Set the thread affinity
	if (cpu < cpus) {
		CPU_ZERO(&cpuset);
		CPU_SET(cpu, &cpuset);
		sched_setaffinity(0, sizeof(cpu_set_t), &cpuset);
	}
}

//---------------------------------------------------------------------------
//
//	Monitor Thread
//
//---------------------------------------------------------------------------
static void *MonThread(void *param)
{
    // Scheduler Settings
	struct sched_param schedparam;
	schedparam.sched_priority = 0;
	sched_setscheduler(0, SCHED_IDLE, &schedparam);

	// Set the affinity to a specific processor core
	FixCpu(2);

	// Wait for the execution to start
	while (!running) {
		usleep(1);
	}

	// Set up the monitor socket to receive commands
	listen(monsocket, 1);

	while (true) {
		int fd = -1;

		try {
			// Wait for connection
			struct sockaddr_in client;
			socklen_t socklen = sizeof(client);
			memset(&client, 0, socklen);
			fd = accept(monsocket, (struct sockaddr*)&client, &socklen);
			if (fd < 0) {
				throw io_exception("accept() failed");
			}

			// Fetch the command
			PbCommand command;
			DeserializeMessage(fd, command);

			switch(command.operation()) {
				case LOG_LEVEL: {
					string log_level = command.params_size() > 0 ? command.params().Get(0) : "";
					bool status = SetLogLevel(log_level);
					if (!status) {
						ReturnStatus(fd, false, "Invalid log level: " + log_level);
					}
					else {
						ReturnStatus(fd);
					}
					break;
				}

				case DEFAULT_FOLDER: {
					string folder = command.params_size() > 0 ? command.params().Get(0) : "";
					if (folder.empty()) {
						ReturnStatus(fd, false, "Can't set default image folder: Missing folder name");
					}

					if (!SetDefaultImageFolder(folder)) {
						ReturnStatus(fd, false, "Folder '" + folder + "' does not exist or is not accessible");
					}
					else {
						ReturnStatus(fd);
					}
					break;
				}

				case DEVICE_INFO: {
					PbResult result;
					result.set_status(true);
					GetDeviceInfo(command, result);
					SerializeMessage(fd, result);
					const list<PbDevice>& devices ={ result.device_info().devices().begin(), result.device_info().devices().end() };
<<<<<<< HEAD
					LogDevices(ListDevices(devices));
=======

					// For backwards compatibility: Log device list if information on all devices was requested.
					if (command.devices_size() == 0) {
						LogDevices(ListDevices(devices));
					}
>>>>>>> c80def6b
					break;
				}

				case SERVER_INFO: {
					PbResult result;
					result.set_status(true);
					GetServerInfo(result);
					SerializeMessage(fd, result);
					break;
				}

				default: {
					// Wait until we become idle
					while (active) {
						usleep(500 * 1000);
					}

					ProcessCmd(fd, command);
					break;
				}
			}
		}
		catch(const io_exception& e) {
			LOGWARN("%s", e.getmsg().c_str());

			// Fall through
		}

		if (fd >= 0) {
			close(fd);
		}
	}

	return NULL;
}

//---------------------------------------------------------------------------
//
//	Main processing
//
//---------------------------------------------------------------------------
int main(int argc, char* argv[])
{
	GOOGLE_PROTOBUF_VERIFY_VERSION;

	int actid;
	BUS::phase_t phase;
	// added setvbuf to override stdout buffering, so logs are written immediately and not when the process exits.
	setvbuf(stdout, NULL, _IONBF, 0);
	struct sched_param schparam;

	// Output the Banner
	Banner(argc, argv);

	// ParseArgument() requires the bus to have been initialized first, which requires the root user.
	// The -v option should be available for any user, which requires special handling.
	for (int i = 1 ; i < argc; i++) {
		if (!strcasecmp(argv[i], "-v")) {
			cout << rascsi_get_version_string() << endl;
			return 0;
		}
	}

	log_levels.push_back("trace");
	log_levels.push_back("debug");
	log_levels.push_back("info");
	log_levels.push_back("warn");
	log_levels.push_back("err");
	log_levels.push_back("critical");
	log_levels.push_back("off");
	SetLogLevel("info");

	// Create a thread-safe stdout logger to process the log messages
	auto logger = stdout_color_mt("rascsi stdout logger");

	// ~/images is the default folder for device image file. For the root user /home/pi/images is the default.
	const int uid = getuid();
	const passwd *passwd = getpwuid(uid);
	if (uid && passwd) {
		string folder = passwd->pw_dir;
		folder += "/images";
		default_image_folder = folder;
	}
	else {
		default_image_folder = "/home/pi/images";
	}

	int port = 6868;

	if (!InitBus()) {
		return EPERM;
	}

	if (!ParseArgument(argc, argv, port)) {
		Cleanup();
		return -1;
	}

	if (!InitService(port)) {
		return EPERM;
	}

	// Reset
	Reset();

    // Set the affinity to a specific processor core
	FixCpu(3);

#ifdef USE_SEL_EVENT_ENABLE
	// Scheduling policy setting (highest priority)
	schparam.sched_priority = sched_get_priority_max(SCHED_FIFO);
	sched_setscheduler(0, SCHED_FIFO, &schparam);
#endif	// USE_SEL_EVENT_ENABLE

	// Start execution
	running = true;

	// Main Loop
	while (running) {
		// Work initialization
		actid = -1;
		phase = BUS::busfree;

#ifdef USE_SEL_EVENT_ENABLE
		// SEL signal polling
		if (bus->PollSelectEvent() < 0) {
			// Stop on interrupt
			if (errno == EINTR) {
				break;
			}
			continue;
		}

		// Get the bus
		bus->Aquire();
#else
		bus->Aquire();
		if (!bus->GetSEL()) {
			usleep(0);
			continue;
		}
#endif	// USE_SEL_EVENT_ENABLE

        // Wait until BSY is released as there is a possibility for the
        // initiator to assert it while setting the ID (for up to 3 seconds)
		if (bus->GetBSY()) {
			int now = SysTimer::GetTimerLow();
			while ((SysTimer::GetTimerLow() - now) < 3 * 1000 * 1000) {
				bus->Aquire();
				if (!bus->GetBSY()) {
					break;
				}
			}
		}

		// Stop because it the bus is busy or another device responded
		if (bus->GetBSY() || !bus->GetSEL()) {
			continue;
		}

		pthread_mutex_lock(&ctrl_mutex);

		// Notify all controllers
		BYTE data = bus->GetDAT();
		int i = 0;
		for (auto it = controllers.begin(); it != controllers.end(); ++i, ++it) {
			if (!*it || (data & (1 << i)) == 0) {
				continue;
			}

			// Find the target that has moved to the selection phase
			if ((*it)->Process() == BUS::selection) {
				// Get the target ID
				actid = i;

				// Bus Selection phase
				phase = BUS::selection;
				break;
			}
		}

		// Return to bus monitoring if the selection phase has not started
		if (phase != BUS::selection) {
			pthread_mutex_unlock(&ctrl_mutex);
			continue;
		}

		// Start target device
		active = true;

#ifndef USE_SEL_EVENT_ENABLE
		// Scheduling policy setting (highest priority)
		schparam.sched_priority = sched_get_priority_max(SCHED_FIFO);
		sched_setscheduler(0, SCHED_FIFO, &schparam);
#endif	// USE_SEL_EVENT_ENABLE

		// Loop until the bus is free
		while (running) {
			// Target drive
			phase = controllers[actid]->Process();

			// End when the bus is free
			if (phase == BUS::busfree) {
				break;
			}
		}
		pthread_mutex_unlock(&ctrl_mutex);


#ifndef USE_SEL_EVENT_ENABLE
		// Set the scheduling priority back to normal
		schparam.sched_priority = 0;
		sched_setscheduler(0, SCHED_OTHER, &schparam);
#endif	// USE_SEL_EVENT_ENABLE

		// End the target travel
		active = false;
	}

	return 0;
}<|MERGE_RESOLUTION|>--- conflicted
+++ resolved
@@ -1381,15 +1381,11 @@
 					GetDeviceInfo(command, result);
 					SerializeMessage(fd, result);
 					const list<PbDevice>& devices ={ result.device_info().devices().begin(), result.device_info().devices().end() };
-<<<<<<< HEAD
-					LogDevices(ListDevices(devices));
-=======
 
 					// For backwards compatibility: Log device list if information on all devices was requested.
 					if (command.devices_size() == 0) {
 						LogDevices(ListDevices(devices));
 					}
->>>>>>> c80def6b
 					break;
 				}
 
