//---------------------------------------------------------------------------
//
//	SCSI Target Emulator RaSCSI (*^..^*)
//	for Raspberry Pi
//
//	Powered by XM6 TypeG Technology.
//	Copyright (C) 2016-2020 GIMONS
//	[ RaSCSI main ]
//
//---------------------------------------------------------------------------

#include "os.h"
#include "xm6.h"
#include "filepath.h"
#include "fileio.h"
#include "devices/disk.h"
#include "devices/sasihd.h"
#include "devices/scsihd.h"
#include "devices/scsihd_apple.h"
#include "devices/scsihd_nec.h"
#include "devices/scsicd.h"
#include "devices/scsimo.h"
#include "devices/scsi_host_bridge.h"
#include "devices/scsi_daynaport.h"
#include "controllers/scsidev_ctrl.h"
#include "controllers/sasidev_ctrl.h"
#include "gpiobus.h"
#include "exceptions.h"
#include "rascsi_version.h"
#include "rasutil.h"
#include "rascsi_interface.pb.h"
#include "spdlog/spdlog.h"
#include "spdlog/sinks/stdout_color_sinks.h"
#include <spdlog/async.h>
#include <string>
#include <sstream>
#include <iostream>
#include <list>
#include <filesystem>

using namespace std;
using namespace spdlog;
using namespace rascsi_interface;

//---------------------------------------------------------------------------
//
//  Constant declarations
//
//---------------------------------------------------------------------------
#define CtrlMax	8					// Maximum number of SCSI controllers
#define UnitNum	2					// Number of units around controller
#define FPRT(fp, ...) fprintf(fp, __VA_ARGS__ )

//---------------------------------------------------------------------------
//
//	Variable declarations
//
//---------------------------------------------------------------------------
static volatile BOOL running;		// Running flag
static volatile BOOL active;		// Processing flag
SASIDEV *ctrl[CtrlMax];				// Controller
Disk *disk[CtrlMax * UnitNum];		// Disk
GPIOBUS *bus;						// GPIO Bus
int monsocket;						// Monitor Socket
pthread_t monthread;				// Monitor Thread
pthread_mutex_t ctrl_mutex;					// Semaphore for the ctrl array
static void *MonThread(void *param);
list<string> available_log_levels;
string current_log_level;			// Some versions of spdlog do not support get_log_level()
string default_image_folder = "/home/pi/images";
set<string> files_in_use;

//---------------------------------------------------------------------------
//
//	Signal Processing
//
//---------------------------------------------------------------------------
void KillHandler(int sig)
{
	// Stop instruction
	running = FALSE;
}

//---------------------------------------------------------------------------
//
//	Banner Output
//
//---------------------------------------------------------------------------
void Banner(int argc, char* argv[])
{
	FPRT(stdout,"SCSI Target Emulator RaSCSI(*^..^*) ");
	FPRT(stdout,"version %s (%s, %s)\n",
		rascsi_get_version_string(),
		__DATE__,
		__TIME__);
	FPRT(stdout,"Powered by XM6 TypeG Technology / ");
	FPRT(stdout,"Copyright (C) 2016-2020 GIMONS\n");
	FPRT(stdout,"Connect type : %s\n", CONNECT_DESC);

	if ((argc > 1 && strcmp(argv[1], "-h") == 0) ||
		(argc > 1 && strcmp(argv[1], "--help") == 0)){
		FPRT(stdout,"\n");
		FPRT(stdout,"Usage: %s [-IDn FILE] ...\n\n", argv[0]);
		FPRT(stdout," n is SCSI identification number(0-7).\n");
		FPRT(stdout," FILE is disk image file.\n\n");
		FPRT(stdout,"Usage: %s [-HDn FILE] ...\n\n", argv[0]);
		FPRT(stdout," n is X68000 SASI HD number(0-15).\n");
		FPRT(stdout," FILE is disk image file, \"daynaport\", or \"bridge\".\n\n");
		FPRT(stdout," Image type is detected based on file extension.\n");
		FPRT(stdout,"  hdf : SASI HD image(XM6 SASI HD image)\n");
		FPRT(stdout,"  hds : SCSI HD image(XM6 SCSI HD image)\n");
		FPRT(stdout,"  hdn : SCSI HD image(NEC GENUINE)\n");
		FPRT(stdout,"  hdi : SCSI HD image(Anex86 HD image)\n");
		FPRT(stdout,"  nhd : SCSI HD image(T98Next HD image)\n");
		FPRT(stdout,"  hda : SCSI HD image(APPLE GENUINE)\n");
		FPRT(stdout,"  mos : SCSI MO image(XM6 SCSI MO image)\n");
		FPRT(stdout,"  iso : SCSI CD image(ISO 9660 image)\n");

		exit(0);
	}
}

//---------------------------------------------------------------------------
//
//	Initialization
//
//---------------------------------------------------------------------------

BOOL InitService(int port)
{
	int result = pthread_mutex_init(&ctrl_mutex,NULL);
	if(result != EXIT_SUCCESS){
		LOGERROR("Unable to create a mutex. Err code: %d", result);
		return FALSE;
	}

	// Create socket for monitor
	struct sockaddr_in server;
	monsocket = socket(PF_INET, SOCK_STREAM, 0);
	memset(&server, 0, sizeof(server));
	server.sin_family = PF_INET;
	server.sin_port   = htons(port);
	server.sin_addr.s_addr = htonl(INADDR_ANY);

	// allow address reuse
	int yes = 1;
	if (setsockopt(
		monsocket, SOL_SOCKET, SO_REUSEADDR, &yes, sizeof(yes)) < 0){
		return FALSE;
	}

	// Bind
	if (bind(monsocket, (struct sockaddr *)&server,
		sizeof(struct sockaddr_in)) < 0) {
		FPRT(stderr, "Error : Already running?\n");
		return FALSE;
	}

	// Create Monitor Thread
	pthread_create(&monthread, NULL, MonThread, NULL);

	// Interrupt handler settings
	if (signal(SIGINT, KillHandler) == SIG_ERR) {
		return FALSE;
	}
	if (signal(SIGHUP, KillHandler) == SIG_ERR) {
		return FALSE;
	}
	if (signal(SIGTERM, KillHandler) == SIG_ERR) {
		return FALSE;
	}

	running = FALSE;
	active = FALSE;

	return true;
}

bool InitBusAndDisks() {
	// GPIOBUS creation
	bus = new GPIOBUS();

	// GPIO Initialization
	if (!bus->Init()) {
		return FALSE;
	}

	// Bus Reset
	bus->Reset();

	// Controller initialization
	for (int i = 0; i < CtrlMax; i++) {
		ctrl[i] = NULL;
	}

	// Disk Initialization
	for (int i = 0; i < CtrlMax; i++) {
		disk[i] = NULL;
	}

	return TRUE;
}

//---------------------------------------------------------------------------
//
//	Cleanup
//
//---------------------------------------------------------------------------
void Cleanup()
{
	// Delete the disks
	for (int i = 0; i < CtrlMax * UnitNum; i++) {
		if (disk[i]) {
			delete disk[i];
			disk[i] = NULL;
		}
	}

	// Delete the Controllers
	for (int i = 0; i < CtrlMax; i++) {
		if (ctrl[i]) {
			delete ctrl[i];
			ctrl[i] = NULL;
		}
	}

	// Cleanup the Bus
	bus->Cleanup();

	// Discard the GPIOBUS object
	delete bus;

	// Close the monitor socket
	if (monsocket >= 0) {
		close(monsocket);
	}

	pthread_mutex_destroy(&ctrl_mutex);
}

//---------------------------------------------------------------------------
//
//	Reset
//
//---------------------------------------------------------------------------
void Reset()
{
	// Reset all of the controllers
	for (int i = 0; i < CtrlMax; i++) {
		if (ctrl[i]) {
			ctrl[i]->Reset();
		}
	}

	// Reset the bus
	bus->Reset();
}

//---------------------------------------------------------------------------
//
//	Get the list of attached devices
//
//---------------------------------------------------------------------------
PbDevices GetDevices() {
	PbDevices devices;

	for (int i = 0; i < CtrlMax * UnitNum; i++) {
		// skip if unit does not exist or null disk
		Disk *pUnit = disk[i];
		if (!pUnit) {
			continue;
		}

		PbDevice *device = devices.add_devices();

		// Initialize ID and unit number
		device->set_id(i / UnitNum);
		device->set_un(i % UnitNum);

		// ID,UNIT,Type,Device Status
		device->set_type(pUnit->GetID());

		// mount status output
		if (pUnit->IsBridge()) {
			device->set_file("X68000 HOST BRIDGE");
		} else if (pUnit->IsDaynaPort()) {
			device->set_file("DaynaPort SCSI/Link");
		} else {
			Filepath filepath;
			pUnit->GetPath(filepath);
			device->set_file(pUnit->IsRemovable() && !pUnit->IsReady() ? "NO MEDIA" : filepath.GetPath());
		}

<<<<<<< HEAD
		device->set_protectable(pUnit->IsProtectable());
		device->set_protected_(pUnit->IsWriteP());
		device->set_removable(pUnit->IsRemovable());
		device->set_removed(pUnit->IsRemoved());
		device->set_lockable(pUnit->IsLockable());
		device->set_locked(pUnit->IsLocked());
=======
		device->set_removable(pUnit->IsRemovable());
>>>>>>> 3d149505

		// Write protection status
		if (pUnit->IsRemovable() && pUnit->IsReady() && pUnit->IsWriteP()) {
			device->set_read_only(true);
		}
	}

	return devices;
}

//---------------------------------------------------------------------------
//
//	Controller Mapping
//
//---------------------------------------------------------------------------
bool MapController(Disk **map)
{
	bool status = true;

	// Take ownership of the ctrl data structure
	pthread_mutex_lock(&ctrl_mutex);

	// Replace the changed unit
	for (int i = 0; i < CtrlMax; i++) {
		for (int j = 0; j < UnitNum; j++) {
			int unitno = i * UnitNum + j;
			if (disk[unitno] != map[unitno]) {
				// Check if the original unit exists
				if (disk[unitno]) {
					// Disconnect it from the controller
					if (ctrl[i]) {
						ctrl[i]->SetUnit(j, NULL);
					}

					// Free the Unit
					delete disk[unitno];
				}

				// Setup a new unit
				disk[unitno] = map[unitno];
			}
		}
	}

	// Reconfigure all of the controllers
	for (int i = 0; i < CtrlMax; i++) {
		// Examine the unit configuration
		int sasi_num = 0;
		int scsi_num = 0;
		for (int j = 0; j < UnitNum; j++) {
			int unitno = i * UnitNum + j;
			// branch by unit type
			if (disk[unitno]) {
				if (disk[unitno]->IsSASI()) {
					// Drive is SASI, so increment SASI count
					sasi_num++;
				} else {
					// Drive is SCSI, so increment SCSI count
					scsi_num++;
				}
			}

			// Remove the unit
			if (ctrl[i]) {
				ctrl[i]->SetUnit(j, NULL);
			}
		}

		// If there are no units connected
		if (sasi_num == 0 && scsi_num == 0) {
			if (ctrl[i]) {
				delete ctrl[i];
				ctrl[i] = NULL;
				continue;
			}
		}

		// Mixture of SCSI and SASI
		if (sasi_num > 0 && scsi_num > 0) {
			status = false;
			continue;
		}

		if (sasi_num > 0) {
			// Only SASI Unit(s)

			// Release the controller if it is not SASI
			if (ctrl[i] && !ctrl[i]->IsSASI()) {
				delete ctrl[i];
				ctrl[i] = NULL;
			}

			// Create a new SASI controller
			if (!ctrl[i]) {
				ctrl[i] = new SASIDEV();
				ctrl[i]->Connect(i, bus);
			}
		} else {
			// Only SCSI Unit(s)

			// Release the controller if it is not SCSI
			if (ctrl[i] && !ctrl[i]->IsSCSI()) {
				delete ctrl[i];
				ctrl[i] = NULL;
			}

			// Create a new SCSI controller
			if (!ctrl[i]) {
				ctrl[i] = new SCSIDEV();
				ctrl[i]->Connect(i, bus);
			}
		}

		// connect all units
		for (int j = 0; j < UnitNum; j++) {
			int unitno = i * UnitNum + j;
			if (disk[unitno]) {
				// Add the unit connection
				ctrl[i]->SetUnit(j, disk[unitno]);
			}
		}
	}
	pthread_mutex_unlock(&ctrl_mutex);

	return status;
}

bool ReturnStatus(int fd, bool status = true, const string msg = "") {
	if (fd == -1) {
		if (msg.length()) {
			FPRT(stderr, msg.c_str());
			FPRT(stderr, "\n");
		}
	}
	else {
		PbResult result;
		result.set_status(status);
		result.set_msg(msg + "\n");
		SerializeMessage(fd, result);
	}

	return status;
}

bool SetLogLevel(const string& log_level) {
	if (log_level == "trace") {
		set_level(level::trace);
	}
	else if (log_level == "debug") {
		set_level(level::debug);
	}
	else if (log_level == "info") {
		set_level(level::info);
	}
	else if (log_level == "warn") {
		set_level(level::warn);
	}
	else if (log_level == "err") {
		set_level(level::err);
	}
	else if (log_level == "critical") {
		set_level(level::critical);
	}
	else if (log_level == "off") {
		set_level(level::off);
	}
	else {
		return false;
	}

	current_log_level = log_level;

	return true;
}

void LogDeviceList(const string& device_list)
{
	stringstream ss(device_list);
	string line;

	while (getline(ss, line, '\n')) {
		LOGINFO("%s", line.c_str());
	}
}

void GetAvailableLogLevels(PbServerInfo& serverInfo)
{
	for (auto it = available_log_levels.begin(); it != available_log_levels.end(); ++it) {
		serverInfo.add_available_log_levels(*it);
	}
}

void GetAvailableImages(PbServerInfo& serverInfo)
{
	if (access(default_image_folder.c_str(), F_OK) != -1) {
		for (const auto& entry : filesystem::directory_iterator(default_image_folder)) {
			if (entry.is_regular_file()) {
				serverInfo.add_available_image_files(entry.path().filename());
			}
		}
	}
}

//---------------------------------------------------------------------------
//
//	Command Processing
//
//---------------------------------------------------------------------------
bool ProcessCmd(int fd, const PbCommand &command)
{
	Disk *map[CtrlMax * UnitNum];
	Filepath filepath;
	Disk *pUnit;

    int id = command.id();
	int un = command.un();
	PbOperation cmd = command.cmd();
	PbDeviceType type = command.type();
	string params = command.params().c_str();

	ostringstream s;
	s << "Processing: cmd=" << PbOperation_Name(cmd) << ", id=" << id << ", un=" << un << ", type=" << PbDeviceType_Name(type) << ", params=" << params;
	LOGINFO("%s", s.str().c_str());

	// Copy the Unit List
	memcpy(map, disk, sizeof(disk));

	// Check the Controller Number
	if (id < 0 || id >= CtrlMax) {
		return ReturnStatus(fd, false, "Error : Invalid ID");
	}

	// Check the Unit Number
	if (un < 0 || un >= UnitNum) {
		return ReturnStatus(fd, false, "Error : Invalid unit number");
	}

	// Connect Command
	if (cmd == ATTACH) {
		string ext;

		// Distinguish between SASI and SCSI
		if (type == SASI_HD) {
			// Check the extension
			int len = params.length();
			if (len < 5 || params[len - 4] != '.') {
				return ReturnStatus(fd, false);
			}

			// If the extension is not SASI type, replace with SCSI
			ext = params.substr(len - 3);
			if (ext != "hdf") {
				type = SCSI_HD;
			}
		}

		// Create a new drive, based upon type
		pUnit = NULL;
		switch (type) {
			case SASI_HD:		// HDF
				pUnit = new SASIHD();
				break;
			case SCSI_HD:		// HDS/HDN/HDI/NHD/HDA
				if (ext == "hdn" || ext == "hdi" || ext == "nhd") {
					pUnit = new SCSIHD_NEC();
				} else if (ext == "hda") {
					pUnit = new SCSIHD_APPLE();
				} else {
					pUnit = new SCSIHD();
				}
				break;
			case MO:
				pUnit = new SCSIMO();
				break;
			case CD:
				pUnit = new SCSICD();
				break;
			case BR:
				pUnit = new SCSIBR();
				break;
			// case NUVOLINK:
			// 	pUnit = new SCSINuvolink();
			// 	break;
			case DAYNAPORT:
				pUnit = new SCSIDaynaPort();
				break;
			default:
				ostringstream error;
				error << "rasctl sent a command for an invalid drive type: " << PbDeviceType_Name(type);
				return ReturnStatus(fd, false, error.str());
		}

		// drive checks files
		if (type != BR && type != DAYNAPORT && !command.params().empty()) {
			// Strip the image file extension from device file names, so that device files can be used as drive images
			string file = params.find("/dev/") ? params : params.substr(0, params.length() - 4);

			// Set the Path
			filepath.SetPath(file.c_str());

			// Open the file path
			if (!pUnit->Open(filepath)) {
				// If the file does not exist search for it in the default image folder
				string default_file = default_image_folder + "/" + file;
				filepath.SetPath(default_file.c_str());
				if (!pUnit->Open(filepath)) {
					delete pUnit;

					LOGWARN("rasctl tried to open an invalid file %s", file.c_str());

					ostringstream error;
					error << "File open error [" << file << "]";
					return ReturnStatus(fd, false, error.str());
				}
			}

			if (files_in_use.find(filepath.GetPath()) != files_in_use.end()) {
				ostringstream error;
				error << "Image file '" << file << "' is already in use";
				return ReturnStatus(fd, false, error.str());
			}

			files_in_use.insert(filepath.GetPath());
		}

		// Set the cache to write-through
		pUnit->SetCacheWB(FALSE);

		// Replace with the newly created unit
		map[id * UnitNum + un] = pUnit;

		// Re-map the controller
		bool status = MapController(map);
		if (status) {
	        LOGINFO("rasctl added new %s device. ID: %d UN: %d", pUnit->GetID().c_str(), id, un);
		}

		return ReturnStatus(fd, status, status ? "" : "Error : SASI and SCSI can't be mixed\n");
	}

	// Does the controller exist?
	if (ctrl[id] == NULL) {
		LOGWARN("rasctl sent a command for invalid controller %d", id);

		return ReturnStatus(fd, false, "Error : No such device");
	}

	// Does the unit exist?
	pUnit = disk[id * UnitNum + un];
	if (pUnit == NULL) {
		LOGWARN("rasctl sent a command for invalid unit ID %d UN %d", id, un);

		return ReturnStatus(fd, false, "Error : No such device");
	}

	// Disconnect Command
	if (cmd == DETACH) {
		LOGINFO("rasctl command disconnect %s at ID: %d UN: %d", pUnit->GetID().c_str(), id, un);

		// Free the existing unit
		map[id * UnitNum + un] = NULL;

		Filepath filepath;
		pUnit->GetPath(filepath);
		files_in_use.erase(filepath.GetPath());

		// Re-map the controller
		bool status = MapController(map);

		return ReturnStatus(fd, status, status ? "" : "Error : SASI and SCSI can't be mixed\n");
	}

	// Only MOs or CDs may be inserted/ejected, only MOs, CDs or hard disks may be protected
	if ((cmd == INSERT || cmd == EJECT) && !pUnit->IsRemovable()) {
		LOGWARN("%s requested for incompatible type %s", PbOperation_Name(cmd).c_str(), pUnit->GetID().c_str());

		ostringstream error;
		error << "Operation denied (Device type " << pUnit->GetID().c_str() << " isn't removable)";
		return ReturnStatus(fd, false, error.str());
	}

	if ((cmd == PROTECT || cmd == UNPROTECT) && !pUnit->IsProtectable()) {
		LOGWARN("%s requested for incompatible type %s", PbOperation_Name(cmd).c_str(), pUnit->GetID().c_str());

		ostringstream error;
		error << "Operation denied (Device type " << pUnit->GetID().c_str() << " isn't protectable)";
		return ReturnStatus(fd, false, error.str());
	}

	switch (cmd) {
		case INSERT:
			filepath.SetPath(params.c_str());
			LOGINFO("Insert file '%s' requested into %s ID: %d UN: %d", params.c_str(), pUnit->GetID().c_str(), id, un);

			if (!pUnit->Open(filepath)) {
				// If the file does not exist search for it in the default image folder
				string default_file = default_image_folder + "/" + params;
				filepath.SetPath(default_file.c_str());
				if (!pUnit->Open(filepath)) {
					LOGWARN("rasctl tried to open an invalid file %s", params.c_str());

					ostringstream error;
					error << "File open error [" << params << "]";
					return ReturnStatus(fd, false, error.str());
				}
			}
			break;

		case EJECT:
<<<<<<< HEAD
			LOGINFO("Eject requested for %s ID: %d UN: %d", pUnit->GetID().c_str(), id, un);
			pUnit->Eject(true);
=======
			LOGINFO("rasctl commanded eject for %s ID: %d UN: %d", pUnit->GetID().c_str(), id, un);
			pUnit->Eject(TRUE);
>>>>>>> 3d149505
			break;

		case PROTECT:
			LOGINFO("Write protection requested for %s ID: %d UN: %d", pUnit->GetID().c_str(), id, un);
			pUnit->WriteP(true);
			break;

		case UNPROTECT:
			LOGINFO("Write unprotection requested for %s ID: %d UN: %d", pUnit->GetID().c_str(), id, un);
			pUnit->WriteP(false);
			break;

		default:
			ostringstream error;
			error << "Received unknown command: " << PbOperation_Name(cmd);
			LOGWARN("%s", error.str().c_str());
			return ReturnStatus(fd, false, error.str());
	}

	return ReturnStatus(fd, true);
}

bool has_suffix(const string& filename, const string& suffix) {
    return filename.size() >= suffix.size() && !filename.compare(filename.size() - suffix.size(), suffix.size(), suffix);
}

//---------------------------------------------------------------------------
//
//	Argument Parsing
//
//---------------------------------------------------------------------------
bool ParseArgument(int argc, char* argv[], int& port)
{
	int id = -1;
	bool is_sasi = false;
	int max_id = 7;
	string log_level = "trace";

	int opt;
	while ((opt = getopt(argc, argv, "-IiHhG:g:D:d:P:p:f:Vv")) != -1) {
		switch (tolower(opt)) {
			case 'i':
				is_sasi = false;
				max_id = 7;
				id = -1;
				continue;

			case 'h':
				is_sasi = true;
				max_id = 15;
				id = -1;
				continue;

			case 'g':
				log_level = optarg;
				continue;

			case 'd': {
				char* end;
				id = strtol(optarg, &end, 10);
				if (*end || id < 0 || max_id < id) {
					cerr << optarg << ": invalid " << (is_sasi ? "HD" : "ID") << " (0-" << max_id << ")" << endl;
					return false;
				}
				continue;
			}

			case 'p':
				port = atoi(optarg);
				if (port <= 0 || port > 65535) {
					cerr << "Invalid port " << optarg << ", port must be between 1 and 65535" << endl;
					return false;
				}
				continue;

			case 'f':
				struct stat folder_stat;
				stat(optarg, &folder_stat);
				if (!S_ISDIR(folder_stat.st_mode) || access(optarg, F_OK) == -1) {
					cerr << "Default image folder '" << optarg << "' is not accessible" << endl;
					return false;
				}

				default_image_folder = optarg;
				continue;

			case 'v':
				cout << rascsi_get_version_string() << endl;
				exit(0);
				break;

			default:
				return false;

			case 1:
				break;
		}

		if (id < 0) {
			cerr << optarg << ": ID not specified" << endl;
			return false;
		} else if (disk[id]) {
			cerr << id << ": duplicate ID" << endl;
			return false;
		}

		string path = optarg;
		PbDeviceType type = SASI_HD;
		if (has_suffix(path, ".hdf") || has_suffix(path, ".hds") || has_suffix(path, ".hdn")
			|| has_suffix(path, ".hdi") || has_suffix(path, ".hda") || has_suffix(path, ".nhd")) {
			type = SASI_HD;
		} else if (has_suffix(path, ".mos")) {
			type = MO;
		} else if (has_suffix(path, ".iso")) {
			type = CD;
		} else if (path == "bridge") {
			type = BR;
		} else if (path == "daynaport") {
			type = DAYNAPORT;
		} else {
			cerr << path << ": unknown file extension or basename is missing" << endl;
		    return false;
		}

		int un = 0;
		if (is_sasi) {
			un = id % UnitNum;
			id /= UnitNum;
		}

		// Execute the command
		PbCommand command;
		command.set_id(id);
		command.set_un(un);
		command.set_cmd(ATTACH);
		command.set_type(type);
		command.set_params(path);
		if (!ProcessCmd(-1, command)) {
			return false;
		}
		id = -1;
	}

	if (!SetLogLevel(log_level)) {
		LOGWARN("Invalid log level '%s'", log_level.c_str());
	}

	// Display and log the device list
	const PbDevices devices = GetDevices();
	const string device_list = ListDevices(devices);
	cout << device_list << endl;
	LogDeviceList(device_list);

	return true;
}

//---------------------------------------------------------------------------
//
//	Pin the thread to a specific CPU
//
//---------------------------------------------------------------------------
void FixCpu(int cpu)
{
	// Get the number of CPUs
	cpu_set_t cpuset;
	CPU_ZERO(&cpuset);
	sched_getaffinity(0, sizeof(cpu_set_t), &cpuset);
	int cpus = CPU_COUNT(&cpuset);

	// Set the thread affinity
	if (cpu < cpus) {
		CPU_ZERO(&cpuset);
		CPU_SET(cpu, &cpuset);
		sched_setaffinity(0, sizeof(cpu_set_t), &cpuset);
	}
}

//---------------------------------------------------------------------------
//
//	Monitor Thread
//
//---------------------------------------------------------------------------
static void *MonThread(void *param)
{
	int fd;

    // Scheduler Settings
	struct sched_param schedparam;
	schedparam.sched_priority = 0;
	sched_setscheduler(0, SCHED_IDLE, &schedparam);

	// Set the affinity to a specific processor core
	FixCpu(2);

	// Wait for the execution to start
	while (!running) {
		usleep(1);
	}

	// Set up the monitor socket to receive commands
	listen(monsocket, 1);

	try {
		while (true) {
			// Wait for connection
			struct sockaddr_in client;
			socklen_t socklen = sizeof(client);
			memset(&client, 0, socklen);
			fd = accept(monsocket, (struct sockaddr*)&client, &socklen);
			if (fd < 0) {
				throw ioexception("accept() failed");
			}

			// Fetch the command
			PbCommand command;
			DeserializeMessage(fd, command);

			switch(command.cmd()) {
				case LIST: {
					const PbDevices devices = GetDevices();
					SerializeMessage(fd, devices);
					LogDeviceList(ListDevices(devices));
					break;
				}

				case LOG_LEVEL: {
					bool status = SetLogLevel(command.params());
					if (!status) {
						ostringstream error;
						error << "Invalid log level: " << command.params();
						ReturnStatus(fd, false, error.str());
					}
					else {
						ReturnStatus(fd);
					}
					break;
				}

				case SERVER_INFO: {
					PbServerInfo serverInfo;
					serverInfo.set_rascsi_version(rascsi_get_version_string());
					GetAvailableLogLevels(serverInfo);
					serverInfo.set_current_log_level(current_log_level);
					serverInfo.set_default_image_folder(default_image_folder);
					GetAvailableImages(serverInfo);
					SerializeMessage(fd, serverInfo);
					break;
				}

				default: {
					// Wait until we become idle
					while (active) {
						usleep(500 * 1000);
					}

					ProcessCmd(fd, command);
					break;
				}
			}

			close(fd);
			fd = -1;
		}
	}
	catch(const ioexception& e) {
		LOGERROR("%s", e.getmsg().c_str());

		// Fall through
	}

    if (fd >= 0) {
		close(fd);
	}

	return NULL;
}

//---------------------------------------------------------------------------
//
//	Main processing
//
//---------------------------------------------------------------------------
int main(int argc, char* argv[])
{
	GOOGLE_PROTOBUF_VERIFY_VERSION;

	int i;
	int actid;
	DWORD now;
	BUS::phase_t phase;
	BYTE data;
	// added setvbuf to override stdout buffering, so logs are written immediately and not when the process exits.
	setvbuf(stdout, NULL, _IONBF, 0);
	struct sched_param schparam;

	available_log_levels.push_back("trace");
	available_log_levels.push_back("debug");
	available_log_levels.push_back("info");
	available_log_levels.push_back("warn");
	available_log_levels.push_back("err");
	available_log_levels.push_back("critical");
	available_log_levels.push_back("off");
	SetLogLevel("trace");

	// Create a thread-safe stdout logger to process the log messages
	auto logger = stdout_color_mt("rascsi stdout logger");

	// Output the Banner
	Banner(argc, argv);

	int ret = 0;
	int port = 6868;

	if (!InitBusAndDisks()) {
		ret = EPERM;
		goto init_exit;
	}

	if (!ParseArgument(argc, argv, port)) {
		ret = EINVAL;
		goto err_exit;
	}

	if (!InitService(port)) {
		ret = EPERM;
		goto init_exit;
	}

	// Reset
	Reset();

    // Set the affinity to a specific processor core
	FixCpu(3);

#ifdef USE_SEL_EVENT_ENABLE
	// Scheduling policy setting (highest priority)
	schparam.sched_priority = sched_get_priority_max(SCHED_FIFO);
	sched_setscheduler(0, SCHED_FIFO, &schparam);
#endif	// USE_SEL_EVENT_ENABLE

	// Start execution
	running = TRUE;

	// Main Loop
	while (running) {
		// Work initialization
		actid = -1;
		phase = BUS::busfree;

#ifdef USE_SEL_EVENT_ENABLE
		// SEL signal polling
		if (bus->PollSelectEvent() < 0) {
			// Stop on interrupt
			if (errno == EINTR) {
				break;
			}
			continue;
		}

		// Get the bus
		bus->Aquire();
#else
		bus->Aquire();
		if (!bus->GetSEL()) {
			usleep(0);
			continue;
		}
#endif	// USE_SEL_EVENT_ENABLE

        // Wait until BSY is released as there is a possibility for the
        // initiator to assert it while setting the ID (for up to 3 seconds)
		if (bus->GetBSY()) {
			now = SysTimer::GetTimerLow();
			while ((SysTimer::GetTimerLow() - now) < 3 * 1000 * 1000) {
				bus->Aquire();
				if (!bus->GetBSY()) {
					break;
				}
			}
		}

		// Stop because it the bus is busy or another device responded
		if (bus->GetBSY() || !bus->GetSEL()) {
			continue;
		}

		pthread_mutex_lock(&ctrl_mutex);

		// Notify all controllers
		data = bus->GetDAT();
		for (i = 0; i < CtrlMax; i++) {
			if (!ctrl[i] || (data & (1 << i)) == 0) {
				continue;
			}

			// Find the target that has moved to the selection phase
			if (ctrl[i]->Process() == BUS::selection) {
				// Get the target ID
				actid = i;

				// Bus Selection phase
				phase = BUS::selection;
				break;
			}
		}

		// Return to bus monitoring if the selection phase has not started
		if (phase != BUS::selection) {
			pthread_mutex_unlock(&ctrl_mutex);
			continue;
		}

		// Start target device
		active = TRUE;

#ifndef USE_SEL_EVENT_ENABLE
		// Scheduling policy setting (highest priority)
		schparam.sched_priority = sched_get_priority_max(SCHED_FIFO);
		sched_setscheduler(0, SCHED_FIFO, &schparam);
#endif	// USE_SEL_EVENT_ENABLE

		// Loop until the bus is free
		while (running) {
			// Target drive
			phase = ctrl[actid]->Process();

			// End when the bus is free
			if (phase == BUS::busfree) {
				break;
			}
		}
		pthread_mutex_unlock(&ctrl_mutex);


#ifndef USE_SEL_EVENT_ENABLE
		// Set the scheduling priority back to normal
		schparam.sched_priority = 0;
		sched_setscheduler(0, SCHED_OTHER, &schparam);
#endif	// USE_SEL_EVENT_ENABLE

		// End the target travel
		active = FALSE;
	}

err_exit:
	// Cleanup
	Cleanup();

init_exit:
	return ret;
}<|MERGE_RESOLUTION|>--- conflicted
+++ resolved
@@ -291,16 +291,12 @@
 			device->set_file(pUnit->IsRemovable() && !pUnit->IsReady() ? "NO MEDIA" : filepath.GetPath());
 		}
 
-<<<<<<< HEAD
 		device->set_protectable(pUnit->IsProtectable());
 		device->set_protected_(pUnit->IsWriteP());
 		device->set_removable(pUnit->IsRemovable());
 		device->set_removed(pUnit->IsRemoved());
 		device->set_lockable(pUnit->IsLockable());
 		device->set_locked(pUnit->IsLocked());
-=======
-		device->set_removable(pUnit->IsRemovable());
->>>>>>> 3d149505
 
 		// Write protection status
 		if (pUnit->IsRemovable() && pUnit->IsReady() && pUnit->IsWriteP()) {
@@ -710,13 +706,8 @@
 			break;
 
 		case EJECT:
-<<<<<<< HEAD
 			LOGINFO("Eject requested for %s ID: %d UN: %d", pUnit->GetID().c_str(), id, un);
 			pUnit->Eject(true);
-=======
-			LOGINFO("rasctl commanded eject for %s ID: %d UN: %d", pUnit->GetID().c_str(), id, un);
-			pUnit->Eject(TRUE);
->>>>>>> 3d149505
 			break;
 
 		case PROTECT:
