--- conflicted
+++ resolved
@@ -1200,11 +1200,7 @@
 
 	opterr = 1;
 	int opt;
-<<<<<<< HEAD
-	while ((opt = getopt(argc, argv, "-IiHhb:d:n:p:r:t:D:F:L:P:")) != -1) {
-=======
-	while ((opt = getopt(argc, argv, "-IiHhb:d:n:p:r:t:D:F:L:R:")) != -1) {
->>>>>>> e32211ef
+	while ((opt = getopt(argc, argv, "-IiHhb:d:n:p:r:t:D:F:L:P:R:")) != -1) {
 		switch (opt) {
 			// The three options below are kind of a compound option with two letters
 			case 'i':
