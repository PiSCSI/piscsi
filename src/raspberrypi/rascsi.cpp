--- conflicted
+++ resolved
@@ -645,12 +645,7 @@
 				catch(const ioexception&) {
 					delete pUnit;
 
-<<<<<<< HEAD
-					error << "Tried to open an invalid file '" << file << "': " << result;
-=======
 					error << "Tried to open an invalid file '" << file << "': " << e.getmsg();
-					LOGWARN("%s", error.str().c_str());
->>>>>>> 157172b5
 					return ReturnStatus(fd, false, error);
 				}
 			}
@@ -735,18 +730,12 @@
 				// If the file does not exist search for it in the default image folder
 				string default_file = default_image_folder + "/" + params;
 				filepath.SetPath(default_file.c_str());
-<<<<<<< HEAD
-				result = pUnit->Open(filepath);
-				if (result) {
-					error << "Tried to open an invalid file '" << params << "': " << result;
-=======
 				try {
 					pUnit->Open(filepath);
 				}
 				catch(const ioexception&) {
 					error << "Tried to open an invalid file '" << params << "': " << e.getmsg();
 					LOGWARN("%s", error.str().c_str());
->>>>>>> 157172b5
 					return ReturnStatus(fd, false, error);
 				}
 			}
