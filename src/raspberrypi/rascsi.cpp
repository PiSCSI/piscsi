//---------------------------------------------------------------------------
//
//	SCSI Target Emulator RaSCSI (*^..^*)
//	for Raspberry Pi
//
//	Powered by XM6 TypeG Technology.
//	Copyright (C) 2016-2020 GIMONS
//	[ RaSCSI main ]
//
//---------------------------------------------------------------------------

#include "os.h"
#include "xm6.h"
#include "filepath.h"
#include "fileio.h"
#include "devices/disk.h"
#include "devices/sasihd.h"
#include "devices/scsihd.h"
#include "devices/scsihd_apple.h"
#include "devices/scsihd_nec.h"
#include "devices/scsicd.h"
#include "devices/scsimo.h"
#include "devices/scsi_host_bridge.h"
#include "devices/scsi_daynaport.h"
#include "controllers/scsidev_ctrl.h"
#include "controllers/sasidev_ctrl.h"
#include "gpiobus.h"
#include "exceptions.h"
#include "rascsi_version.h"
#include "rasutil.h"
#include "rascsi_interface.pb.h"
#include "spdlog/spdlog.h"
#include "spdlog/sinks/stdout_color_sinks.h"
#include <spdlog/async.h>
#include <string>
#include <sstream>
#include <iostream>
#include <list>
#include <filesystem>

using namespace std;
using namespace spdlog;
using namespace rascsi_interface;

//---------------------------------------------------------------------------
//
//  Constant declarations
//
//---------------------------------------------------------------------------
#define CtrlMax	8					// Maximum number of SCSI controllers
#define UnitNum	2					// Number of units around controller
#define FPRT(fp, ...) fprintf(fp, __VA_ARGS__ )

//---------------------------------------------------------------------------
//
//	Variable declarations
//
//---------------------------------------------------------------------------
static volatile BOOL running;		// Running flag
static volatile BOOL active;		// Processing flag
SASIDEV *ctrl[CtrlMax];				// Controller
Disk *disk[CtrlMax * UnitNum];		// Disk
GPIOBUS *bus;						// GPIO Bus
int monsocket;						// Monitor Socket
pthread_t monthread;				// Monitor Thread
pthread_mutex_t ctrl_mutex;					// Semaphore for the ctrl array
static void *MonThread(void *param);
list<string> available_log_levels;
string current_log_level;			// Some versions of spdlog do not support get_log_level()
string default_image_folder = "/home/pi/images";
set<string> files_in_use;

//---------------------------------------------------------------------------
//
//	Signal Processing
//
//---------------------------------------------------------------------------
void KillHandler(int sig)
{
	// Stop instruction
	running = FALSE;
}

//---------------------------------------------------------------------------
//
//	Banner Output
//
//---------------------------------------------------------------------------
void Banner(int argc, char* argv[])
{
	FPRT(stdout,"SCSI Target Emulator RaSCSI(*^..^*) ");
	FPRT(stdout,"version %s (%s, %s)\n",
		rascsi_get_version_string(),
		__DATE__,
		__TIME__);
	FPRT(stdout,"Powered by XM6 TypeG Technology / ");
	FPRT(stdout,"Copyright (C) 2016-2020 GIMONS\n");
	FPRT(stdout,"Connect type : %s\n", CONNECT_DESC);

	if ((argc > 1 && strcmp(argv[1], "-h") == 0) ||
		(argc > 1 && strcmp(argv[1], "--help") == 0)){
		FPRT(stdout,"\n");
		FPRT(stdout,"Usage: %s [-IDn FILE] ...\n\n", argv[0]);
		FPRT(stdout," n is SCSI identification number(0-7).\n");
		FPRT(stdout," FILE is disk image file.\n\n");
		FPRT(stdout,"Usage: %s [-HDn FILE] ...\n\n", argv[0]);
		FPRT(stdout," n is X68000 SASI HD number(0-15).\n");
		FPRT(stdout," FILE is disk image file, \"daynaport\", or \"bridge\".\n\n");
		FPRT(stdout," Image type is detected based on file extension.\n");
		FPRT(stdout,"  hdf : SASI HD image(XM6 SASI HD image)\n");
		FPRT(stdout,"  hds : SCSI HD image(XM6 SCSI HD image)\n");
		FPRT(stdout,"  hdn : SCSI HD image(NEC GENUINE)\n");
		FPRT(stdout,"  hdi : SCSI HD image(Anex86 HD image)\n");
		FPRT(stdout,"  nhd : SCSI HD image(T98Next HD image)\n");
		FPRT(stdout,"  hda : SCSI HD image(APPLE GENUINE)\n");
		FPRT(stdout,"  mos : SCSI MO image(XM6 SCSI MO image)\n");
		FPRT(stdout,"  iso : SCSI CD image(ISO 9660 image)\n");

		exit(0);
	}
}

//---------------------------------------------------------------------------
//
//	Initialization
//
//---------------------------------------------------------------------------

BOOL InitService(int port)
{
	int result = pthread_mutex_init(&ctrl_mutex,NULL);
	if(result != EXIT_SUCCESS){
		LOGERROR("Unable to create a mutex. Err code: %d", result);
		return FALSE;
	}

	// Create socket for monitor
	struct sockaddr_in server;
	monsocket = socket(PF_INET, SOCK_STREAM, 0);
	memset(&server, 0, sizeof(server));
	server.sin_family = PF_INET;
	server.sin_port   = htons(port);
	server.sin_addr.s_addr = htonl(INADDR_ANY);

	// allow address reuse
	int yes = 1;
	if (setsockopt(
		monsocket, SOL_SOCKET, SO_REUSEADDR, &yes, sizeof(yes)) < 0){
		return FALSE;
	}

	// Bind
	if (bind(monsocket, (struct sockaddr *)&server,
		sizeof(struct sockaddr_in)) < 0) {
		FPRT(stderr, "Error : Already running?\n");
		return FALSE;
	}

	// Create Monitor Thread
	pthread_create(&monthread, NULL, MonThread, NULL);

	// Interrupt handler settings
	if (signal(SIGINT, KillHandler) == SIG_ERR) {
		return FALSE;
	}
	if (signal(SIGHUP, KillHandler) == SIG_ERR) {
		return FALSE;
	}
	if (signal(SIGTERM, KillHandler) == SIG_ERR) {
		return FALSE;
	}

	running = FALSE;
	active = FALSE;

	return true;
}

bool InitBusAndDisks() {
	// GPIOBUS creation
	bus = new GPIOBUS();

	// GPIO Initialization
	if (!bus->Init()) {
		return FALSE;
	}

	// Bus Reset
	bus->Reset();

	// Controller initialization
	for (int i = 0; i < CtrlMax; i++) {
		ctrl[i] = NULL;
	}

	// Disk Initialization
	for (int i = 0; i < CtrlMax; i++) {
		disk[i] = NULL;
	}

	return TRUE;
}

//---------------------------------------------------------------------------
//
//	Cleanup
//
//---------------------------------------------------------------------------
void Cleanup()
{
	// Delete the disks
	for (int i = 0; i < CtrlMax * UnitNum; i++) {
		if (disk[i]) {
			delete disk[i];
			disk[i] = NULL;
		}
	}

	// Delete the Controllers
	for (int i = 0; i < CtrlMax; i++) {
		if (ctrl[i]) {
			delete ctrl[i];
			ctrl[i] = NULL;
		}
	}

	// Cleanup the Bus
	bus->Cleanup();

	// Discard the GPIOBUS object
	delete bus;

	// Close the monitor socket
	if (monsocket >= 0) {
		close(monsocket);
	}

	pthread_mutex_destroy(&ctrl_mutex);
}

//---------------------------------------------------------------------------
//
//	Reset
//
//---------------------------------------------------------------------------
void Reset()
{
	// Reset all of the controllers
	for (int i = 0; i < CtrlMax; i++) {
		if (ctrl[i]) {
			ctrl[i]->Reset();
		}
	}

	// Reset the bus
	bus->Reset();
}

//---------------------------------------------------------------------------
//
//	Get the list of attached devices
//
//---------------------------------------------------------------------------
PbDevices GetDevices() {
	PbDevices devices;

	for (int i = 0; i < CtrlMax * UnitNum; i++) {
		// skip if unit does not exist or null disk
		Disk *pUnit = disk[i];
		if (!pUnit) {
			continue;
		}

		PbDevice *device = devices.add_devices();

		// Initialize ID and unit number
		device->set_id(i / UnitNum);
		device->set_un(i % UnitNum);

		// ID,UNIT,Type,Device Status
		device->set_type(pUnit->GetID());

		// mount status output
		if (pUnit->IsBridge()) {
			device->set_file("X68000 HOST BRIDGE");
		} else if (pUnit->IsDaynaPort()) {
			device->set_file("DaynaPort SCSI/Link");
		} else {
			Filepath filepath;
			pUnit->GetPath(filepath);
			device->set_file(pUnit->IsRemovable() && !pUnit->IsReady() ? "NO MEDIA" : filepath.GetPath());
		}

		// Write protection status
		if (pUnit->IsRemovable() && pUnit->IsReady() && pUnit->IsWriteP()) {
			device->set_read_only(true);
		}
	}

	return devices;
}

//---------------------------------------------------------------------------
//
//	Controller Mapping
//
//---------------------------------------------------------------------------
bool MapController(Disk **map)
{
	bool status = true;

	// Take ownership of the ctrl data structure
	pthread_mutex_lock(&ctrl_mutex);

	// Replace the changed unit
	for (int i = 0; i < CtrlMax; i++) {
		for (int j = 0; j < UnitNum; j++) {
			int unitno = i * UnitNum + j;
			if (disk[unitno] != map[unitno]) {
				// Check if the original unit exists
				if (disk[unitno]) {
					// Disconnect it from the controller
					if (ctrl[i]) {
						ctrl[i]->SetUnit(j, NULL);
					}

					// Free the Unit
					delete disk[unitno];
				}

				// Setup a new unit
				disk[unitno] = map[unitno];
			}
		}
	}

	// Reconfigure all of the controllers
	for (int i = 0; i < CtrlMax; i++) {
		// Examine the unit configuration
		int sasi_num = 0;
		int scsi_num = 0;
		for (int j = 0; j < UnitNum; j++) {
			int unitno = i * UnitNum + j;
			// branch by unit type
			if (disk[unitno]) {
				if (disk[unitno]->IsSASI()) {
					// Drive is SASI, so increment SASI count
					sasi_num++;
				} else {
					// Drive is SCSI, so increment SCSI count
					scsi_num++;
				}
			}

			// Remove the unit
			if (ctrl[i]) {
				ctrl[i]->SetUnit(j, NULL);
			}
		}

		// If there are no units connected
		if (sasi_num == 0 && scsi_num == 0) {
			if (ctrl[i]) {
				delete ctrl[i];
				ctrl[i] = NULL;
				continue;
			}
		}

		// Mixture of SCSI and SASI
		if (sasi_num > 0 && scsi_num > 0) {
			status = false;
			continue;
		}

		if (sasi_num > 0) {
			// Only SASI Unit(s)

			// Release the controller if it is not SASI
			if (ctrl[i] && !ctrl[i]->IsSASI()) {
				delete ctrl[i];
				ctrl[i] = NULL;
			}

			// Create a new SASI controller
			if (!ctrl[i]) {
				ctrl[i] = new SASIDEV();
				ctrl[i]->Connect(i, bus);
			}
		} else {
			// Only SCSI Unit(s)

			// Release the controller if it is not SCSI
			if (ctrl[i] && !ctrl[i]->IsSCSI()) {
				delete ctrl[i];
				ctrl[i] = NULL;
			}

			// Create a new SCSI controller
			if (!ctrl[i]) {
				ctrl[i] = new SCSIDEV();
				ctrl[i]->Connect(i, bus);
			}
		}

		// connect all units
		for (int j = 0; j < UnitNum; j++) {
			int unitno = i * UnitNum + j;
			if (disk[unitno]) {
				// Add the unit connection
				ctrl[i]->SetUnit(j, disk[unitno]);
			}
		}
	}
	pthread_mutex_unlock(&ctrl_mutex);

	return status;
}

bool ReturnStatus(int fd, bool status = true, const string msg = "") {
	if (fd == -1) {
		if (msg.length()) {
			FPRT(stderr, msg.c_str());
			FPRT(stderr, "\n");
		}
	}
	else {
		PbResult result;
		result.set_status(status);
		result.set_msg(msg + "\n");
		SerializeMessage(fd, result);
	}

	return status;
}

bool SetLogLevel(const string& log_level) {
	if (log_level == "trace") {
		set_level(level::trace);
	}
	else if (log_level == "debug") {
		set_level(level::debug);
	}
	else if (log_level == "info") {
		set_level(level::info);
	}
	else if (log_level == "warn") {
		set_level(level::warn);
	}
	else if (log_level == "err") {
		set_level(level::err);
	}
	else if (log_level == "critical") {
		set_level(level::critical);
	}
	else if (log_level == "off") {
		set_level(level::off);
	}
	else {
		return false;
	}

	current_log_level = log_level;

	return true;
}

void LogDeviceList(const string& device_list)
{
	stringstream ss(device_list);
	string line;

	while (getline(ss, line, '\n')) {
		LOGINFO("%s", line.c_str());
	}
}

void GetAvailableLogLevels(PbServerInfo& serverInfo)
{
	for (auto it = available_log_levels.begin(); it != available_log_levels.end(); ++it) {
		serverInfo.add_available_log_levels(*it);
	}
}

void GetAvailableImages(PbServerInfo& serverInfo)
{
	if (access(default_image_folder.c_str(), F_OK) != -1) {
		for (const auto& entry : filesystem::directory_iterator(default_image_folder)) {
			if (entry.is_regular_file()) {
				serverInfo.add_available_image_files(entry.path().filename());
			}
		}
	}
}

//---------------------------------------------------------------------------
//
//	Command Processing
//
//---------------------------------------------------------------------------
bool ProcessCmd(int fd, const PbCommand &command)
{
	Disk *map[CtrlMax * UnitNum];
	Filepath filepath;
	Disk *pUnit;
    char type_str[5];

    int id = command.id();
	int un = command.un();
	PbOperation cmd = command.cmd();
	PbDeviceType type = command.type();
	string params = command.params().c_str();

	ostringstream s;
	s << "Processing: cmd=" << PbOperation_Name(cmd) << ", id=" << id << ", un=" << un << ", type=" << PbDeviceType_Name(type) << ", params=" << params;
	LOGINFO("%s", s.str().c_str());

	// Copy the Unit List
	memcpy(map, disk, sizeof(disk));

	// Check the Controller Number
	if (id < 0 || id >= CtrlMax) {
		return ReturnStatus(fd, false, "Error : Invalid ID");
	}

	// Check the Unit Number
	if (un < 0 || un >= UnitNum) {
		return ReturnStatus(fd, false, "Error : Invalid unit number");
	}

	// Connect Command
	if (cmd == ATTACH) {
		string ext;

		// Distinguish between SASI and SCSI
		if (type == SASI_HD) {
			// Check the extension
			int len = params.length();
			if (len < 5 || params[len - 4] != '.') {
				return ReturnStatus(fd, false);
			}

			// If the extension is not SASI type, replace with SCSI
			ext = params.substr(len - 3);
			if (ext != "hdf") {
				type = SCSI_HD;
			}
		}

		// Create a new drive, based upon type
		pUnit = NULL;
		switch (type) {
			case SASI_HD:		// HDF
				pUnit = new SASIHD();
				break;
			case SCSI_HD:		// HDS/HDN/HDI/NHD/HDA
				if (ext == "hdn" || ext == "hdi" || ext == "nhd") {
					pUnit = new SCSIHD_NEC();
				} else if (ext == "hda") {
					pUnit = new SCSIHD_APPLE();
				} else {
					pUnit = new SCSIHD();
				}
				break;
			case MO:
				pUnit = new SCSIMO();
				break;
			case CD:
				pUnit = new SCSICD();
				break;
			case BR:
				pUnit = new SCSIBR();
				break;
			// case NUVOLINK:
			// 	pUnit = new SCSINuvolink();
			// 	break;
			case DAYNAPORT:
				pUnit = new SCSIDaynaPort();
				break;
			default:
				ostringstream error;
				error << "rasctl sent a command for an invalid drive type: " << PbDeviceType_Name(type);
				return ReturnStatus(fd, false, error.str());
		}

		// drive checks files
		if (type != BR && type != DAYNAPORT && !command.params().empty()) {
			// Strip the image file extension from device file names, so that device files can be used as drive images
			string file = params.find("/dev/") ? params : params.substr(0, params.length() - 4);

			if (files_in_use.find(file) != files_in_use.end()) {
				ostringstream error;
				error << "Image file '" << file << "' is already in use";
				return ReturnStatus(fd, false, error.str());
			}
			files_in_use.insert(file);

			// Set the Path
			filepath.SetPath(file.c_str());

			// Open the file path
			if (!pUnit->Open(filepath)) {
				// If the file does not exist search for it in the default image folder
				string default_file = default_image_folder + "/" + file;
				filepath.SetPath(default_file.c_str());
				if (!pUnit->Open(filepath)) {
					delete pUnit;

					LOGWARN("rasctl tried to open an invalid file %s", file.c_str());

					ostringstream error;
					error << "File open error [" << file << "]";
					return ReturnStatus(fd, false, error.str());
				}
			}
		}

		// Set the cache to write-through
		pUnit->SetCacheWB(FALSE);

		// Replace with the newly created unit
		map[id * UnitNum + un] = pUnit;

		// Re-map the controller
		bool status = MapController(map);
		if (status) {
	        LOGINFO("rasctl added new %s device. ID: %d UN: %d", pUnit->GetID().c_str(), id, un);
		}

		return ReturnStatus(fd, status, status ? "" : "Error : SASI and SCSI can't be mixed\n");
	}

	// Does the controller exist?
	if (ctrl[id] == NULL) {
		LOGWARN("rasctl sent a command for invalid controller %d", id);

		return ReturnStatus(fd, false, "Error : No such device");
	}

	// Does the unit exist?
	pUnit = disk[id * UnitNum + un];
	if (pUnit == NULL) {
		LOGWARN("rasctl sent a command for invalid unit ID %d UN %d", id, un);

		return ReturnStatus(fd, false, "Error : No such device");
	}

	// Disconnect Command
	if (cmd == DETACH) {
		LOGINFO("rasctl command disconnect %s at ID: %d UN: %d", pUnit->GetID().c_str(), id, un);

		// Free the existing unit
		map[id * UnitNum + un] = NULL;

		// Re-map the controller
		bool status = MapController(map);
		if (status) {
			Filepath filepath;
			pUnit->GetPath(filepath);

			files_in_use.erase(filepath.GetPath());
		}

		return ReturnStatus(fd, status, status ? "" : "Error : SASI and SCSI can't be mixed\n");
	}

	// Valid only for MO or CD
	if (!pUnit->IsMo() && !pUnit->IsCdRom()) {
		LOGWARN("rasctl sent an Insert/Eject/Protect command (%d) for incompatible type %s", cmd, pUnit->GetID().c_str());

		ostringstream error;
		error << "Operation denied (Device type " << type_str << " isn't removable)";
		return ReturnStatus(fd, false, error.str());
	}

	switch (cmd) {
		case INSERT:
			filepath.SetPath(params.c_str());
			LOGINFO("rasctl commanded insert file %s into %s ID: %d UN: %d", params.c_str(), pUnit->GetID().c_str(), id, un);

			if (!pUnit->Open(filepath)) {
				ostringstream error;
				error << "File open error [" << params << "]";

				return ReturnStatus(fd, false, error.str());
			}
			break;

		case EJECT:
			LOGINFO("rasctl commands eject %s ID: %d UN: %d", type_str, id, un);
			pUnit->Eject(TRUE);
			break;

		case PROTECT:
			if (!pUnit->IsMo()) {
				LOGWARN("rasctl sent an invalid PROTECT command for %s ID: %d UN: %d", pUnit->GetID().c_str(), id, un);

				return ReturnStatus(fd, false, "Error : Operation denied (Device isn't MO)");
			}
			LOGINFO("rasctl is setting write protect to %d for %s ID: %d UN: %d",!pUnit->IsWriteP(), pUnit->GetID().c_str(), id, un);
			pUnit->WriteP(!pUnit->IsWriteP());
			break;

		default:
			ostringstream error;
			error << "Received unknown command from rasctl: " << PbOperation_Name(cmd);
			LOGWARN("%s", error.str().c_str());
			return ReturnStatus(fd, false, error.str());
	}

	return ReturnStatus(fd, true);
}

bool has_suffix(const string& filename, const string& suffix) {
    return filename.size() >= suffix.size() && !filename.compare(filename.size() - suffix.size(), suffix.size(), suffix);
}

//---------------------------------------------------------------------------
//
//	Argument Parsing
//
//---------------------------------------------------------------------------
bool ParseArgument(int argc, char* argv[], int& port)
{
	int id = -1;
	bool is_sasi = false;
	int max_id = 7;
	string log_level = "trace";

	int opt;
<<<<<<< HEAD
	while ((opt = getopt(argc, argv, "-IiHhG:g:D:d:P:p:")) != -1) {
=======
	while ((opt = getopt(argc, argv, "-IiHhG:g:D:d:p:f:")) != -1) {
>>>>>>> 735aff6c
		switch (tolower(opt)) {
			case 'i':
				is_sasi = false;
				max_id = 7;
				id = -1;
				continue;

			case 'h':
				is_sasi = true;
				max_id = 15;
				id = -1;
				continue;

			case 'g':
				log_level = optarg;
				continue;

			case 'd': {
				char* end;
				id = strtol(optarg, &end, 10);
				if (*end || id < 0 || max_id < id) {
					cerr << optarg << ": invalid " << (is_sasi ? "HD" : "ID") << " (0-" << max_id << ")" << endl;
					return false;
				}
				continue;
			}

			case 'p':
				port = atoi(optarg);
				if (port <= 0 || port > 65535) {
					cerr << "Invalid port " << optarg << ", port must be between 1 and 65535" << endl;
					return false;
				}
				continue;

			case 'f':
				struct stat folder_stat;
				stat(optarg, &folder_stat);
				if (!S_ISDIR(folder_stat.st_mode) || access(optarg, F_OK) == -1) {
					cerr << "Default image folder '" << optarg << "' is not accessible" << endl;
					return false;
				}

				default_image_folder = optarg;
				continue;

			default:
				return false;

			case 1:
				break;
		}

		if (id < 0) {
			cerr << optarg << ": ID not specified" << endl;
			return false;
		} else if (disk[id]) {
			cerr << id << ": duplicate ID" << endl;
			return false;
		}

		string path = optarg;
		PbDeviceType type = SASI_HD;
		if (has_suffix(path, ".hdf") || has_suffix(path, ".hds") || has_suffix(path, ".hdn")
			|| has_suffix(path, ".hdi") || has_suffix(path, ".hda") || has_suffix(path, ".nhd")) {
			type = SASI_HD;
		} else if (has_suffix(path, ".mos")) {
			type = MO;
		} else if (has_suffix(path, ".iso")) {
			type = CD;
		} else if (path == "bridge") {
			type = BR;
		} else if (path == "daynaport") {
			type = DAYNAPORT;
		} else {
			cerr << path << ": unknown file extension or basename is missing" << endl;
		    return false;
		}

		int un = 0;
		if (is_sasi) {
			un = id % UnitNum;
			id /= UnitNum;
		}

		// Execute the command
		PbCommand command;
		command.set_id(id);
		command.set_un(un);
		command.set_cmd(ATTACH);
		command.set_type(type);
		command.set_params(path);
		if (!ProcessCmd(-1, command)) {
			return false;
		}
		id = -1;
	}

	if (!SetLogLevel(log_level)) {
		LOGWARN("Invalid log level '%s'", log_level.c_str());
	}

	// Display and log the device list
	const PbDevices devices = GetDevices();
	const string device_list = ListDevices(devices);
	cout << device_list << endl;
	LogDeviceList(device_list);

	return true;
}

//---------------------------------------------------------------------------
//
//	Pin the thread to a specific CPU
//
//---------------------------------------------------------------------------
void FixCpu(int cpu)
{
	// Get the number of CPUs
	cpu_set_t cpuset;
	CPU_ZERO(&cpuset);
	sched_getaffinity(0, sizeof(cpu_set_t), &cpuset);
	int cpus = CPU_COUNT(&cpuset);

	// Set the thread affinity
	if (cpu < cpus) {
		CPU_ZERO(&cpuset);
		CPU_SET(cpu, &cpuset);
		sched_setaffinity(0, sizeof(cpu_set_t), &cpuset);
	}
}

//---------------------------------------------------------------------------
//
//	Monitor Thread
//
//---------------------------------------------------------------------------
static void *MonThread(void *param)
{
	int fd;

    // Scheduler Settings
	struct sched_param schedparam;
	schedparam.sched_priority = 0;
	sched_setscheduler(0, SCHED_IDLE, &schedparam);

	// Set the affinity to a specific processor core
	FixCpu(2);

	// Wait for the execution to start
	while (!running) {
		usleep(1);
	}

	// Set up the monitor socket to receive commands
	listen(monsocket, 1);

	try {
		while (true) {
			// Wait for connection
			struct sockaddr_in client;
			socklen_t socklen = sizeof(client);
			memset(&client, 0, socklen);
			fd = accept(monsocket, (struct sockaddr*)&client, &socklen);
			if (fd < 0) {
				throw ioexception("accept() failed");
			}

			// Fetch the command
			PbCommand command;
			DeserializeMessage(fd, command);

			switch(command.cmd()) {
				case LIST: {
					const PbDevices devices = GetDevices();
					SerializeMessage(fd, devices);
					LogDeviceList(ListDevices(devices));
					break;
				}

				case LOG_LEVEL: {
					bool status = SetLogLevel(command.params());
					if (!status) {
						ostringstream error;
						error << "Invalid log level: " << command.params();
						ReturnStatus(fd, false, error.str());
					}
					else {
						ReturnStatus(fd);
					}
					break;
				}

				case SERVER_INFO: {
					PbServerInfo serverInfo;
					serverInfo.set_rascsi_version(rascsi_get_version_string());
					GetAvailableLogLevels(serverInfo);
					serverInfo.set_current_log_level(current_log_level);
					serverInfo.set_default_image_folder(default_image_folder);
					GetAvailableImages(serverInfo);
					SerializeMessage(fd, serverInfo);
					break;
				}

				default: {
					// Wait until we become idle
					while (active) {
						usleep(500 * 1000);
					}

					ProcessCmd(fd, command);
					break;
				}
			}

			close(fd);
			fd = -1;
		}
	}
	catch(const ioexception& e) {
		LOGERROR("%s", e.getmsg().c_str());

		// Fall through
	}

    if (fd >= 0) {
		close(fd);
	}

	return NULL;
}

//---------------------------------------------------------------------------
//
//	Main processing
//
//---------------------------------------------------------------------------
int main(int argc, char* argv[])
{
	GOOGLE_PROTOBUF_VERIFY_VERSION;

	int i;
	int actid;
	DWORD now;
	BUS::phase_t phase;
	BYTE data;
	// added setvbuf to override stdout buffering, so logs are written immediately and not when the process exits.
	setvbuf(stdout, NULL, _IONBF, 0);
	struct sched_param schparam;

	available_log_levels.push_back("trace");
	available_log_levels.push_back("debug");
	available_log_levels.push_back("info");
	available_log_levels.push_back("warn");
	available_log_levels.push_back("err");
	available_log_levels.push_back("critical");
	available_log_levels.push_back("off");
	SetLogLevel("trace");

	// Create a thread-safe stdout logger to process the log messages
	auto logger = stdout_color_mt("rascsi stdout logger");

	// Output the Banner
	Banner(argc, argv);

	int ret = 0;
	int port = 6868;

	if (!InitBusAndDisks()) {
		ret = EPERM;
		goto init_exit;
	}

	if (!ParseArgument(argc, argv, port)) {
		ret = EINVAL;
		goto err_exit;
	}

	if (!InitService(port)) {
		ret = EPERM;
		goto init_exit;
	}

	// Reset
	Reset();

    // Set the affinity to a specific processor core
	FixCpu(3);

#ifdef USE_SEL_EVENT_ENABLE
	// Scheduling policy setting (highest priority)
	schparam.sched_priority = sched_get_priority_max(SCHED_FIFO);
	sched_setscheduler(0, SCHED_FIFO, &schparam);
#endif	// USE_SEL_EVENT_ENABLE

	// Start execution
	running = TRUE;

	// Main Loop
	while (running) {
		// Work initialization
		actid = -1;
		phase = BUS::busfree;

#ifdef USE_SEL_EVENT_ENABLE
		// SEL signal polling
		if (bus->PollSelectEvent() < 0) {
			// Stop on interrupt
			if (errno == EINTR) {
				break;
			}
			continue;
		}

		// Get the bus
		bus->Aquire();
#else
		bus->Aquire();
		if (!bus->GetSEL()) {
			usleep(0);
			continue;
		}
#endif	// USE_SEL_EVENT_ENABLE

        // Wait until BSY is released as there is a possibility for the
        // initiator to assert it while setting the ID (for up to 3 seconds)
		if (bus->GetBSY()) {
			now = SysTimer::GetTimerLow();
			while ((SysTimer::GetTimerLow() - now) < 3 * 1000 * 1000) {
				bus->Aquire();
				if (!bus->GetBSY()) {
					break;
				}
			}
		}

		// Stop because it the bus is busy or another device responded
		if (bus->GetBSY() || !bus->GetSEL()) {
			continue;
		}

		pthread_mutex_lock(&ctrl_mutex);

		// Notify all controllers
		data = bus->GetDAT();
		for (i = 0; i < CtrlMax; i++) {
			if (!ctrl[i] || (data & (1 << i)) == 0) {
				continue;
			}

			// Find the target that has moved to the selection phase
			if (ctrl[i]->Process() == BUS::selection) {
				// Get the target ID
				actid = i;

				// Bus Selection phase
				phase = BUS::selection;
				break;
			}
		}

		// Return to bus monitoring if the selection phase has not started
		if (phase != BUS::selection) {
			pthread_mutex_unlock(&ctrl_mutex);
			continue;
		}

		// Start target device
		active = TRUE;

#ifndef USE_SEL_EVENT_ENABLE
		// Scheduling policy setting (highest priority)
		schparam.sched_priority = sched_get_priority_max(SCHED_FIFO);
		sched_setscheduler(0, SCHED_FIFO, &schparam);
#endif	// USE_SEL_EVENT_ENABLE

		// Loop until the bus is free
		while (running) {
			// Target drive
			phase = ctrl[actid]->Process();

			// End when the bus is free
			if (phase == BUS::busfree) {
				break;
			}
		}
		pthread_mutex_unlock(&ctrl_mutex);


#ifndef USE_SEL_EVENT_ENABLE
		// Set the scheduling priority back to normal
		schparam.sched_priority = 0;
		sched_setscheduler(0, SCHED_OTHER, &schparam);
#endif	// USE_SEL_EVENT_ENABLE

		// End the target travel
		active = FALSE;
	}

err_exit:
	// Cleanup
	Cleanup();

init_exit:
	return ret;
}<|MERGE_RESOLUTION|>--- conflicted
+++ resolved
@@ -728,11 +728,7 @@
 	string log_level = "trace";
 
 	int opt;
-<<<<<<< HEAD
-	while ((opt = getopt(argc, argv, "-IiHhG:g:D:d:P:p:")) != -1) {
-=======
-	while ((opt = getopt(argc, argv, "-IiHhG:g:D:d:p:f:")) != -1) {
->>>>>>> 735aff6c
+	while ((opt = getopt(argc, argv, "-IiHhG:g:D:d:P:p:f:")) != -1) {
 		switch (tolower(opt)) {
 			case 'i':
 				is_sasi = false;
