--- conflicted
+++ resolved
@@ -801,17 +801,10 @@
 		return ReturnStatus(fd, false, "Device type " + PbDeviceType_Name(type) + " requires a filename");
 	}
 
-<<<<<<< HEAD
-	// drive checks files
-	Filepath filepath;
-	if (file_support && !filename.empty()) {
-		filepath.SetPath(filename.c_str());
-=======
 	Filepath filepath;
 	if (file_support && !filename.empty()) {
 		filepath.SetPath(filename.c_str());
 		string initial_filename = filepath.GetPath();
->>>>>>> 3e7f317c
 
 		try {
 			try {
@@ -826,11 +819,7 @@
 		catch(const io_exception& e) {
 			delete device;
 
-<<<<<<< HEAD
-			return ReturnStatus(fd, false, "Tried to open an invalid file '" + string(filepath.GetPath()) + "': " + e.getmsg());
-=======
 			return ReturnStatus(fd, false, "Tried to open an invalid file '" + initial_filename + "': " + e.getmsg());
->>>>>>> 3e7f317c
 		}
 
 		int id;
@@ -938,10 +927,7 @@
 	int unit;
 	Filepath filepath;
 	filepath.SetPath(filename.c_str());
-<<<<<<< HEAD
-=======
 	string initial_filename = filepath.GetPath();
->>>>>>> 3e7f317c
 	FileSupport *file_support = dynamic_cast<FileSupport *>(device);
 	if (file_support->GetIdsForReservedFile(filepath, id, unit)) {
 		ostringstream error;
@@ -974,11 +960,7 @@
 		}
 	}
 	catch(const io_exception& e) {
-<<<<<<< HEAD
-		return ReturnStatus(fd, false, "Tried to open an invalid file '" + string(filepath.GetPath()) + "': " + e.getmsg());
-=======
 		return ReturnStatus(fd, false, "Tried to open an invalid file '" + initial_filename + "': " + e.getmsg());
->>>>>>> 3e7f317c
 	}
 
 	file_support->ReserveFile(filepath, device->GetId(), device->GetLun());
