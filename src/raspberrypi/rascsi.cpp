--- conflicted
+++ resolved
@@ -97,14 +97,11 @@
 
 bool InitBus()
 {
-<<<<<<< HEAD
 	// GPIOBUS creation
 	bus = GPIOBUS_Factory::Create();
 
-=======
->>>>>>> 99a1c7cd
 	// GPIO Initialization
-	if (!bus.Init()) {
+	if (!bus->Init()) {
 		return false;
 	}
 
@@ -609,19 +606,11 @@
 
         // Wait until BSY is released as there is a possibility for the
         // initiator to assert it while setting the ID (for up to 3 seconds)
-<<<<<<< HEAD
 		if (bus->GetBSY()) {
-			uint32_t now = SysTimer::instance().GetTimerLow();
-			while ((SysTimer::instance().GetTimerLow() - now) < 3 * 1000 * 1000) {
+			const uint32_t now = SysTimer::GetTimerLow();
+			while ((SysTimer::GetTimerLow() - now) < 3'000'000) {
 				bus->Acquire();
 				if (!bus->GetBSY()) {
-=======
-		if (bus.GetBSY()) {
-			const uint32_t now = SysTimer::GetTimerLow();
-			while ((SysTimer::GetTimerLow() - now) < 3'000'000) {
-				bus.Acquire();
-				if (!bus.GetBSY()) {
->>>>>>> 99a1c7cd
 					break;
 				}
 			}
