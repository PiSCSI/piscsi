--- conflicted
+++ resolved
@@ -552,19 +552,10 @@
 		return ReturnStatus(fd, false, error);
 	}
 
-<<<<<<< HEAD
-=======
-	string ext;
-	int len = params.length();
-	if (len > 4 && params[len - 4] == '.') {
-		ext = params.substr(len - 3);
-	}
-
 	// Copy the Unit List
 	Disk *map[CtrlMax * UnitNum];
 	memcpy(map, disk, sizeof(disk));
 
->>>>>>> 79de9e29
 	// Connect Command
 	if (cmd == ATTACH) {
 		if (map[id * UnitNum + un]) {
