//---------------------------------------------------------------------------
//
//	SCSI Target Emulator RaSCSI (*^..^*)
//	for Raspberry Pi
//
//	Powered by XM6 TypeG Technology.
//	Copyright (C) 2016-2020 GIMONS
//
//	Imported NetBSD support and some optimisation patch by Rin Okuyama.
//
//	[ GPIO-SCSI bus ]
//
//---------------------------------------------------------------------------

#include "os.h"
#include "xm6.h"
#include "gpiobus.h"
#include "log.h"

#ifndef BAREMETAL
#ifdef __linux__
//---------------------------------------------------------------------------
//
//	imported from bcm_host.c
//
//---------------------------------------------------------------------------
static DWORD get_dt_ranges(const char *filename, DWORD offset)
{
    DWORD address;
    FILE *fp;
    BYTE buf[4];

    address = ~0;
    fp = fopen(filename, "rb");
    if (fp)
    {
        fseek(fp, offset, SEEK_SET);
        if (fread(buf, 1, sizeof buf, fp) == sizeof buf)
        {
            address =
                buf[0] << 24 | buf[1] << 16 | buf[2] << 8 | buf[3] << 0;
        }
        fclose(fp);
    }
    return address;
}

DWORD bcm_host_get_peripheral_address(void)
{
    DWORD address;

    address = get_dt_ranges("/proc/device-tree/soc/ranges", 4);
    if (address == 0)
    {
        address = get_dt_ranges("/proc/device-tree/soc/ranges", 8);
    }
    address = (address == (DWORD)~0) ? 0x20000000 : address;
#if 0
	printf("Peripheral address : 0x%lx\n", address);
#endif
    return address;
}
#endif // __linux__

#ifdef __NetBSD__
// Assume the Raspberry Pi series and estimate the address from CPU
DWORD bcm_host_get_peripheral_address(void)
{
    char buf[1024];
    size_t len = sizeof(buf);
    DWORD address;

    if (sysctlbyname("hw.model", buf, &len, NULL, 0) ||
        strstr(buf, "ARM1176JZ-S") != buf)
    {
        // Failed to get CPU model || Not BCM2835
        // use the address of BCM283[67]
        address = 0x3f000000;
    }
    else
    {
        // Use BCM2835 address
        address = 0x20000000;
    }
    printf("Peripheral address : 0x%lx\n", address);
    return address;
}
#endif // __NetBSD__
#endif // BAREMETAL

#ifdef BAREMETAL
// IO base address
extern uint32_t RPi_IO_Base_Addr;

// Core frequency
extern uint32_t RPi_Core_Freq;

#ifdef USE_SEL_EVENT_ENABLE
//---------------------------------------------------------------------------
//
//	Interrupt control function
//
//---------------------------------------------------------------------------
extern "C"
{
    extern uintptr_t setIrqFuncAddress(void (*ARMaddress)(void));
    extern void EnableInterrupts(void);
    extern void DisableInterrupts(void);
    extern void WaitForInterrupts(void);
}

//---------------------------------------------------------------------------
//
//	Interrupt handler
//
//---------------------------------------------------------------------------
static GPIOBUS *self;
extern "C" void IrqHandler()
{
    // Clear interrupt
    self->ClearSelectEvent();
}
#endif // USE_SEL_EVENT_ENABLE
#endif // BAREMETAL

//---------------------------------------------------------------------------
//
//	Constructor
//
//---------------------------------------------------------------------------
GPIOBUS::GPIOBUS()
{
#if defined(USE_SEL_EVENT_ENABLE) && defined(BAREMETAL)
<<<<<<< HEAD
    self = this;
#endif // USE_SEL_EVENT_ENABLE && BAREMETAL
=======
	self = this;
#endif	// USE_SEL_EVENT_ENABLE && BAREMETAL
    //                                                    Msg  CD  IO  Dir
	m_msg_cd_io_table[BUS::busfree]     = new Mci_Lookup( 0,   0,  0,  TAD_IN);
	m_msg_cd_io_table[BUS::arbitration] = new Mci_Lookup( 0,   0,  0,  TAD_OUT); // Need to assert BSY signal
	m_msg_cd_io_table[BUS::selection]   = new Mci_Lookup( 0,   0,  0,  TAD_OUT); // Need to assert BSY signal
	m_msg_cd_io_table[BUS::reselection] = new Mci_Lookup( 0,   0,  1,  TAD_OUT); // Need to assert BSY signal
	m_msg_cd_io_table[BUS::dataout]     = new Mci_Lookup( 0,   0,  0,  TAD_OUT);
	m_msg_cd_io_table[BUS::datain]      = new Mci_Lookup( 0,   0,  1,  TAD_OUT);
	m_msg_cd_io_table[BUS::command]     = new Mci_Lookup( 0,   1,  0,  TAD_OUT);
	m_msg_cd_io_table[BUS::execute]     = new Mci_Lookup( 0,   1,  0,  TAD_OUT); // Execute is an extension of command
	m_msg_cd_io_table[BUS::status]      = new Mci_Lookup( 0,   1,  1,  TAD_OUT);
	m_msg_cd_io_table[BUS::msgout]      = new Mci_Lookup( 1,   1,  0,  TAD_OUT);
	m_msg_cd_io_table[BUS::msgin]       = new Mci_Lookup( 1,   1,  1,  TAD_OUT);
	m_msg_cd_io_table[BUS::reserved]    = new Mci_Lookup( 0,   0,  0,  TAD_IN);
>>>>>>> 2f87ee03
}

//---------------------------------------------------------------------------
//
//	Destructor
//
//---------------------------------------------------------------------------
GPIOBUS::~GPIOBUS()
{
}

//---------------------------------------------------------------------------
//
//	初期化
//
//---------------------------------------------------------------------------
BOOL FASTCALL GPIOBUS::Init(mode_e mode)
{
#if defined(__x86_64__) || defined(__X86__)
    // When we're running on x86, there is no hardware to talk to, so just return.
    return true;
#else
    void *map;
    int i;
    int j;
    int pullmode;
#ifndef BAREMETAL
    int fd;
#ifdef USE_SEL_EVENT_ENABLE
    struct epoll_event ev;
#endif // USE_SEL_EVENT_ENABLE
#endif // BAREMETAL

    // Save operation mode
    actmode = mode;

#ifdef BAREMETAL
    // Get the base address
    baseaddr = RPi_IO_Base_Addr;
    map = (void *)baseaddr;
#else
    // Get the base address
    baseaddr = (DWORD)bcm_host_get_peripheral_address();

    // Open /dev/mem
    fd = open("/dev/mem", O_RDWR | O_SYNC);
    if (fd == -1)
    {
        LOGERROR("Error: Unable to open /dev/mem. Are you running as root?");
        return FALSE;
    }

    // Map peripheral region memory
    map = mmap(NULL, 0x1000100,
               PROT_READ | PROT_WRITE, MAP_SHARED, fd, baseaddr);
    if (map == MAP_FAILED)
    {
        close(fd);
        return FALSE;
    }
#endif
    // Determine the type of raspberry pi from the base address
    if (baseaddr == 0xfe000000)
    {
        rpitype = 4;
    }
    else if (baseaddr == 0x3f000000)
    {
        rpitype = 2;
    }
    else
    {
        rpitype = 1;
    }

    // GPIO
    gpio = (DWORD *)map;
    gpio += GPIO_OFFSET / sizeof(DWORD);
    level = &gpio[GPIO_LEV_0];

    // PADS
    pads = (DWORD *)map;
    pads += PADS_OFFSET / sizeof(DWORD);

    // System timer
    SysTimer::Init(
        (DWORD *)map + SYST_OFFSET / sizeof(DWORD),
        (DWORD *)map + ARMT_OFFSET / sizeof(DWORD));

    // Interrupt controller
    irpctl = (DWORD *)map;
    irpctl += IRPT_OFFSET / sizeof(DWORD);

#ifndef BAREMETAL
    // Quad-A7 control
    qa7regs = (DWORD *)map;
    qa7regs += QA7_OFFSET / sizeof(DWORD);
#endif // BAREMETAL

#ifdef BAREMETAL
    // Map GIC memory
    if (rpitype == 4)
    {
        map = (void *)ARM_GICD_BASE;
        gicd = (DWORD *)map;
        map = (void *)ARM_GICC_BASE;
        gicc = (DWORD *)map;
    }
    else
    {
        gicd = NULL;
        gicc = NULL;
    }
#else
    // Map GIC memory
    if (rpitype == 4)
    {
        map = mmap(NULL, 8192,
                   PROT_READ | PROT_WRITE, MAP_SHARED, fd, ARM_GICD_BASE);
        if (map == MAP_FAILED)
        {
            close(fd);
            return FALSE;
        }
        gicd = (DWORD *)map;
        gicc = (DWORD *)map;
        gicc += (ARM_GICC_BASE - ARM_GICD_BASE) / sizeof(DWORD);
    }
    else
    {
        gicd = NULL;
        gicc = NULL;
    }
    close(fd);
#endif // BAREMETAL

    // Set Drive Strength to 16mA
    DrvConfig(7);

    // Set pull up/pull down
#if SIGNAL_CONTROL_MODE == 0
    pullmode = GPIO_PULLNONE;
#elif SIGNAL_CONTROL_MODE == 1
    pullmode = GPIO_PULLUP;
#else
    pullmode = GPIO_PULLDOWN;
#endif

    // Initialize all signals
    for (i = 0; SignalTable[i] >= 0; i++)
    {
        j = SignalTable[i];
        PinSetSignal(j, FALSE);
        PinConfig(j, GPIO_INPUT);
        PullConfig(j, pullmode);
    }

    // Set control signals
    PinSetSignal(PIN_ACT, FALSE);
    PinSetSignal(PIN_TAD, FALSE);
    PinSetSignal(PIN_IND, FALSE);
    PinSetSignal(PIN_DTD, FALSE);
    PinConfig(PIN_ACT, GPIO_OUTPUT);
    PinConfig(PIN_TAD, GPIO_OUTPUT);
    PinConfig(PIN_IND, GPIO_OUTPUT);
    PinConfig(PIN_DTD, GPIO_OUTPUT);

    // Set the ENABLE signal
    // This is used to show that the application is running
    PinSetSignal(PIN_ENB, ENB_OFF);
    PinConfig(PIN_ENB, GPIO_OUTPUT);

    // GPFSEL backup
    gpfsel[0] = gpio[GPIO_FSEL_0];
    gpfsel[1] = gpio[GPIO_FSEL_1];
    gpfsel[2] = gpio[GPIO_FSEL_2];
    gpfsel[3] = gpio[GPIO_FSEL_3];

    // Initialize SEL signal interrupt
#ifdef USE_SEL_EVENT_ENABLE
#ifndef BAREMETAL
    // GPIO chip open
    fd = open("/dev/gpiochip0", 0);
    if (fd == -1)
    {
        LOGERROR("Unable to open /dev/gpiochip0. Is RaSCSI already running?")
        return FALSE;
    }

    // Event request setting
    strcpy(selevreq.consumer_label, "RaSCSI");
    selevreq.lineoffset = PIN_SEL;
    selevreq.handleflags = GPIOHANDLE_REQUEST_INPUT;
#if SIGNAL_CONTROL_MODE < 2
    selevreq.eventflags = GPIOEVENT_REQUEST_FALLING_EDGE;
#else
    selevreq.eventflags = GPIOEVENT_REQUEST_RISING_EDGE;
#endif // SIGNAL_CONTROL_MODE

    //Get event request
    if (ioctl(fd, GPIO_GET_LINEEVENT_IOCTL, &selevreq) == -1)
    {
        LOGERROR("Unable to register event request. Is RaSCSI already running?")
        close(fd);
        return FALSE;
    }

    // Close GPIO chip file handle
    close(fd);

    // epoll initialization
    epfd = epoll_create(1);
    memset(&ev, 0, sizeof(ev));
    ev.events = EPOLLIN | EPOLLPRI;
    ev.data.fd = selevreq.fd;
    epoll_ctl(epfd, EPOLL_CTL_ADD, selevreq.fd, &ev);
#else
    // Edge detection setting
#if SIGNAL_CONTROL_MODE == 2
    gpio[GPIO_AREN_0] = 1 << PIN_SEL;
#else
    gpio[GPIO_AFEN_0] = 1 << PIN_SEL;
#endif // SIGNAL_CONTROL_MODE

    // Clear event
    gpio[GPIO_EDS_0] = 1 << PIN_SEL;

    // Register interrupt handler
    setIrqFuncAddress(IrqHandler);

    // GPIO interrupt setting
    if (rpitype == 4)
    {
        // GIC Invalid
        gicd[GICD_CTLR] = 0;

        // Route all interupts to core 0
        for (i = 0; i < 8; i++)
        {
            gicd[GICD_ICENABLER0 + i] = 0xffffffff;
            gicd[GICD_ICPENDR0 + i] = 0xffffffff;
            gicd[GICD_ICACTIVER0 + i] = 0xffffffff;
        }
        for (i = 0; i < 64; i++)
        {
            gicd[GICD_IPRIORITYR0 + i] = 0xa0a0a0a0;
            gicd[GICD_ITARGETSR0 + i] = 0x01010101;
        }

        // Set all interrupts as level triggers
        for (i = 0; i < 16; i++)
        {
            gicd[GICD_ICFGR0 + i] = 0;
        }

        // GIC Invalid
        gicd[GICD_CTLR] = 1;

        // Enable CPU interface for core 0
        gicc[GICC_PMR] = 0xf0;
        gicc[GICC_CTLR] = 1;

        // Enable interrupts
        gicd[GICD_ISENABLER0 + (GIC_GPIO_IRQ / 32)] =
            1 << (GIC_GPIO_IRQ % 32);
    }
    else
    {
        // Enable interrupts
        irpctl[IRPT_ENB_IRQ_2] = (1 << (GPIO_IRQ % 32));
    }
#endif // BAREMETAL
#endif // USE_SEL_EVENT_ENABLE

    // Create work table
    MakeTable();

    // Finally, enable ENABLE
    // Show the user that this app is running
    SetControl(PIN_ENB, ENB_ON);

    return TRUE;
#endif // ifdef __x86_64__ || __X86__
}

//---------------------------------------------------------------------------
//
//	Cleanup
//
//---------------------------------------------------------------------------
void FASTCALL GPIOBUS::Cleanup()
{
#if defined(__x86_64__) || defined(__X86__)
    return;
#else
    int i;
    int pin;

    // Release SEL signal interrupt
#ifdef USE_SEL_EVENT_ENABLE
#ifndef BAREMETAL
    close(selevreq.fd);
#endif // BAREMETAL
#endif // USE_SEL_EVENT_ENABLE

    // Set control signals
    PinSetSignal(PIN_ENB, FALSE);
    PinSetSignal(PIN_ACT, FALSE);
    PinSetSignal(PIN_TAD, FALSE);
    PinSetSignal(PIN_IND, FALSE);
    PinSetSignal(PIN_DTD, FALSE);
    PinConfig(PIN_ACT, GPIO_INPUT);
    PinConfig(PIN_TAD, GPIO_INPUT);
    PinConfig(PIN_IND, GPIO_INPUT);
    PinConfig(PIN_DTD, GPIO_INPUT);

    // Initialize all signals
    for (i = 0; SignalTable[i] >= 0; i++)
    {
        pin = SignalTable[i];
        PinSetSignal(pin, FALSE);
        PinConfig(pin, GPIO_INPUT);
        PullConfig(pin, GPIO_PULLNONE);
    }

    // Set drive strength back to 8mA
    DrvConfig(3);
#endif // ifdef __x86_64__ || __X86__
}

//---------------------------------------------------------------------------
//
//	Reset
//
//---------------------------------------------------------------------------
void FASTCALL GPIOBUS::Reset()
{
#if defined(__x86_64__) || defined(__X86__)
    return;
#else
    int i;
    int j;

    // Turn off active signal
    SetControl(PIN_ACT, ACT_OFF);

    // Set all signals to off
    for (i = 0;; i++)
    {
        j = SignalTable[i];
        if (j < 0)
        {
            break;
        }

        SetSignal(j, OFF);
    }

    if (actmode == TARGET)
    {
        // Target mode

        // Set target signal to input
        SetControl(PIN_TAD, TAD_IN);
        SetMode(PIN_BSY, IN);
        SetMode(PIN_MSG, IN);
        SetMode(PIN_CD, IN);
        SetMode(PIN_REQ, IN);
        SetMode(PIN_IO, IN);

        // Set the initiator signal to input
        SetControl(PIN_IND, IND_IN);
        SetMode(PIN_SEL, IN);
        SetMode(PIN_ATN, IN);
        SetMode(PIN_ACK, IN);
        SetMode(PIN_RST, IN);

        // Set data bus signals to input
        SetControl(PIN_DTD, DTD_IN);
        SetMode(PIN_DT0, IN);
        SetMode(PIN_DT1, IN);
        SetMode(PIN_DT2, IN);
        SetMode(PIN_DT3, IN);
        SetMode(PIN_DT4, IN);
        SetMode(PIN_DT5, IN);
        SetMode(PIN_DT6, IN);
        SetMode(PIN_DT7, IN);
        SetMode(PIN_DP, IN);
    }
    else
    {
        // Initiator mode

        // Set target signal to input
        SetControl(PIN_TAD, TAD_IN);
        SetMode(PIN_BSY, IN);
        SetMode(PIN_MSG, IN);
        SetMode(PIN_CD, IN);
        SetMode(PIN_REQ, IN);
        SetMode(PIN_IO, IN);

        // Set the initiator signal to output
        SetControl(PIN_IND, IND_OUT);
        SetMode(PIN_SEL, OUT);
        SetMode(PIN_ATN, OUT);
        SetMode(PIN_ACK, OUT);
        SetMode(PIN_RST, OUT);

        // Set the data bus signals to outpu
        SetControl(PIN_DTD, DTD_OUT);
        SetMode(PIN_DT0, OUT);
        SetMode(PIN_DT1, OUT);
        SetMode(PIN_DT2, OUT);
        SetMode(PIN_DT3, OUT);
        SetMode(PIN_DT4, OUT);
        SetMode(PIN_DT5, OUT);
        SetMode(PIN_DT6, OUT);
        SetMode(PIN_DT7, OUT);
        SetMode(PIN_DP, OUT);
    }

    // Initialize all signals
    signals = 0;
#endif // ifdef __x86_64__ || __X86__
}

//---------------------------------------------------------------------------
//
//	ENB signal setting
//
//---------------------------------------------------------------------------
void FASTCALL GPIOBUS::SetENB(BOOL ast)
{
    PinSetSignal(PIN_ENB, ast ? ENB_ON : ENB_OFF);
}

//---------------------------------------------------------------------------
//
//	Get BSY signal
//
//---------------------------------------------------------------------------
BOOL FASTCALL GPIOBUS::GetBSY()
{
    return GetSignal(PIN_BSY);
}

//---------------------------------------------------------------------------
//
//	Set BSY signal
//
//---------------------------------------------------------------------------
void FASTCALL GPIOBUS::SetBSY(BOOL ast)
{
    if (actmode == MONITOR)
    {
        return;
    }

    // Set BSY signal
    SetSignal(PIN_BSY, ast);

    if (actmode == TARGET)
    {
        if (ast)
        {
            // Turn on ACTIVE signal
            SetControl(PIN_ACT, ACT_ON);

            // Set Target signal to output
            SetControl(PIN_TAD, TAD_OUT);

            SetMode(PIN_BSY, OUT);
            SetMode(PIN_MSG, OUT);
            SetMode(PIN_CD, OUT);
            SetMode(PIN_REQ, OUT);
            SetMode(PIN_IO, OUT);
        }
        else
        {
            // Turn off the ACTIVE signal
            SetControl(PIN_ACT, ACT_OFF);

            // Set the target signal to input
            SetControl(PIN_TAD, TAD_IN);

            SetMode(PIN_BSY, IN);
            SetMode(PIN_MSG, IN);
            SetMode(PIN_CD, IN);
            SetMode(PIN_REQ, IN);
            SetMode(PIN_IO, IN);
        }
    }
}

//---------------------------------------------------------------------------
//
//	Get SEL signal
//
//---------------------------------------------------------------------------
BOOL FASTCALL GPIOBUS::GetSEL()
{
    return GetSignal(PIN_SEL);
}

//---------------------------------------------------------------------------
//
//	Set SEL signal
//
//---------------------------------------------------------------------------
void FASTCALL GPIOBUS::SetSEL(BOOL ast)
{
    if (actmode == MONITOR)
    {
        return;
    }

    if (actmode == INITIATOR && ast)
    {
        // Turn on ACTIVE signal
        SetControl(PIN_ACT, ACT_ON);
    }

    // If we're trying to SET the SEL signal, we need to
    // reverse directions on IC4
    if (actmode == TARGET)
    {
        if (ast)
        {
            // Set Target signal to output
            SetControl(PIN_IND, IND_OUT);

            SetMode(PIN_SEL, OUT);
            SetMode(PIN_RST, OUT);
            SetMode(PIN_ACK, OUT);
            SetMode(PIN_ATN, OUT);
        }
        else
        {
            // Set the target signal to input
            SetControl(PIN_IND, IND_IN);

            SetMode(PIN_SEL, IN);
            SetMode(PIN_RST, IN);
            SetMode(PIN_ACK, IN);
            SetMode(PIN_ATN, IN);
        }
    }

    // Set SEL signal
    SetSignal(PIN_SEL, ast);
}

//---------------------------------------------------------------------------
//
//	Get ATN signal
//
//---------------------------------------------------------------------------
BOOL FASTCALL GPIOBUS::GetATN()
{
    return GetSignal(PIN_ATN);
}

//---------------------------------------------------------------------------
//
//	Get ATN signal
//
//---------------------------------------------------------------------------
void FASTCALL GPIOBUS::SetATN(BOOL ast)
{
    if (actmode == MONITOR)
    {
        return;
    }

    SetSignal(PIN_ATN, ast);
}

//---------------------------------------------------------------------------
//
//	Get ACK signal
//
//---------------------------------------------------------------------------
BOOL FASTCALL GPIOBUS::GetACK()
{
    return GetSignal(PIN_ACK);
}

//---------------------------------------------------------------------------
//
//	Set ACK signal
//
//---------------------------------------------------------------------------
void FASTCALL GPIOBUS::SetACK(BOOL ast)
{
    if (actmode == MONITOR)
    {
        return;
    }

    SetSignal(PIN_ACK, ast);
}

//---------------------------------------------------------------------------
//
//	Get ACK signal
//
//---------------------------------------------------------------------------
BOOL FASTCALL GPIOBUS::GetACT()
{
    return GetSignal(PIN_ACT);
}

//---------------------------------------------------------------------------
//
//	Set ACK signal
//
//---------------------------------------------------------------------------
void FASTCALL GPIOBUS::SetACT(BOOL ast)
{
    SetSignal(PIN_ACT, ast);
}

//---------------------------------------------------------------------------
//
//	Get RST signal
//
//---------------------------------------------------------------------------
BOOL FASTCALL GPIOBUS::GetRST()
{
    return GetSignal(PIN_RST);
}

//---------------------------------------------------------------------------
//
//	Set RST signal
//
//---------------------------------------------------------------------------
void FASTCALL GPIOBUS::SetRST(BOOL ast)
{
    if (actmode == MONITOR)
    {
        return;
    }

    SetSignal(PIN_RST, ast);
}

//---------------------------------------------------------------------------
//
//	Get MSG signal
//
//---------------------------------------------------------------------------
BOOL FASTCALL GPIOBUS::GetMSG()
{
    return GetSignal(PIN_MSG);
}

//---------------------------------------------------------------------------
//
//	Set MSG signal
//
//---------------------------------------------------------------------------
void FASTCALL GPIOBUS::SetMSG(BOOL ast)
{
    if (actmode == MONITOR)
    {
        return;
    }

    SetSignal(PIN_MSG, ast);
}

//---------------------------------------------------------------------------
//
//	Get CD signal
//
//---------------------------------------------------------------------------
BOOL FASTCALL GPIOBUS::GetCD()
{
    return GetSignal(PIN_CD);
}

//---------------------------------------------------------------------------
//
//	Set CD Signal
//
//---------------------------------------------------------------------------
void FASTCALL GPIOBUS::SetCD(BOOL ast)
{
    if (actmode == MONITOR)
    {
        return;
    }

    SetSignal(PIN_CD, ast);
}

//---------------------------------------------------------------------------
//
//	Get IO Signal
//
//---------------------------------------------------------------------------
BOOL FASTCALL GPIOBUS::GetIO()
{
    BOOL ast;
    ast = GetSignal(PIN_IO);

    if (actmode == INITIATOR)
    {
        // Change the data input/output direction by IO signal
        if (ast)
        {
            SetControl(PIN_DTD, DTD_IN);
            SetMode(PIN_DT0, IN);
            SetMode(PIN_DT1, IN);
            SetMode(PIN_DT2, IN);
            SetMode(PIN_DT3, IN);
            SetMode(PIN_DT4, IN);
            SetMode(PIN_DT5, IN);
            SetMode(PIN_DT6, IN);
            SetMode(PIN_DT7, IN);
            SetMode(PIN_DP, IN);
        }
        else
        {
            SetControl(PIN_DTD, DTD_OUT);
            SetMode(PIN_DT0, OUT);
            SetMode(PIN_DT1, OUT);
            SetMode(PIN_DT2, OUT);
            SetMode(PIN_DT3, OUT);
            SetMode(PIN_DT4, OUT);
            SetMode(PIN_DT5, OUT);
            SetMode(PIN_DT6, OUT);
            SetMode(PIN_DT7, OUT);
            SetMode(PIN_DP, OUT);
        }
    }

    return ast;
}

//---------------------------------------------------------------------------
//
//	Set IO signal
//
//---------------------------------------------------------------------------
void FASTCALL GPIOBUS::SetIO(BOOL ast)
{
    if (actmode == MONITOR)
    {
        return;
    }

    SetSignal(PIN_IO, ast);

    if (actmode == TARGET)
    {
        // Change the data input/output direction by IO signal
        if (ast)
        {
            SetControl(PIN_DTD, DTD_OUT);
            SetDAT(0);
            SetMode(PIN_DT0, OUT);
            SetMode(PIN_DT1, OUT);
            SetMode(PIN_DT2, OUT);
            SetMode(PIN_DT3, OUT);
            SetMode(PIN_DT4, OUT);
            SetMode(PIN_DT5, OUT);
            SetMode(PIN_DT6, OUT);
            SetMode(PIN_DT7, OUT);
            SetMode(PIN_DP, OUT);
        }
        else
        {
            SetControl(PIN_DTD, DTD_IN);
            SetMode(PIN_DT0, IN);
            SetMode(PIN_DT1, IN);
            SetMode(PIN_DT2, IN);
            SetMode(PIN_DT3, IN);
            SetMode(PIN_DT4, IN);
            SetMode(PIN_DT5, IN);
            SetMode(PIN_DT6, IN);
            SetMode(PIN_DT7, IN);
            SetMode(PIN_DP, IN);
        }
    }
}

//---------------------------------------------------------------------------
//
//	Get REQ signal
//
//---------------------------------------------------------------------------
BOOL FASTCALL GPIOBUS::GetREQ()
{
    return GetSignal(PIN_REQ);
}

//---------------------------------------------------------------------------
//
//	Set REQ signal
//
//---------------------------------------------------------------------------
void FASTCALL GPIOBUS::SetREQ(BOOL ast)
{
    if (actmode == MONITOR)
    {
        return;
    }

    SetSignal(PIN_REQ, ast);
}

//---------------------------------------------------------------------------
//
// Get data signals
//
//---------------------------------------------------------------------------
BYTE FASTCALL GPIOBUS::GetDAT()
{
    DWORD data;

    data = Aquire();
    data =
        ((data >> (PIN_DT0 - 0)) & (1 << 0)) |
        ((data >> (PIN_DT1 - 1)) & (1 << 1)) |
        ((data >> (PIN_DT2 - 2)) & (1 << 2)) |
        ((data >> (PIN_DT3 - 3)) & (1 << 3)) |
        ((data >> (PIN_DT4 - 4)) & (1 << 4)) |
        ((data >> (PIN_DT5 - 5)) & (1 << 5)) |
        ((data >> (PIN_DT6 - 6)) & (1 << 6)) |
        ((data >> (PIN_DT7 - 7)) & (1 << 7));

    return (BYTE)data;
}

//---------------------------------------------------------------------------
//
//	Set data signals
//
//---------------------------------------------------------------------------
void FASTCALL GPIOBUS::SetDAT(BYTE dat)
{
    if (actmode == MONITOR)
    {
        return;
    }

    // Write to port
#if SIGNAL_CONTROL_MODE == 0
    DWORD fsel;

    fsel = gpfsel[0];
    fsel &= tblDatMsk[0][dat];
    fsel |= tblDatSet[0][dat];
    if (fsel != gpfsel[0])
    {
        gpfsel[0] = fsel;
        gpio[GPIO_FSEL_0] = fsel;
    }

    fsel = gpfsel[1];
    fsel &= tblDatMsk[1][dat];
    fsel |= tblDatSet[1][dat];
    if (fsel != gpfsel[1])
    {
        gpfsel[1] = fsel;
        gpio[GPIO_FSEL_1] = fsel;
    }

    fsel = gpfsel[2];
    fsel &= tblDatMsk[2][dat];
    fsel |= tblDatSet[2][dat];
    if (fsel != gpfsel[2])
    {
        gpfsel[2] = fsel;
        gpio[GPIO_FSEL_2] = fsel;
    }
#else
    gpio[GPIO_CLR_0] = tblDatMsk[dat];
    gpio[GPIO_SET_0] = tblDatSet[dat];
#endif // SIGNAL_CONTROL_MODE
}

//---------------------------------------------------------------------------
//
//	Get data parity signal
//
//---------------------------------------------------------------------------
BOOL FASTCALL GPIOBUS::GetDP()
{
    return GetSignal(PIN_DP);
}

//---------------------------------------------------------------------------
//
//	Receive command handshake
//
//---------------------------------------------------------------------------
int FASTCALL GPIOBUS::CommandHandShake(BYTE *buf)
{
    int i;
    BOOL ret;
    int count;

    // Only works in TARGET mode
    if (actmode != TARGET)
    {
        return 0;
    }

    // IRQs disabled
    DisableIRQ();

    // Get the first command byte
    i = 0;

    // Assert REQ signal
    SetSignal(PIN_REQ, ON);

    // Wait for ACK signal
    ret = WaitSignal(PIN_ACK, TRUE);

    // Wait until the signal line stabilizes
    SysTimer::SleepNsec(GPIO_DATA_SETTLING);

    // Get data
    *buf = GetDAT();

    // Disable REQ signal
    SetSignal(PIN_REQ, OFF);

    // Timeout waiting for ACK assertion
    if (!ret)
    {
        goto irq_enable_exit;
    }

    // Wait for ACK to clear
    ret = WaitSignal(PIN_ACK, FALSE);

    // Timeout waiting for ACK to clear
    if (!ret)
    {
        goto irq_enable_exit;
    }

    // Distinguise whether the command is 6 bytes or 10 bytes
    if (*buf >= 0x20 && *buf <= 0x7D)
    {
        count = 10;
    }
    else
    {
        count = 6;
    }

    // Increment buffer pointer
    buf++;

    for (i = 1; i < count; i++)
    {
        // Assert REQ signal
        SetSignal(PIN_REQ, ON);

        // Wait for ACK signal
        ret = WaitSignal(PIN_ACK, TRUE);

        // Wait until the signal line stabilizes
        SysTimer::SleepNsec(GPIO_DATA_SETTLING);

        // Get data
        *buf = GetDAT();

        // Clear the REQ signal
        SetSignal(PIN_REQ, OFF);

        // Check for timeout waiting for ACK assertion
        if (!ret)
        {
            break;
        }

        // Wait for ACK to clear
        ret = WaitSignal(PIN_ACK, FALSE);

        // Check for timeout waiting for ACK to clear
        if (!ret)
        {
            break;
        }

        // Advance the buffer pointer to receive the next byte
        buf++;
    }

irq_enable_exit:
    // IRQs enabled
    EnableIRQ();

    // returned the number of bytes received
    return i;
}

//---------------------------------------------------------------------------
//
//	Data reception handshake
//
//---------------------------------------------------------------------------
int FASTCALL GPIOBUS::ReceiveHandShake(BYTE *buf, int count)
{
    int i;
    BOOL ret;
    DWORD phase;

    // Disable IRQs
    DisableIRQ();

    if (actmode == TARGET)
    {
        for (i = 0; i < count; i++)
        {
            // Assert the REQ signal
            SetSignal(PIN_REQ, ON);

            // Wait for ACK
            ret = WaitSignal(PIN_ACK, TRUE);

            // Wait until the signal line stabilizes
            SysTimer::SleepNsec(GPIO_DATA_SETTLING);

            // Get data
            *buf = GetDAT();

            // Clear the REQ signal
            SetSignal(PIN_REQ, OFF);

            // Check for timeout waiting for ACK signal
            if (!ret)
            {
                break;
            }

            // Wait for ACK to clear
            ret = WaitSignal(PIN_ACK, FALSE);

            // Check for timeout waiting for ACK to clear
            if (!ret)
            {
                break;
            }

            // Advance the buffer pointer to receive the next byte
            buf++;
        }
    }
    else
    {
        // Get phase
        phase = Aquire() & GPIO_MCI;

        for (i = 0; i < count; i++)
        {
            // Wait for the REQ signal to be asserted
            ret = WaitSignal(PIN_REQ, TRUE);

            // Check for timeout waiting for REQ signal
            if (!ret)
            {
                break;
            }

            // Phase error
            if ((signals & GPIO_MCI) != phase)
            {
                break;
            }

            // Wait until the signal line stabilizes
            SysTimer::SleepNsec(GPIO_DATA_SETTLING);

            // Get data
            *buf = GetDAT();

            // Assert the ACK signal
            SetSignal(PIN_ACK, ON);

            // Wait for REQ to clear
            ret = WaitSignal(PIN_REQ, FALSE);

            // Clear the ACK signal
            SetSignal(PIN_ACK, OFF);

            // Check for timeout waiting for REQ to clear
            if (!ret)
            {
                break;
            }

            // Phase error
            if ((signals & GPIO_MCI) != phase)
            {
                break;
            }

            // Advance the buffer pointer to receive the next byte
            buf++;
        }
    }

    // Re-enable IRQ
    EnableIRQ();

    // Return the number of bytes received
    return i;
}

//---------------------------------------------------------------------------
//
//	Data transmission handshake
//
//---------------------------------------------------------------------------
int FASTCALL GPIOBUS::SendHandShake(BYTE *buf, int count)
{
    int i;
    BOOL ret;
    DWORD phase;

    // Disable IRQs
    DisableIRQ();

    if (actmode == TARGET)
    {
        for (i = 0; i < count; i++)
        {
            // Set the DATA signals
            SetDAT(*buf);

            // Wait for ACK to clear
            ret = WaitSignal(PIN_ACK, FALSE);

            // Check for timeout waiting for ACK to clear
            if (!ret)
            {
                break;
            }

            // Already waiting for ACK to clear

            // Assert the REQ signal
            SetSignal(PIN_REQ, ON);

            // Wait for ACK
            ret = WaitSignal(PIN_ACK, TRUE);

            // Clear REQ signal
            SetSignal(PIN_REQ, OFF);

            // Check for timeout waiting for ACK to clear
            if (!ret)
            {
                break;
            }

            // Advance the data buffer pointer to receive the next byte
            buf++;
        }

        // Wait for ACK to clear
        WaitSignal(PIN_ACK, FALSE);
    }
    else
    {
        // Get Phase
        phase = Aquire() & GPIO_MCI;

        for (i = 0; i < count; i++)
        {
            // Set the DATA signals
            SetDAT(*buf);

            // Wait for REQ to be asserted
            ret = WaitSignal(PIN_REQ, TRUE);

            // Check for timeout waiting for REQ to be asserted
            if (!ret)
            {
                break;
            }

            // Phase error
            if ((signals & GPIO_MCI) != phase)
            {
                break;
            }

            // Already waiting for REQ assertion

            // Assert the ACK signal
            SetSignal(PIN_ACK, ON);

            // Wait for REQ to clear
            ret = WaitSignal(PIN_REQ, FALSE);

            // Clear the ACK signal
            SetSignal(PIN_ACK, OFF);

            // Check for timeout waiting for REQ to clear
            if (!ret)
            {
                break;
            }

            // Phase error
            if ((signals & GPIO_MCI) != phase)
            {
                break;
            }

            // Advance the data buffer pointer to receive the next byte
            buf++;
        }
    }

    // Re-enable IRQ
    EnableIRQ();

    // Return number of transmissions
    return i;
}

#ifdef USE_SEL_EVENT_ENABLE
//---------------------------------------------------------------------------
//
//	SEL signal event polling
//
//---------------------------------------------------------------------------
int FASTCALL GPIOBUS::PollSelectEvent()
{
    // clear errno
    errno = 0;

#ifdef BAREMETAL
    // Enable interrupts
    EnableInterrupts();

    // Wait for interrupts
    WaitForInterrupts();

    // Disable interrupts
    DisableInterrupts();
#else
    struct epoll_event epev;
    struct gpioevent_data gpev;

    if (epoll_wait(epfd, &epev, 1, -1) <= 0)
    {
        return -1;
    }

    (void)read(selevreq.fd, &gpev, sizeof(gpev));
#endif // BAREMETAL

    return 0;
}

//---------------------------------------------------------------------------
//
//	Cancel SEL signal event
//
//---------------------------------------------------------------------------
void FASTCALL GPIOBUS::ClearSelectEvent()
{
#ifdef BAREMETAL
    DWORD irq;

    // Clear event
    gpio[GPIO_EDS_0] = 1 << PIN_SEL;

    // Response to GIC
    if (rpitype == 4)
    {
        // IRQ number
        irq = gicc[GICC_IAR] & 0x3FF;

        // Interrupt response
        gicc[GICC_EOIR] = irq;
    }
#endif // BAREMETAL
}
#endif // USE_SEL_EVENT_ENABLE

//---------------------------------------------------------------------------
//
//	Signal table
//
//---------------------------------------------------------------------------
const int GPIOBUS::SignalTable[19] = {
    PIN_DT0, PIN_DT1, PIN_DT2, PIN_DT3,
    PIN_DT4, PIN_DT5, PIN_DT6, PIN_DT7, PIN_DP,
    PIN_SEL, PIN_ATN, PIN_RST, PIN_ACK,
    PIN_BSY, PIN_MSG, PIN_CD, PIN_IO, PIN_REQ,
    -1};

//---------------------------------------------------------------------------
//
//	Create work table
//
//---------------------------------------------------------------------------
void FASTCALL GPIOBUS::MakeTable(void)
{
    const int pintbl[] = {
        PIN_DT0, PIN_DT1, PIN_DT2, PIN_DT3, PIN_DT4,
        PIN_DT5, PIN_DT6, PIN_DT7, PIN_DP};

    int i;
    int j;
    BOOL tblParity[256];
    DWORD bits;
    DWORD parity;
#if SIGNAL_CONTROL_MODE == 0
    int index;
    int shift;
#else
    DWORD gpclr;
    DWORD gpset;
#endif

    // Create parity table
    for (i = 0; i < 0x100; i++)
    {
        bits = (DWORD)i;
        parity = 0;
        for (j = 0; j < 8; j++)
        {
            parity ^= bits & 1;
            bits >>= 1;
        }
        parity = ~parity;
        tblParity[i] = parity & 1;
    }

#if SIGNAL_CONTROL_MODE == 0
    // Mask and setting data generation
    memset(tblDatMsk, 0xff, sizeof(tblDatMsk));
    memset(tblDatSet, 0x00, sizeof(tblDatSet));
    for (i = 0; i < 0x100; i++)
    {
        // Bit string for inspection
        bits = (DWORD)i;

        // Get parity
        if (tblParity[i])
        {
            bits |= (1 << 8);
        }

        // Bit check
        for (j = 0; j < 9; j++)
        {
            // Index and shift amount calculation
            index = pintbl[j] / 10;
            shift = (pintbl[j] % 10) * 3;

            // Mask data
            tblDatMsk[index][i] &= ~(0x7 << shift);

            // Setting data
            if (bits & 1)
            {
                tblDatSet[index][i] |= (1 << shift);
            }

            bits >>= 1;
        }
    }
#else
    // Mask and setting data generation
    memset(tblDatMsk, 0x00, sizeof(tblDatMsk));
    memset(tblDatSet, 0x00, sizeof(tblDatSet));
    for (i = 0; i < 0x100; i++)
    {
        // bit string for inspection
        bits = (DWORD)i;

        // get parity
        if (tblParity[i])
        {
            bits |= (1 << 8);
        }

#if SIGNAL_CONTROL_MODE == 1
        // Negative logic is inverted
        bits = ~bits;
#endif

        // Create GPIO register information
        gpclr = 0;
        gpset = 0;
        for (j = 0; j < 9; j++)
        {
            if (bits & 1)
            {
                gpset |= (1 << pintbl[j]);
            }
            else
            {
                gpclr |= (1 << pintbl[j]);
            }
            bits >>= 1;
        }

        tblDatMsk[i] = gpclr;
        tblDatSet[i] = gpset;
    }
#endif
}

//---------------------------------------------------------------------------
//
//	Control signal setting
//
//---------------------------------------------------------------------------
void FASTCALL GPIOBUS::SetControl(int pin, BOOL ast)
{
    PinSetSignal(pin, ast);
}

//---------------------------------------------------------------------------
//
//	Input/output mode setting
//
//---------------------------------------------------------------------------
void FASTCALL GPIOBUS::SetMode(int pin, int mode)
{
    int index;
    int shift;
    DWORD data;

#if SIGNAL_CONTROL_MODE == 0
    if (mode == OUT)
    {
        return;
    }
#endif // SIGNAL_CONTROL_MODE

    index = pin / 10;
    shift = (pin % 10) * 3;
    data = gpfsel[index];
    data &= ~(0x7 << shift);
    if (mode == OUT)
    {
        data |= (1 << shift);
    }
    gpio[index] = data;
    gpfsel[index] = data;
}

//---------------------------------------------------------------------------
//
//	Get input signal value
//
//---------------------------------------------------------------------------
BOOL FASTCALL GPIOBUS::GetSignal(int pin)
{
    return (signals >> pin) & 1;
}

//---------------------------------------------------------------------------
//
//	Set output signal value
//
//---------------------------------------------------------------------------
void FASTCALL GPIOBUS::SetSignal(int pin, BOOL ast)
{
#if SIGNAL_CONTROL_MODE == 0
    int index;
    int shift;
    DWORD data;

    index = pin / 10;
    shift = (pin % 10) * 3;
    data = gpfsel[index];
    if (ast)
    {
        data |= (1 << shift);
    }
    else
    {
        data &= ~(0x7 << shift);
    }
    gpio[index] = data;
    gpfsel[index] = data;
#elif SIGNAL_CONTROL_MODE == 1
    if (ast)
    {
        gpio[GPIO_CLR_0] = 0x1 << pin;
    }
    else
    {
        gpio[GPIO_SET_0] = 0x1 << pin;
    }
#elif SIGNAL_CONTROL_MODE == 2
    if (ast)
    {
        gpio[GPIO_SET_0] = 0x1 << pin;
    }
    else
    {
        gpio[GPIO_CLR_0] = 0x1 << pin;
    }
#endif // SIGNAL_CONTROL_MODE
}

//---------------------------------------------------------------------------
//
//	Wait for signal change
//
//---------------------------------------------------------------------------
BOOL FASTCALL GPIOBUS::WaitSignal(int pin, BOOL ast)
{
    DWORD timeout;

    // Calculate default timeout (3000ms)
    timeout = 3000 * 1000;
    return WaitSignalTimeoutUs(pin, ast, timeout);
}

//---------------------------------------------------------------------------
//
//	Wait for signal change
//
//---------------------------------------------------------------------------
BOOL FASTCALL GPIOBUS::WaitSignalTimeoutUs(int pin, BOOL ast, DWORD timeout)
{
    DWORD now;

    // Get current time
    now = SysTimer::GetTimerLow();

    // end immediately if the signal has changed
    do
    {
        // Immediately upon receiving a reset
        Aquire();
        if (GetRST())
        {
            return FALSE;
        }

        // Check for the signal edge
        if (((signals >> pin) ^ ~ast) & 1)
        {
            return TRUE;
        }
    } while ((SysTimer::GetTimerLow() - now) < timeout);

    // We timed out waiting for the signal
    return FALSE;
}

//---------------------------------------------------------------------------
//
//	Disable IRQ
//
//---------------------------------------------------------------------------
void FASTCALL GPIOBUS::DisableIRQ()
{
#ifndef BAREMETAL
    if (rpitype == 4)
    {
        // RPI4 is disabled by GICC
        giccpmr = gicc[GICC_PMR];
        gicc[GICC_PMR] = 0;
    }
    else if (rpitype == 2)
    {
        // RPI2,3 disable core timer IRQ
        tintcore = sched_getcpu() + QA7_CORE0_TINTC;
        tintctl = qa7regs[tintcore];
        qa7regs[tintcore] = 0;
    }
    else
    {
        // Stop system timer interrupt with interrupt controller
        irptenb = irpctl[IRPT_ENB_IRQ_1];
        irpctl[IRPT_DIS_IRQ_1] = irptenb & 0xf;
    }
#endif // BAREMETAL
}

//---------------------------------------------------------------------------
//
//	Enable IRQ
//
//---------------------------------------------------------------------------
void FASTCALL GPIOBUS::EnableIRQ()
{
#ifndef BAREMETAL
    if (rpitype == 4)
    {
        // RPI4 enables interrupts via the GICC
        gicc[GICC_PMR] = giccpmr;
    }
    else if (rpitype == 2)
    {
        // RPI2,3 re-enable core timer IRQ
        qa7regs[tintcore] = tintctl;
    }
    else
    {
        // Restart the system timer interrupt with the interrupt controller
        irpctl[IRPT_ENB_IRQ_1] = irptenb & 0xf;
    }
#endif // BAREMETAL
}

//---------------------------------------------------------------------------
//
//	Pin direction setting (input/output)
//
//---------------------------------------------------------------------------
void FASTCALL GPIOBUS::PinConfig(int pin, int mode)
{
    int index;
    DWORD mask;

    // Check for invalid pin
    if (pin < 0)
    {
        return;
    }

    index = pin / 10;
    mask = ~(0x7 << ((pin % 10) * 3));
    gpio[index] = (gpio[index] & mask) | ((mode & 0x7) << ((pin % 10) * 3));
}

//---------------------------------------------------------------------------
//
//	Pin pull-up/pull-down setting
//
//---------------------------------------------------------------------------
void FASTCALL GPIOBUS::PullConfig(int pin, int mode)
{
    int shift;
    DWORD bits;
    DWORD pull;

    // Check for invalid pin
    if (pin < 0)
    {
        return;
    }

    if (rpitype == 4)
    {
        switch (mode)
        {
        case GPIO_PULLNONE:
            pull = 0;
            break;
        case GPIO_PULLUP:
            pull = 1;
            break;
        case GPIO_PULLDOWN:
            pull = 2;
            break;
        default:
            return;
        }

        pin &= 0x1f;
        shift = (pin & 0xf) << 1;
        bits = gpio[GPIO_PUPPDN0 + (pin >> 4)];
        bits &= ~(3 << shift);
        bits |= (pull << shift);
        gpio[GPIO_PUPPDN0 + (pin >> 4)] = bits;
    }
    else
    {
        pin &= 0x1f;
        gpio[GPIO_PUD] = mode & 0x3;
        SysTimer::SleepUsec(2);
        gpio[GPIO_CLK_0] = 0x1 << pin;
        SysTimer::SleepUsec(2);
        gpio[GPIO_PUD] = 0;
        gpio[GPIO_CLK_0] = 0;
    }
}

//---------------------------------------------------------------------------
//
//	Set output pin
//
//---------------------------------------------------------------------------
void FASTCALL GPIOBUS::PinSetSignal(int pin, BOOL ast)
{
    // Check for invalid pin
    if (pin < 0)
    {
        return;
    }

    if (ast)
    {
        gpio[GPIO_SET_0] = 0x1 << pin;
    }
    else
    {
        gpio[GPIO_CLR_0] = 0x1 << pin;
    }
}

//---------------------------------------------------------------------------
//
//	Set the signal drive strength
//
//---------------------------------------------------------------------------
void FASTCALL GPIOBUS::DrvConfig(DWORD drive)
{
    DWORD data;

    data = pads[PAD_0_27];
    pads[PAD_0_27] = (0xFFFFFFF8 & data) | drive | 0x5a000000;
}

//---------------------------------------------------------------------------
//
//	Generic Phase Acquisition (Doesn't read GPIO)
//
//---------------------------------------------------------------------------
BUS::phase_t FASTCALL GPIOBUS::GetPhaseRaw(DWORD raw_data)
{
    DWORD mci;

    // Selection Phase
    if (GetPinRaw(raw_data, PIN_SEL))
    {
        if (GetPinRaw(raw_data, PIN_IO))
        {
            return BUS::reselection;
        }
        else
        {
            return BUS::selection;
        }
    }

    // Bus busy phase
    if (!GetPinRaw(raw_data, PIN_BSY))
    {
        return BUS::busfree;
    }

    // Get target phase from bus signal line
    mci = GetPinRaw(raw_data, PIN_MSG) ? 0x04 : 0x00;
    mci |= GetPinRaw(raw_data, PIN_CD) ? 0x02 : 0x00;
    mci |= GetPinRaw(raw_data, PIN_IO) ? 0x01 : 0x00;
    return GetPhase(mci);
}

//---------------------------------------------------------------------------
//
//	System timer address
//
//---------------------------------------------------------------------------
volatile DWORD *SysTimer::systaddr;

//---------------------------------------------------------------------------
//
//	ARM timer address
//
//---------------------------------------------------------------------------
volatile DWORD *SysTimer::armtaddr;

//---------------------------------------------------------------------------
//
//	Core frequency
//
//---------------------------------------------------------------------------
volatile DWORD SysTimer::corefreq;

//---------------------------------------------------------------------------
//
//	Initialize the system timer
//
//---------------------------------------------------------------------------
void FASTCALL SysTimer::Init(DWORD *syst, DWORD *armt)
{
#ifndef BAREMETAL
    // RPI Mailbox property interface
    // Get max clock rate
    //  Tag: 0x00030004
    //
    //  Request: Length: 4
    //   Value: u32: clock id
    //  Response: Length: 8
    //   Value: u32: clock id, u32: rate (in Hz)
    //
    // Clock id
    //  0x000000004: CORE
    DWORD maxclock[32] = {32, 0, 0x00030004, 8, 0, 4, 0, 0};
    int fd;
#endif // BAREMETAL

    // Save the base address
    systaddr = syst;
    armtaddr = armt;

    // Change the ARM timer to free run mode
    armtaddr[ARMT_CTRL] = 0x00000282;

    // Get the core frequency
#ifdef BAREMETAL
    corefreq = RPi_Core_Freq / 1000000;
#else
    corefreq = 0;
    fd = open("/dev/vcio", O_RDONLY);
    if (fd >= 0)
    {
        ioctl(fd, _IOWR(100, 0, char *), maxclock);
        corefreq = maxclock[6] / 1000000;
    }
    close(fd);
#endif // BAREMETAL
}

//---------------------------------------------------------------------------
//
//	Get system timer low byte
//
//---------------------------------------------------------------------------
DWORD FASTCALL SysTimer::GetTimerLow()
{
    return systaddr[SYST_CLO];
}

//---------------------------------------------------------------------------
//
//	Get system timer high byte
//
//---------------------------------------------------------------------------
DWORD FASTCALL SysTimer::GetTimerHigh()
{
    return systaddr[SYST_CHI];
}

//---------------------------------------------------------------------------
//
//	Sleep in nanoseconds
//
//---------------------------------------------------------------------------
void FASTCALL SysTimer::SleepNsec(DWORD nsec)
{
    DWORD diff;
    DWORD start;

    // If time is 0, don't do anything
    if (nsec == 0)
    {
        return;
    }

    // Calculate the timer difference
    diff = corefreq * nsec / 1000;

    // Return if the difference in time is too small
    if (diff == 0)
    {
        return;
    }

    // Start
    start = armtaddr[ARMT_FREERUN];

    // Loop until timer has elapsed
    while ((armtaddr[ARMT_FREERUN] - start) < diff)
        ;
}

//---------------------------------------------------------------------------
//
//	Set the phase and update the direction of the "IC3" Transceiver
//

// The following table taken from:
//         https://www.staff.uni-mainz.de/tacke/scsi/SCSI2-06.html
//    +=============-===============-==================================-============+
//    |    Signal   |  Phase name   |       Direction of transfer      |  Comment   |
//    |-------------|               |                                  |            |
//    | MSG|C/D|I/O |               |                                  |            |
//    |----+---+----+---------------+----------------------------------+------------|
//    |  0 | 0 | 0  |  DATA OUT     |       Initiator to target     \  |  Data      |
//    |  0 | 0 | 1  |  DATA IN      |       Initiator from target   /  |  phase     |
//    |  0 | 1 | 0  |  COMMAND      |       Initiator to target        |            |
//    |  0 | 1 | 1  |  STATUS       |       Initiator from target      |            |
//    |  1 | 0 | 0  |  *            |                                  |            |
//    |  1 | 0 | 1  |  *            |                                  |            |
//    |  1 | 1 | 0  |  MESSAGE OUT  |       Initiator to target     \  |  Message   |
//    |  1 | 1 | 1  |  MESSAGE IN   |       Initiator from target   /  |  phase     |
//    |-----------------------------------------------------------------------------|
//    | Key:  0 = False,  1 = True,  * = Reserved for future standardization        |
//    +=============================================================================+ 
//
//---------------------------------------------------------------------------
void FASTCALL GPIOBUS::SetPhase(BUS::phase_t phase)
{
	Mci_Lookup *current_mci;

	// If the phase didn't change, don't do anything
	if (phase == m_current_phase){
		return;
	}

	current_mci = m_msg_cd_io_table[phase];

	// Set Target signal to output
	SetControl(PIN_TAD, current_mci->get_direction_pin());
	if(current_mci->get_direction_pin() == TAD_OUT){
			SetMode(PIN_BSY, OUT);
			SetMode(PIN_MSG, OUT);
			SetMode(PIN_CD, OUT);
			SetMode(PIN_REQ, OUT);
			SetMode(PIN_IO, OUT);
	} else {
			SetMode(PIN_BSY, IN);
			SetMode(PIN_MSG, IN);
			SetMode(PIN_CD, IN);
			SetMode(PIN_REQ, IN);
			SetMode(PIN_IO, IN);
	}

	SetSignal(PIN_MSG, current_mci->get_msg_pin());
	SetSignal(PIN_CD, current_mci->get_cd_pin());
	SetSignal(PIN_IO, current_mci->get_io_pin());
}

//---------------------------------------------------------------------------
//
//	Sleep in microseconds
//
//---------------------------------------------------------------------------
void FASTCALL SysTimer::SleepUsec(DWORD usec)
{
    DWORD now;

    // If time is 0, don't do anything
    if (usec == 0)
    {
        return;
    }

<<<<<<< HEAD
    now = GetTimerLow();
    while ((GetTimerLow() - now) < usec)
        ;
}
=======
	now = GetTimerLow();
	while ((GetTimerLow() - now) < usec);
}

FASTCALL Mci_Lookup::Mci_Lookup(BYTE msg_state, BYTE cd_state, BYTE io_state, BYTE dir_state)
{
	m_value = (msg_state) ? msg_pin_flag : 0;
	m_value |= (cd_state) ? cd_pin_flag : 0;
	m_value |= (io_state) ? io_pin_flag : 0;
	m_value |= (dir_state) ? dir_pin_flag : 0;
}
>>>>>>> 2f87ee03
<|MERGE_RESOLUTION|>--- conflicted
+++ resolved
@@ -131,10 +131,6 @@
 GPIOBUS::GPIOBUS()
 {
 #if defined(USE_SEL_EVENT_ENABLE) && defined(BAREMETAL)
-<<<<<<< HEAD
-    self = this;
-#endif // USE_SEL_EVENT_ENABLE && BAREMETAL
-=======
 	self = this;
 #endif	// USE_SEL_EVENT_ENABLE && BAREMETAL
     //                                                    Msg  CD  IO  Dir
@@ -150,7 +146,7 @@
 	m_msg_cd_io_table[BUS::msgout]      = new Mci_Lookup( 1,   1,  0,  TAD_OUT);
 	m_msg_cd_io_table[BUS::msgin]       = new Mci_Lookup( 1,   1,  1,  TAD_OUT);
 	m_msg_cd_io_table[BUS::reserved]    = new Mci_Lookup( 0,   0,  0,  TAD_IN);
->>>>>>> 2f87ee03
+
 }
 
 //---------------------------------------------------------------------------
@@ -2104,14 +2100,9 @@
         return;
     }
 
-<<<<<<< HEAD
     now = GetTimerLow();
     while ((GetTimerLow() - now) < usec)
         ;
-}
-=======
-	now = GetTimerLow();
-	while ((GetTimerLow() - now) < usec);
 }
 
 FASTCALL Mci_Lookup::Mci_Lookup(BYTE msg_state, BYTE cd_state, BYTE io_state, BYTE dir_state)
@@ -2121,4 +2112,3 @@
 	m_value |= (io_state) ? io_pin_flag : 0;
 	m_value |= (dir_state) ? dir_pin_flag : 0;
 }
->>>>>>> 2f87ee03
