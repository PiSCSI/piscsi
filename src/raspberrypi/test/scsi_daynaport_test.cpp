--- conflicted
+++ resolved
@@ -7,35 +7,17 @@
 //
 //---------------------------------------------------------------------------
 
-#include "devices/scsi_daynaport.h"
 #include "mocks.h"
 #include "rascsi_exceptions.h"
+#include "devices/scsi_daynaport.h"
 
 TEST(ScsiDaynaportTest, Inquiry)
 {
-<<<<<<< HEAD
-    TestInquiry(SCDP, device_type::PROCESSOR, scsi_level::SCSI_2, scsi_level::SCSI_2, "Dayna   SCSI/Link       1.4a",
-                0x20, false);
-=======
 	TestInquiry(SCDP, device_type::PROCESSOR, scsi_level::SCSI_2, "Dayna   SCSI/Link       1.4a", 0x20, false);
->>>>>>> f3553c54
 }
 
 TEST(ScsiDaynaportTest, Dispatch)
 {
-<<<<<<< HEAD
-    NiceMock<MockAbstractController> controller(make_shared<MockBus>(), 0);
-    auto daynaport = CreateDevice(SCDP, controller);
-
-    EXPECT_FALSE(daynaport->Dispatch(scsi_command::eCmdModeSense6))
-        << "Non-DaynaPort commands inherited from Disk must not be supported";
-    EXPECT_FALSE(daynaport->Dispatch(scsi_command::eCmdModeSelect6))
-        << "Non-DaynaPort commands inherited from Disk must not be supported";
-    EXPECT_FALSE(daynaport->Dispatch(scsi_command::eCmdModeSense10))
-        << "Non-DaynaPort commands inherited from Disk must not be supported";
-    EXPECT_FALSE(daynaport->Dispatch(scsi_command::eCmdModeSelect10))
-        << "Non-DaynaPort commands inherited from Disk must not be supported";
-=======
 	NiceMock<MockAbstractController> controller(0);
 	auto daynaport = CreateDevice(SCDP, controller);
 
@@ -50,13 +32,12 @@
 		<< "Non-DaynaPort commands inherited from Disk must not be supported";
 	EXPECT_FALSE(daynaport->Dispatch(scsi_command::eCmdModeSelect10))
 		<< "Non-DaynaPort commands inherited from Disk must not be supported";
->>>>>>> f3553c54
 }
 
 TEST(ScsiDaynaportTest, TestUnitReady)
 {
-    NiceMock<MockAbstractController> controller(make_shared<MockBus>(), 0);
-    auto daynaport = CreateDevice(SCDP, controller);
+	NiceMock<MockAbstractController> controller(0);
+	auto daynaport = CreateDevice(SCDP, controller);
 
     EXPECT_CALL(controller, Status());
     EXPECT_TRUE(daynaport->Dispatch(scsi_command::eCmdTestUnitReady)) << "TEST UNIT READY must never fail";
@@ -132,51 +113,27 @@
 
 TEST(ScsiDaynaportTest, TestRetrieveStats)
 {
-    NiceMock<MockAbstractController> controller(make_shared<MockBus>(), 0);
-    auto daynaport = CreateDevice(SCDP, controller);
+	NiceMock<MockAbstractController> controller(0);
+	auto daynaport = CreateDevice(SCDP, controller);
 
-<<<<<<< HEAD
-    vector<int> &cmd = controller.InitCmd(6);
-
-    // ALLOCATION LENGTH
-    cmd[4] = 255;
-    EXPECT_CALL(controller, DataIn()).Times(1);
-    EXPECT_TRUE(daynaport->Dispatch(scsi_command::eCmdRetrieveStats));
-=======
 	vector<int>& cmd = controller.GetCmd();
 
     // ALLOCATION LENGTH
     cmd[4] = 255;
     EXPECT_CALL(controller, DataIn());
 	EXPECT_TRUE(daynaport->Dispatch(scsi_command::eCmdRetrieveStats));
->>>>>>> f3553c54
 }
 
 TEST(ScsiDaynaportTest, SetInterfaceMode)
 {
-    NiceMock<MockAbstractController> controller(make_shared<MockBus>(), 0);
-    auto daynaport = CreateDevice(SCDP, controller);
+	NiceMock<MockAbstractController> controller(0);
+	auto daynaport = CreateDevice(SCDP, controller);
 
-<<<<<<< HEAD
-    vector<int> &cmd = controller.InitCmd(6);
-=======
 	vector<int>& cmd = controller.GetCmd();
->>>>>>> f3553c54
 
-    // Unknown interface command
-    EXPECT_THROW(daynaport->Dispatch(scsi_command::eCmdSetIfaceMode), scsi_exception);
+	// Unknown interface command
+	EXPECT_THROW(daynaport->Dispatch(scsi_command::eCmdSetIfaceMode), scsi_exception);
 
-<<<<<<< HEAD
-    // Not implemented, do nothing
-    cmd[5] = SCSIDaynaPort::CMD_SCSILINK_SETMODE;
-    EXPECT_CALL(controller, Status()).Times(1);
-    EXPECT_TRUE(daynaport->Dispatch(scsi_command::eCmdSetIfaceMode));
-    EXPECT_EQ(status::GOOD, controller.GetStatus());
-
-    cmd[5] = SCSIDaynaPort::CMD_SCSILINK_SETMAC;
-    EXPECT_CALL(controller, DataOut()).Times(1);
-    EXPECT_TRUE(daynaport->Dispatch(scsi_command::eCmdSetIfaceMode));
-=======
 	// Not implemented, do nothing
 	cmd[5] = SCSIDaynaPort::CMD_SCSILINK_SETMODE;
 	EXPECT_CALL(controller, Status());
@@ -186,67 +143,52 @@
 	cmd[5] = SCSIDaynaPort::CMD_SCSILINK_SETMAC;
 	EXPECT_CALL(controller, DataOut());
 	EXPECT_TRUE(daynaport->Dispatch(scsi_command::eCmdSetIfaceMode));
->>>>>>> f3553c54
 
-    // Not implemented
-    cmd[5] = SCSIDaynaPort::CMD_SCSILINK_STATS;
-    EXPECT_THROW(daynaport->Dispatch(scsi_command::eCmdSetIfaceMode), scsi_exception);
+	// Not implemented
+	cmd[5] = SCSIDaynaPort::CMD_SCSILINK_STATS;
+	EXPECT_THROW(daynaport->Dispatch(scsi_command::eCmdSetIfaceMode), scsi_exception);
 
-    // Not implemented
-    cmd[5] = SCSIDaynaPort::CMD_SCSILINK_ENABLE;
-    EXPECT_THROW(daynaport->Dispatch(scsi_command::eCmdSetIfaceMode), scsi_exception);
+	// Not implemented
+	cmd[5] = SCSIDaynaPort::CMD_SCSILINK_ENABLE;
+	EXPECT_THROW(daynaport->Dispatch(scsi_command::eCmdSetIfaceMode), scsi_exception);
 
-    // Not implemented
-    cmd[5] = SCSIDaynaPort::CMD_SCSILINK_SET;
-    EXPECT_THROW(daynaport->Dispatch(scsi_command::eCmdSetIfaceMode), scsi_exception);
+	// Not implemented
+	cmd[5] = SCSIDaynaPort::CMD_SCSILINK_SET;
+	EXPECT_THROW(daynaport->Dispatch(scsi_command::eCmdSetIfaceMode), scsi_exception);
 }
 
 TEST(ScsiDaynaportTest, SetMcastAddr)
 {
-    NiceMock<MockAbstractController> controller(make_shared<MockBus>(), 0);
-    auto daynaport = CreateDevice(SCDP, controller);
+	NiceMock<MockAbstractController> controller(0);
+	auto daynaport = CreateDevice(SCDP, controller);
 
-<<<<<<< HEAD
-    vector<int> &cmd = controller.InitCmd(6);
-=======
 	vector<int>& cmd = controller.GetCmd();
->>>>>>> f3553c54
 
-    EXPECT_THROW(daynaport->Dispatch(scsi_command::eCmdSetMcastAddr), scsi_exception) << "Length of 0 is not supported";
+	EXPECT_THROW(daynaport->Dispatch(scsi_command::eCmdSetMcastAddr), scsi_exception) << "Length of 0 is not supported";
 
-<<<<<<< HEAD
-    cmd[4] = 1;
-    EXPECT_CALL(controller, DataOut()).Times(1);
-    EXPECT_TRUE(daynaport->Dispatch(scsi_command::eCmdSetMcastAddr));
-=======
 	cmd[4] = 1;
     EXPECT_CALL(controller, DataOut());
 	EXPECT_TRUE(daynaport->Dispatch(scsi_command::eCmdSetMcastAddr));
->>>>>>> f3553c54
 }
 
 TEST(ScsiDaynaportTest, EnableInterface)
 {
-    NiceMock<MockAbstractController> controller(make_shared<MockBus>(), 0);
-    auto daynaport = CreateDevice(SCDP, controller);
+	NiceMock<MockAbstractController> controller(0);
+	auto daynaport = CreateDevice(SCDP, controller);
 
-<<<<<<< HEAD
-    vector<int> &cmd = controller.InitCmd(6);
-=======
 	vector<int>& cmd = controller.GetCmd();
->>>>>>> f3553c54
 
-    // Enable
-    EXPECT_THROW(daynaport->Dispatch(scsi_command::eCmdEnableInterface), scsi_exception);
+	// Enable
+	EXPECT_THROW(daynaport->Dispatch(scsi_command::eCmdEnableInterface), scsi_exception);
 
-    // Disable
-    cmd[5] = 0x80;
-    EXPECT_THROW(daynaport->Dispatch(scsi_command::eCmdEnableInterface), scsi_exception);
+	// Disable
+	cmd[5] = 0x80;
+	EXPECT_THROW(daynaport->Dispatch(scsi_command::eCmdEnableInterface), scsi_exception);
 }
 
 TEST(ScsiDaynaportTest, GetSendDelay)
 {
-    SCSIDaynaPort daynaport(0);
+	SCSIDaynaPort daynaport(0);
 
-    EXPECT_EQ(6, daynaport.GetSendDelay());
+	EXPECT_EQ(6, daynaport.GetSendDelay());
 }