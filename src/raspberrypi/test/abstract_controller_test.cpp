//---------------------------------------------------------------------------
//
// SCSI Target Emulator RaSCSI Reloaded
// for Raspberry Pi
//
// Copyright (C) 2022 Uwe Seimet
//
//---------------------------------------------------------------------------

#include "bus.h"
#include "controllers/abstract_controller.h"
#include "mocks.h"
#include "rascsi_exceptions.h"

using namespace scsi_defs;

TEST(AbstractControllerTest, AllocateCmd)
{
	MockAbstractController controller(0);

	EXPECT_EQ(16, controller.GetCmd().size());
	controller.AllocateCmd(1234);
	EXPECT_EQ(1234, controller.GetCmd().size());
}

TEST(AbstractControllerTest, AllocateBuffer)
{
	MockAbstractController controller(0);

	controller.AllocateBuffer(1);
	EXPECT_LE(1, controller.GetBuffer().size());
	controller.AllocateBuffer(10000);
	EXPECT_LE(10000, controller.GetBuffer().size());
}

TEST(AbstractControllerTest, Reset)
{
<<<<<<< HEAD
    MockAbstractController controller(make_shared<MockBus>(), 0);
    auto device = make_shared<MockPrimaryDevice>(0);

    controller.AddDevice(device);

    controller.SetPhase(BUS::phase_t::status);
    EXPECT_EQ(BUS::phase_t::status, controller.GetPhase());
    EXPECT_CALL(*device, Reset()).Times(1);
    controller.Reset();
    EXPECT_TRUE(controller.IsBusFree());
    EXPECT_EQ(status::GOOD, controller.GetStatus());
    EXPECT_EQ(0, controller.GetLength());
=======
	MockAbstractController controller(0);
	auto device = make_shared<MockPrimaryDevice>(0);

	controller.AddDevice(device);

	controller.SetPhase(BUS::phase_t::status);
	EXPECT_EQ(BUS::phase_t::status, controller.GetPhase());
	controller.Reset();
	EXPECT_TRUE(controller.IsBusFree());
	EXPECT_EQ(status::GOOD, controller.GetStatus());
	EXPECT_EQ(0, controller.GetLength());
>>>>>>> f3553c54
}

TEST(AbstractControllerTest, ByteTransfer)
{
    MockAbstractController controller(make_shared<MockBus>(), 0);

<<<<<<< HEAD
    controller.SetStatus(status::BUSY);
    EXPECT_EQ(status::BUSY, controller.GetStatus());
=======
	controller.SetByteTransfer(false);
	EXPECT_FALSE(controller.IsByteTransfer());
	controller.SetByteTransfer(true);
	EXPECT_TRUE(controller.IsByteTransfer());
}

TEST(AbstractControllerTest, GetMaxLuns)
{
	MockAbstractController controller(0);

	EXPECT_EQ(32, controller.GetMaxLuns());
}

TEST(AbstractControllerTest, Status)
{
	MockAbstractController controller(0);

	controller.SetStatus(status::RESERVATION_CONFLICT);
	EXPECT_EQ(status::RESERVATION_CONFLICT, controller.GetStatus());
>>>>>>> f3553c54
}

TEST(AbstractControllerTest, ProcessPhase)
{
    MockAbstractController controller(make_shared<MockBus>(), 0);

<<<<<<< HEAD
    controller.SetPhase(BUS::phase_t::selection);
    EXPECT_CALL(controller, Selection()).Times(1);
    controller.ProcessPhase();

    controller.SetPhase(BUS::phase_t::busfree);
    EXPECT_CALL(controller, BusFree()).Times(1);
    controller.ProcessPhase();

    controller.SetPhase(BUS::phase_t::datain);
    EXPECT_CALL(controller, DataIn()).Times(1);
    controller.ProcessPhase();

    controller.SetPhase(BUS::phase_t::dataout);
    EXPECT_CALL(controller, DataOut()).Times(1);
    controller.ProcessPhase();

    controller.SetPhase(BUS::phase_t::command);
    EXPECT_CALL(controller, Command()).Times(1);
    controller.ProcessPhase();

    controller.SetPhase(BUS::phase_t::status);
    EXPECT_CALL(controller, Status()).Times(1);
    controller.ProcessPhase();

    controller.SetPhase(BUS::phase_t::msgin);
    EXPECT_CALL(controller, MsgIn()).Times(1);
    controller.ProcessPhase();

    controller.SetPhase(BUS::phase_t::msgout);
    EXPECT_CALL(controller, MsgOut()).Times(1);
    controller.ProcessPhase();
=======
	controller.SetPhase(BUS::phase_t::selection);
	EXPECT_CALL(controller, Selection());
	controller.ProcessPhase();

	controller.SetPhase(BUS::phase_t::busfree);
	EXPECT_CALL(controller, BusFree());
	controller.ProcessPhase();

	controller.SetPhase(BUS::phase_t::datain);
	EXPECT_CALL(controller, DataIn());
	controller.ProcessPhase();

	controller.SetPhase(BUS::phase_t::dataout);
	EXPECT_CALL(controller, DataOut());
	controller.ProcessPhase();

	controller.SetPhase(BUS::phase_t::command);
	EXPECT_CALL(controller, Command());
	controller.ProcessPhase();

	controller.SetPhase(BUS::phase_t::status);
	EXPECT_CALL(controller, Status());
	controller.ProcessPhase();

	controller.SetPhase(BUS::phase_t::msgin);
	EXPECT_CALL(controller, MsgIn());
	controller.ProcessPhase();

	controller.SetPhase(BUS::phase_t::msgout);
	EXPECT_CALL(controller, MsgOut());
	controller.ProcessPhase();
>>>>>>> f3553c54

    controller.SetPhase(BUS::phase_t::reselection);
    EXPECT_THROW(controller.ProcessPhase(), scsi_exception);

    controller.SetPhase(BUS::phase_t::reserved);
    EXPECT_THROW(controller.ProcessPhase(), scsi_exception);
}

TEST(AbstractControllerTest, DeviceLunLifeCycle)
{
<<<<<<< HEAD
    const int ID  = 1;
    const int LUN = 4;

    MockAbstractController controller(make_shared<MockBus>(), ID);
    auto device1 = make_shared<MockPrimaryDevice>(LUN);
    auto device2 = make_shared<MockPrimaryDevice>(32);
    auto device3 = make_shared<MockPrimaryDevice>(-1);

    EXPECT_EQ(0, controller.GetLunCount());
    EXPECT_EQ(ID, controller.GetTargetId());
    EXPECT_TRUE(controller.AddDevice(device1));
    EXPECT_FALSE(controller.AddDevice(device2));
    EXPECT_FALSE(controller.AddDevice(device3));
    EXPECT_TRUE(controller.GetLunCount() > 0);
    EXPECT_TRUE(controller.HasDeviceForLun(LUN));
    EXPECT_FALSE(controller.HasDeviceForLun(0));
    EXPECT_NE(nullptr, controller.GetDeviceForLun(LUN));
    EXPECT_EQ(nullptr, controller.GetDeviceForLun(0));
    EXPECT_TRUE(controller.DeleteDevice(device1));
    EXPECT_EQ(0, controller.GetLunCount());
=======
	const int ID = 1;
	const int LUN = 4;

	MockAbstractController controller(ID);
	auto device1 = make_shared<MockPrimaryDevice>(LUN);
	auto device2 = make_shared<MockPrimaryDevice>(32);
	auto device3 = make_shared<MockPrimaryDevice>(-1);

	EXPECT_EQ(0, controller.GetLunCount());
	EXPECT_EQ(ID, controller.GetTargetId());
	EXPECT_TRUE(controller.AddDevice(device1));
	EXPECT_FALSE(controller.AddDevice(device2));
	EXPECT_FALSE(controller.AddDevice(device3));
	EXPECT_TRUE(controller.GetLunCount() > 0);
	EXPECT_TRUE(controller.HasDeviceForLun(LUN));
	EXPECT_FALSE(controller.HasDeviceForLun(0));
	EXPECT_NE(nullptr, controller.GetDeviceForLun(LUN));
	EXPECT_EQ(nullptr, controller.GetDeviceForLun(0));
	EXPECT_TRUE(controller.RemoveDevice(device1));
	EXPECT_EQ(0, controller.GetLunCount());
>>>>>>> f3553c54
}

TEST(AbstractControllerTest, ExtractInitiatorId)
{
    const int ID                   = 1;
    const int INITIATOR_ID         = 7;
    const int UNKNOWN_INITIATOR_ID = -1;

    MockAbstractController controller(make_shared<MockBus>(), ID);

    EXPECT_EQ(INITIATOR_ID, controller.ExtractInitiatorId((1 << INITIATOR_ID) | (1 << ID)));
    EXPECT_EQ(UNKNOWN_INITIATOR_ID, controller.ExtractInitiatorId(1 << ID));
}

TEST(AbstractControllerTest, GetOpcode)
{
    MockAbstractController controller(make_shared<MockBus>(), 0);

<<<<<<< HEAD
    vector<int> &cmd = controller.InitCmd(1);
=======
	vector<int>& cmd = controller.GetCmd();
>>>>>>> f3553c54

    cmd[0] = 0x12;
    EXPECT_EQ(0x12, (int)controller.GetOpcode());
}

TEST(AbstractControllerTest, GetLun)
{
    const int LUN = 3;

    MockAbstractController controller(make_shared<MockBus>(), 0);

<<<<<<< HEAD
    vector<int> &cmd = controller.InitCmd(2);
=======
	vector<int>& cmd = controller.GetCmd();
>>>>>>> f3553c54

    cmd[1] = LUN << 5;
    EXPECT_EQ(LUN, controller.GetLun());
}

TEST(AbstractControllerTest, SetLength)
{
	MockAbstractController controller(0);

	EXPECT_FALSE(controller.HasValidLength());

	controller.SetLength(1);
	EXPECT_EQ(1, controller.GetLength());
	EXPECT_TRUE(controller.HasValidLength());
}

TEST(AbstractControllerTest, UpdateOffsetAndLength)
{
    MockAbstractController controller(make_shared<MockBus>(), 0);

    EXPECT_FALSE(controller.HasValidLength());

    controller.UpdateOffsetAndLength();
    EXPECT_EQ(0, controller.GetLength());
}

TEST(AbstractControllerTest, Offset)
{
    MockAbstractController controller(make_shared<MockBus>(), 0);

    controller.ResetOffset();
    EXPECT_EQ(0, controller.GetOffset());

    controller.UpdateOffsetAndLength();
    EXPECT_EQ(0, controller.GetOffset());
}<|MERGE_RESOLUTION|>--- conflicted
+++ resolved
@@ -7,10 +7,10 @@
 //
 //---------------------------------------------------------------------------
 
+#include "mocks.h"
 #include "bus.h"
+#include "rascsi_exceptions.h"
 #include "controllers/abstract_controller.h"
-#include "mocks.h"
-#include "rascsi_exceptions.h"
 
 using namespace scsi_defs;
 
@@ -35,20 +35,6 @@
 
 TEST(AbstractControllerTest, Reset)
 {
-<<<<<<< HEAD
-    MockAbstractController controller(make_shared<MockBus>(), 0);
-    auto device = make_shared<MockPrimaryDevice>(0);
-
-    controller.AddDevice(device);
-
-    controller.SetPhase(BUS::phase_t::status);
-    EXPECT_EQ(BUS::phase_t::status, controller.GetPhase());
-    EXPECT_CALL(*device, Reset()).Times(1);
-    controller.Reset();
-    EXPECT_TRUE(controller.IsBusFree());
-    EXPECT_EQ(status::GOOD, controller.GetStatus());
-    EXPECT_EQ(0, controller.GetLength());
-=======
 	MockAbstractController controller(0);
 	auto device = make_shared<MockPrimaryDevice>(0);
 
@@ -60,17 +46,12 @@
 	EXPECT_TRUE(controller.IsBusFree());
 	EXPECT_EQ(status::GOOD, controller.GetStatus());
 	EXPECT_EQ(0, controller.GetLength());
->>>>>>> f3553c54
 }
 
 TEST(AbstractControllerTest, ByteTransfer)
 {
-    MockAbstractController controller(make_shared<MockBus>(), 0);
-
-<<<<<<< HEAD
-    controller.SetStatus(status::BUSY);
-    EXPECT_EQ(status::BUSY, controller.GetStatus());
-=======
+	MockAbstractController controller(0);
+
 	controller.SetByteTransfer(false);
 	EXPECT_FALSE(controller.IsByteTransfer());
 	controller.SetByteTransfer(true);
@@ -90,46 +71,12 @@
 
 	controller.SetStatus(status::RESERVATION_CONFLICT);
 	EXPECT_EQ(status::RESERVATION_CONFLICT, controller.GetStatus());
->>>>>>> f3553c54
 }
 
 TEST(AbstractControllerTest, ProcessPhase)
 {
-    MockAbstractController controller(make_shared<MockBus>(), 0);
-
-<<<<<<< HEAD
-    controller.SetPhase(BUS::phase_t::selection);
-    EXPECT_CALL(controller, Selection()).Times(1);
-    controller.ProcessPhase();
-
-    controller.SetPhase(BUS::phase_t::busfree);
-    EXPECT_CALL(controller, BusFree()).Times(1);
-    controller.ProcessPhase();
-
-    controller.SetPhase(BUS::phase_t::datain);
-    EXPECT_CALL(controller, DataIn()).Times(1);
-    controller.ProcessPhase();
-
-    controller.SetPhase(BUS::phase_t::dataout);
-    EXPECT_CALL(controller, DataOut()).Times(1);
-    controller.ProcessPhase();
-
-    controller.SetPhase(BUS::phase_t::command);
-    EXPECT_CALL(controller, Command()).Times(1);
-    controller.ProcessPhase();
-
-    controller.SetPhase(BUS::phase_t::status);
-    EXPECT_CALL(controller, Status()).Times(1);
-    controller.ProcessPhase();
-
-    controller.SetPhase(BUS::phase_t::msgin);
-    EXPECT_CALL(controller, MsgIn()).Times(1);
-    controller.ProcessPhase();
-
-    controller.SetPhase(BUS::phase_t::msgout);
-    EXPECT_CALL(controller, MsgOut()).Times(1);
-    controller.ProcessPhase();
-=======
+	MockAbstractController controller(0);
+
 	controller.SetPhase(BUS::phase_t::selection);
 	EXPECT_CALL(controller, Selection());
 	controller.ProcessPhase();
@@ -161,39 +108,16 @@
 	controller.SetPhase(BUS::phase_t::msgout);
 	EXPECT_CALL(controller, MsgOut());
 	controller.ProcessPhase();
->>>>>>> f3553c54
-
-    controller.SetPhase(BUS::phase_t::reselection);
-    EXPECT_THROW(controller.ProcessPhase(), scsi_exception);
-
-    controller.SetPhase(BUS::phase_t::reserved);
-    EXPECT_THROW(controller.ProcessPhase(), scsi_exception);
+
+	controller.SetPhase(BUS::phase_t::reselection);
+	EXPECT_THROW(controller.ProcessPhase(), scsi_exception);
+
+	controller.SetPhase(BUS::phase_t::reserved);
+	EXPECT_THROW(controller.ProcessPhase(), scsi_exception);
 }
 
 TEST(AbstractControllerTest, DeviceLunLifeCycle)
 {
-<<<<<<< HEAD
-    const int ID  = 1;
-    const int LUN = 4;
-
-    MockAbstractController controller(make_shared<MockBus>(), ID);
-    auto device1 = make_shared<MockPrimaryDevice>(LUN);
-    auto device2 = make_shared<MockPrimaryDevice>(32);
-    auto device3 = make_shared<MockPrimaryDevice>(-1);
-
-    EXPECT_EQ(0, controller.GetLunCount());
-    EXPECT_EQ(ID, controller.GetTargetId());
-    EXPECT_TRUE(controller.AddDevice(device1));
-    EXPECT_FALSE(controller.AddDevice(device2));
-    EXPECT_FALSE(controller.AddDevice(device3));
-    EXPECT_TRUE(controller.GetLunCount() > 0);
-    EXPECT_TRUE(controller.HasDeviceForLun(LUN));
-    EXPECT_FALSE(controller.HasDeviceForLun(0));
-    EXPECT_NE(nullptr, controller.GetDeviceForLun(LUN));
-    EXPECT_EQ(nullptr, controller.GetDeviceForLun(0));
-    EXPECT_TRUE(controller.DeleteDevice(device1));
-    EXPECT_EQ(0, controller.GetLunCount());
-=======
 	const int ID = 1;
 	const int LUN = 4;
 
@@ -214,49 +138,40 @@
 	EXPECT_EQ(nullptr, controller.GetDeviceForLun(0));
 	EXPECT_TRUE(controller.RemoveDevice(device1));
 	EXPECT_EQ(0, controller.GetLunCount());
->>>>>>> f3553c54
 }
 
 TEST(AbstractControllerTest, ExtractInitiatorId)
 {
-    const int ID                   = 1;
-    const int INITIATOR_ID         = 7;
-    const int UNKNOWN_INITIATOR_ID = -1;
-
-    MockAbstractController controller(make_shared<MockBus>(), ID);
-
-    EXPECT_EQ(INITIATOR_ID, controller.ExtractInitiatorId((1 << INITIATOR_ID) | (1 << ID)));
-    EXPECT_EQ(UNKNOWN_INITIATOR_ID, controller.ExtractInitiatorId(1 << ID));
+	const int ID = 1;
+	const int INITIATOR_ID = 7;
+	const int UNKNOWN_INITIATOR_ID = -1;
+
+	MockAbstractController controller(ID);
+
+	EXPECT_EQ(INITIATOR_ID, controller.ExtractInitiatorId((1 << INITIATOR_ID) | ( 1 << ID)));
+	EXPECT_EQ(UNKNOWN_INITIATOR_ID, controller.ExtractInitiatorId(1 << ID));
 }
 
 TEST(AbstractControllerTest, GetOpcode)
 {
-    MockAbstractController controller(make_shared<MockBus>(), 0);
-
-<<<<<<< HEAD
-    vector<int> &cmd = controller.InitCmd(1);
-=======
+	MockAbstractController controller(0);
+
 	vector<int>& cmd = controller.GetCmd();
->>>>>>> f3553c54
-
-    cmd[0] = 0x12;
-    EXPECT_EQ(0x12, (int)controller.GetOpcode());
+
+	cmd[0] = 0x12;
+	EXPECT_EQ(0x12, (int)controller.GetOpcode());
 }
 
 TEST(AbstractControllerTest, GetLun)
 {
-    const int LUN = 3;
-
-    MockAbstractController controller(make_shared<MockBus>(), 0);
-
-<<<<<<< HEAD
-    vector<int> &cmd = controller.InitCmd(2);
-=======
+	const int LUN = 3;
+
+	MockAbstractController controller(0);
+
 	vector<int>& cmd = controller.GetCmd();
->>>>>>> f3553c54
-
-    cmd[1] = LUN << 5;
-    EXPECT_EQ(LUN, controller.GetLun());
+
+	cmd[1] = LUN << 5;
+	EXPECT_EQ(LUN, controller.GetLun());
 }
 
 TEST(AbstractControllerTest, SetLength)
@@ -272,21 +187,21 @@
 
 TEST(AbstractControllerTest, UpdateOffsetAndLength)
 {
-    MockAbstractController controller(make_shared<MockBus>(), 0);
-
-    EXPECT_FALSE(controller.HasValidLength());
-
-    controller.UpdateOffsetAndLength();
-    EXPECT_EQ(0, controller.GetLength());
+	MockAbstractController controller(0);
+
+	EXPECT_FALSE(controller.HasValidLength());
+
+	controller.UpdateOffsetAndLength();
+	EXPECT_EQ(0, controller.GetLength());
 }
 
 TEST(AbstractControllerTest, Offset)
 {
-    MockAbstractController controller(make_shared<MockBus>(), 0);
-
-    controller.ResetOffset();
-    EXPECT_EQ(0, controller.GetOffset());
-
-    controller.UpdateOffsetAndLength();
-    EXPECT_EQ(0, controller.GetOffset());
+	MockAbstractController controller(0);
+
+	controller.ResetOffset();
+	EXPECT_EQ(0, controller.GetOffset());
+
+	controller.UpdateOffsetAndLength();
+	EXPECT_EQ(0, controller.GetOffset());
 }