//---------------------------------------------------------------------------
//
// SCSI Target Emulator RaSCSI Reloaded
// for Raspberry Pi
//
// Copyright (C) 2022 Uwe Seimet
//
//---------------------------------------------------------------------------

#include "controllers/controller_manager.h"
#include "devices/scsi_printer.h"
#include "mocks.h"
#include "rascsi_exceptions.h"

using namespace std;

TEST(ScsiPrinterTest, Init)
{
	NiceMock<MockAbstractController> controller(0);
	auto printer = CreateDevice(SCLP, controller);

	unordered_map<string, string> params;
	EXPECT_TRUE(printer->Init(params));

	params["cmd"] = "missing_filename_specifier";
	EXPECT_FALSE(printer->Init(params));

	params["cmd"] = "%f";
	EXPECT_TRUE(printer->Init(params));
}

TEST(ScsiPrinterTest, Dispatch)
{
	TestDispatch(SCLP);
}

TEST(ScsiPrinterTest, TestUnitReady)
{
    NiceMock<MockAbstractController> controller(make_shared<MockBus>(), 0);
    auto printer = CreateDevice(SCLP, controller);

    EXPECT_CALL(controller, Status());
    EXPECT_TRUE(printer->Dispatch(scsi_command::eCmdTestUnitReady));
    EXPECT_EQ(status::GOOD, controller.GetStatus());
}

TEST(ScsiPrinterTest, Inquiry)
{
<<<<<<< HEAD
    TestInquiry(SCLP, device_type::PRINTER, scsi_level::SCSI_2, scsi_level::SCSI_2, "RaSCSI  SCSI PRINTER    ", 0x1f,
                false);
=======
	TestInquiry(SCLP, device_type::PRINTER, scsi_level::SCSI_2,	"RaSCSI  SCSI PRINTER    ", 0x1f, false);
>>>>>>> f3553c54
}

TEST(ScsiPrinterTest, ReserveUnit)
{
    NiceMock<MockAbstractController> controller(make_shared<MockBus>(), 0);
    auto printer = CreateDevice(SCLP, controller);

    EXPECT_CALL(controller, Status()).Times(1);
    EXPECT_TRUE(printer->Dispatch(scsi_command::eCmdReserve6));
    EXPECT_EQ(status::GOOD, controller.GetStatus());
}

TEST(ScsiPrinterTest, ReleaseUnit)
{
    NiceMock<MockAbstractController> controller(make_shared<MockBus>(), 0);
    auto printer = CreateDevice(SCLP, controller);

    EXPECT_CALL(controller, Status()).Times(1);
    EXPECT_TRUE(printer->Dispatch(scsi_command::eCmdRelease6));
    EXPECT_EQ(status::GOOD, controller.GetStatus());
}

TEST(ScsiPrinterTest, SendDiagnostic)
{
    NiceMock<MockAbstractController> controller(make_shared<MockBus>(), 0);
    auto printer = CreateDevice(SCLP, controller);

    EXPECT_CALL(controller, Status()).Times(1);
    EXPECT_TRUE(printer->Dispatch(scsi_command::eCmdSendDiag));
    EXPECT_EQ(status::GOOD, controller.GetStatus());
}

<<<<<<< HEAD
=======
TEST(ScsiPrinterTest, Print)
{
	NiceMock<MockAbstractController> controller(0);
	auto printer = CreateDevice(SCLP, controller);

	vector<int>& cmd = controller.GetCmd();

    EXPECT_CALL(controller, DataOut());
    EXPECT_TRUE(printer->Dispatch(scsi_command::eCmdPrint));

    cmd[3] = 0xff;
    cmd[4] = 0xff;
    EXPECT_THROW(printer->Dispatch(scsi_command::eCmdPrint), scsi_exception) << "Buffer overflow was not reported";
}

>>>>>>> f3553c54
TEST(ScsiPrinterTest, StopPrint)
{
    NiceMock<MockAbstractController> controller(make_shared<MockBus>(), 0);
    auto printer = CreateDevice(SCLP, controller);

    EXPECT_CALL(controller, Status());
    EXPECT_TRUE(printer->Dispatch(scsi_command::eCmdStopPrint));
    EXPECT_EQ(status::GOOD, controller.GetStatus());
}

TEST(ScsiPrinterTest, WriteByteSequence)
{
	NiceMock<MockAbstractController> controller(0);
	auto printer = dynamic_pointer_cast<SCSIPrinter>(CreateDevice(SCLP, controller));

	vector<BYTE> buf(1);
	EXPECT_TRUE(printer->WriteByteSequence(buf, buf.size()));
	printer->Cleanup();
}<|MERGE_RESOLUTION|>--- conflicted
+++ resolved
@@ -7,10 +7,10 @@
 //
 //---------------------------------------------------------------------------
 
+#include "mocks.h"
+#include "rascsi_exceptions.h"
 #include "controllers/controller_manager.h"
 #include "devices/scsi_printer.h"
-#include "mocks.h"
-#include "rascsi_exceptions.h"
 
 using namespace std;
 
@@ -36,8 +36,8 @@
 
 TEST(ScsiPrinterTest, TestUnitReady)
 {
-    NiceMock<MockAbstractController> controller(make_shared<MockBus>(), 0);
-    auto printer = CreateDevice(SCLP, controller);
+	NiceMock<MockAbstractController> controller(0);
+	auto printer = CreateDevice(SCLP, controller);
 
     EXPECT_CALL(controller, Status());
     EXPECT_TRUE(printer->Dispatch(scsi_command::eCmdTestUnitReady));
@@ -46,18 +46,13 @@
 
 TEST(ScsiPrinterTest, Inquiry)
 {
-<<<<<<< HEAD
-    TestInquiry(SCLP, device_type::PRINTER, scsi_level::SCSI_2, scsi_level::SCSI_2, "RaSCSI  SCSI PRINTER    ", 0x1f,
-                false);
-=======
 	TestInquiry(SCLP, device_type::PRINTER, scsi_level::SCSI_2,	"RaSCSI  SCSI PRINTER    ", 0x1f, false);
->>>>>>> f3553c54
 }
 
 TEST(ScsiPrinterTest, ReserveUnit)
 {
-    NiceMock<MockAbstractController> controller(make_shared<MockBus>(), 0);
-    auto printer = CreateDevice(SCLP, controller);
+	NiceMock<MockAbstractController> controller(0);
+	auto printer = CreateDevice(SCLP, controller);
 
     EXPECT_CALL(controller, Status()).Times(1);
     EXPECT_TRUE(printer->Dispatch(scsi_command::eCmdReserve6));
@@ -66,8 +61,8 @@
 
 TEST(ScsiPrinterTest, ReleaseUnit)
 {
-    NiceMock<MockAbstractController> controller(make_shared<MockBus>(), 0);
-    auto printer = CreateDevice(SCLP, controller);
+	NiceMock<MockAbstractController> controller(0);
+	auto printer = CreateDevice(SCLP, controller);
 
     EXPECT_CALL(controller, Status()).Times(1);
     EXPECT_TRUE(printer->Dispatch(scsi_command::eCmdRelease6));
@@ -76,16 +71,14 @@
 
 TEST(ScsiPrinterTest, SendDiagnostic)
 {
-    NiceMock<MockAbstractController> controller(make_shared<MockBus>(), 0);
-    auto printer = CreateDevice(SCLP, controller);
+	NiceMock<MockAbstractController> controller(0);
+	auto printer = CreateDevice(SCLP, controller);
 
     EXPECT_CALL(controller, Status()).Times(1);
     EXPECT_TRUE(printer->Dispatch(scsi_command::eCmdSendDiag));
     EXPECT_EQ(status::GOOD, controller.GetStatus());
 }
 
-<<<<<<< HEAD
-=======
 TEST(ScsiPrinterTest, Print)
 {
 	NiceMock<MockAbstractController> controller(0);
@@ -101,11 +94,10 @@
     EXPECT_THROW(printer->Dispatch(scsi_command::eCmdPrint), scsi_exception) << "Buffer overflow was not reported";
 }
 
->>>>>>> f3553c54
 TEST(ScsiPrinterTest, StopPrint)
 {
-    NiceMock<MockAbstractController> controller(make_shared<MockBus>(), 0);
-    auto printer = CreateDevice(SCLP, controller);
+	NiceMock<MockAbstractController> controller(0);
+	auto printer = CreateDevice(SCLP, controller);
 
     EXPECT_CALL(controller, Status());
     EXPECT_TRUE(printer->Dispatch(scsi_command::eCmdStopPrint));
