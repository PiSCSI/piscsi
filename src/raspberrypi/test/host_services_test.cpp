--- conflicted
+++ resolved
@@ -7,10 +7,10 @@
 //
 //---------------------------------------------------------------------------
 
+#include "mocks.h"
+#include "rascsi_exceptions.h"
 #include "controllers/controller_manager.h"
 #include "devices/host_services.h"
-#include "mocks.h"
-#include "rascsi_exceptions.h"
 
 using namespace std;
 
@@ -21,8 +21,8 @@
 
 TEST(HostServicesTest, TestUnitReady)
 {
-    NiceMock<MockAbstractController> controller(make_shared<MockBus>(), 0);
-    auto services = CreateDevice(SCHS, controller);
+	NiceMock<MockAbstractController> controller(0);
+	auto services = CreateDevice(SCHS, controller);
 
     EXPECT_CALL(controller, Status());
     EXPECT_TRUE(services->Dispatch(scsi_command::eCmdTestUnitReady)) << "TEST UNIT READY must never fail";
@@ -31,24 +31,15 @@
 
 TEST(HostServicesTest, Inquiry)
 {
-<<<<<<< HEAD
-    TestInquiry(SCHS, device_type::PROCESSOR, scsi_level::SPC_3, scsi_level::SCSI_2, "RaSCSI  Host Services   ", 0x1f,
-                false);
-=======
 	TestInquiry(SCHS, device_type::PROCESSOR, scsi_level::SPC_3, "RaSCSI  Host Services   ", 0x1f, false);
->>>>>>> f3553c54
 }
 
 TEST(HostServicesTest, StartStopUnit)
 {
-    NiceMock<MockAbstractController> controller(make_shared<MockBus>(), 0);
-    auto services = CreateDevice(SCHS, controller);
+	NiceMock<MockAbstractController> controller(0);
+	auto services = CreateDevice(SCHS, controller);
 
-<<<<<<< HEAD
-    vector<int> &cmd = controller.InitCmd(6);
-=======
     vector<int>& cmd = controller.GetCmd();
->>>>>>> f3553c54
 
     // STOP
     EXPECT_CALL(controller, ScheduleShutdown(AbstractController::rascsi_shutdown_mode::STOP_RASCSI));
@@ -77,98 +68,80 @@
 
 TEST(HostServicesTest, ModeSense6)
 {
-    NiceMock<MockAbstractController> controller(make_shared<MockBus>(), 0);
-    auto services = CreateDevice(SCHS, controller);
+	NiceMock<MockAbstractController> controller(0);
+	auto services = CreateDevice(SCHS, controller);
 
-<<<<<<< HEAD
-    vector<int> &cmd = controller.InitCmd(6);
-=======
     vector<int>& cmd = controller.GetCmd();
->>>>>>> f3553c54
 
     EXPECT_THROW(services->Dispatch(scsi_command::eCmdModeSense6), scsi_exception)
-        << "Unsupported mode page was returned";
+    	<< "Unsupported mode page was returned";
 
     cmd[2] = 0x20;
     EXPECT_THROW(services->Dispatch(scsi_command::eCmdModeSense6), scsi_exception)
-        << "Block descriptors are not supported";
+    	<< "Block descriptors are not supported";
 
     cmd[1] = 0x08;
     // ALLOCATION LENGTH
     cmd[4] = 255;
     EXPECT_CALL(controller, DataIn());
     EXPECT_TRUE(services->Dispatch(scsi_command::eCmdModeSense6));
-    vector<BYTE> &buffer = controller.GetBuffer();
-    // Major version 1
-    EXPECT_EQ(0x01, buffer[6]);
-    // Minor version 0
-    EXPECT_EQ(0x00, buffer[7]);
-    // Year
-    EXPECT_NE(0x00, buffer[9]);
-    // Day
-    EXPECT_NE(0x00, buffer[10]);
+	vector<BYTE>& buffer = controller.GetBuffer();
+	// Major version 1
+	EXPECT_EQ(0x01, buffer[6]);
+	// Minor version 0
+	EXPECT_EQ(0x00, buffer[7]);
+	// Year
+	EXPECT_NE(0x00, buffer[9]);
+	// Day
+	EXPECT_NE(0x00, buffer[10]);
 
     // ALLOCATION LENGTH
     cmd[4] = 2;
     EXPECT_CALL(controller, DataIn());
     EXPECT_TRUE(services->Dispatch(scsi_command::eCmdModeSense6));
-    buffer = controller.GetBuffer();
-    EXPECT_EQ(0x02, buffer[0]);
+	buffer = controller.GetBuffer();
+	EXPECT_EQ(0x02, buffer[0]);
 }
 
 TEST(HostServicesTest, ModeSense10)
 {
-    NiceMock<MockAbstractController> controller(make_shared<MockBus>(), 0);
-    auto services = CreateDevice(SCHS, controller);
+	NiceMock<MockAbstractController> controller(0);
+	auto services = CreateDevice(SCHS, controller);
 
-<<<<<<< HEAD
-    vector<int> &cmd = controller.InitCmd(10);
-=======
     vector<int>& cmd = controller.GetCmd();
->>>>>>> f3553c54
 
     EXPECT_THROW(services->Dispatch(scsi_command::eCmdModeSense10), scsi_exception)
-        << "Unsupported mode page was returned";
+    	<< "Unsupported mode page was returned";
 
     cmd[2] = 0x20;
     EXPECT_THROW(services->Dispatch(scsi_command::eCmdModeSense10), scsi_exception)
-        << "Block descriptors are not supported";
+    	<< "Block descriptors are not supported";
 
     cmd[1] = 0x08;
     // ALLOCATION LENGTH
     cmd[8] = 255;
     EXPECT_CALL(controller, DataIn());
     EXPECT_TRUE(services->Dispatch(scsi_command::eCmdModeSense10));
-    vector<BYTE> &buffer = controller.GetBuffer();
-    // Major version 1
-    EXPECT_EQ(0x01, buffer[10]);
-    // Minor version 0
-    EXPECT_EQ(0x00, buffer[11]);
-    // Year
-    EXPECT_NE(0x00, buffer[13]);
-    // Day
-    EXPECT_NE(0x00, buffer[14]);
+	vector<BYTE>& buffer = controller.GetBuffer();
+	// Major version 1
+	EXPECT_EQ(0x01, buffer[10]);
+	// Minor version 0
+	EXPECT_EQ(0x00, buffer[11]);
+	// Year
+	EXPECT_NE(0x00, buffer[13]);
+	// Day
+	EXPECT_NE(0x00, buffer[14]);
 
     // ALLOCATION LENGTH
     cmd[8] = 2;
     EXPECT_CALL(controller, DataIn());
     EXPECT_TRUE(services->Dispatch(scsi_command::eCmdModeSense10));
-    buffer = controller.GetBuffer();
-    EXPECT_EQ(0x02, buffer[1]);
+	buffer = controller.GetBuffer();
+	EXPECT_EQ(0x02, buffer[1]);
 }
 
 TEST(HostServicesTest, SetUpModePages)
 {
-<<<<<<< HEAD
-    auto bus_ptr = make_shared<MockBus>();
-    ControllerManager controller_manager(bus_ptr);
-    MockHostServices services(0, controller_manager);
-    map<int, vector<byte>> mode_pages;
-
-    services.SetUpModePages(mode_pages, 0x3f, false);
-    EXPECT_EQ(1, mode_pages.size()) << "Unexpected number of mode pages";
-    EXPECT_EQ(10, mode_pages[32].size());
-=======
 	MockBus bus;
 	ControllerManager controller_manager(bus);
 	MockHostServices services(0, controller_manager);
@@ -177,5 +150,4 @@
 	services.SetUpModePages(pages, 0x3f, false);
 	EXPECT_EQ(1, pages.size()) << "Unexpected number of mode pages";
 	EXPECT_EQ(10, pages[32].size());
->>>>>>> f3553c54
 }