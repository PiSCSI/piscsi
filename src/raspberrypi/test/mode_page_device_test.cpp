//---------------------------------------------------------------------------
//
// SCSI Target Emulator RaSCSI Reloaded
// for Raspberry Pi
//
// Copyright (C) 2022 Uwe Seimet
//
//---------------------------------------------------------------------------

#include "devices/mode_page_device.h"
#include "mocks.h"
#include "rascsi_exceptions.h"

using namespace std;

TEST(ModePageDeviceTest, SupportsSaveParameters)
{
	MockModePageDevice device;

	EXPECT_FALSE(device.SupportsSaveParameters()) << "Wrong default value";
	device.SupportsSaveParameters(true);
	EXPECT_TRUE(device.SupportsSaveParameters());
	device.SupportsSaveParameters(false);
	EXPECT_FALSE(device.SupportsSaveParameters());
}

TEST(ModePageDeviceTest, AddModePages)
{
    vector<int> cdb(6);
    vector<BYTE> buf(512);
    MockModePageDevice device;

<<<<<<< HEAD
    cdb[2] = 0x3f;

    EXPECT_EQ(0, device.AddModePages(cdb, buf, 0, -1)) << "Negative maximum length must be rejected";
    EXPECT_EQ(0, device.AddModePages(cdb, buf, 0, 0)) << "Allocation length 0 must be rejected";
    EXPECT_EQ(1, device.AddModePages(cdb, buf, 0, 1)) << "Allocation length 1 must be rejected";

    cdb[2] = 0x00;
    EXPECT_THROW(device.AddModePages(cdb, buf, 0, 12), scsi_exception)
        << "Data were returned for non-existing mode page 0";
=======
	// Page 0
	cdb[2] = 0x00;
	EXPECT_THROW(device.AddModePages(cdb, buf, 0, 12, 255), scsi_exception)
		<< "Data were returned for non-existing mode page 0";

	// All pages, non changeable
	cdb[2] = 0x3f;
	EXPECT_EQ(0, device.AddModePages(cdb, buf, 0, 0, 255));
	EXPECT_EQ(3, device.AddModePages(cdb, buf, 0, 3, 255));
	EXPECT_THROW(device.AddModePages(cdb, buf, 0, 12, -1), scsi_exception) << "Maximum size was ignored";

	// All pages, changeable
	cdb[2]= 0x7f;
	EXPECT_EQ(0, device.AddModePages(cdb, buf, 0, 0, 255));
	EXPECT_EQ(3, device.AddModePages(cdb, buf, 0, 3, 255));
	EXPECT_THROW(device.AddModePages(cdb, buf, 0, 12, -1), scsi_exception) << "Maximum size was ignored";
}

TEST(ModePageDeviceTest, Page0)
{
	vector<int> cdb(6);
	vector<BYTE> buf(512);
	MockPage0ModePageDevice device;

	cdb[2] = 0x3f;
	EXPECT_EQ(0, device.AddModePages(cdb, buf, 0, 0, 255));
	EXPECT_EQ(1, device.AddModePages(cdb, buf, 0, 1, 255));
>>>>>>> f3553c54
}

TEST(ModePageDeviceTest, AddVendorPage)
{
	map<int, vector<byte>> pages;
	MockModePageDevice device;

	device.AddVendorPage(pages, 0x3f, false);
	EXPECT_TRUE(pages.empty()) << "There must not be any default vendor page";
	device.AddVendorPage(pages, 0x3f, true);
	EXPECT_TRUE(pages.empty()) << "There must not be any default vendor page";
}

TEST(ModePageDeviceTest, Dispatch)
{
    MockAbstractController controller(make_shared<MockBus>(), 0);
    auto device = make_shared<NiceMock<MockModePageDevice>>();

    controller.AddDevice(device);

    EXPECT_FALSE(device->Dispatch(scsi_command::eCmdIcd)) << "Command is not supported by this class";
}

TEST(ModePageDeviceTest, ModeSense6)
{
    MockAbstractController controller(0);
	auto device = make_shared<NiceMock<MockModePageDevice>>();

    controller.AddDevice(device);

    EXPECT_CALL(controller, DataIn());
    EXPECT_TRUE(device->Dispatch(scsi_command::eCmdModeSense6));
}

TEST(ModePageDeviceTest, ModeSense10)
{
    MockAbstractController controller(make_shared<MockBus>(), 0);
    auto device = make_shared<NiceMock<MockModePageDevice>>();

    controller.AddDevice(device);

    EXPECT_CALL(controller, DataIn());
    EXPECT_TRUE(device->Dispatch(scsi_command::eCmdModeSense10));
}

TEST(ModePageDeviceTest, ModeSelect)
{
    MockModePageDevice device;
    vector<int> cmd;
    vector<BYTE> buf;

<<<<<<< HEAD
    EXPECT_THROW(device.ModeSelect(cmd, buf, 0), scsi_exception) << "Unexpected MODE SELECT default implementation";
=======
	EXPECT_THROW(device.ModeSelect(scsi_command::eCmdModeSelect6, cmd, buf, 0), scsi_exception)
		<< "Unexpected MODE SELECT(6) default implementation";
	EXPECT_THROW(device.ModeSelect(scsi_command::eCmdModeSelect10, cmd, buf, 0), scsi_exception)
		<< "Unexpected MODE SELECT(10) default implementation";
>>>>>>> f3553c54
}

TEST(ModePageDeviceTest, ModeSelect6)
{
    MockAbstractController controller(make_shared<MockBus>(), 0);
    auto device = make_shared<MockModePageDevice>();

    controller.AddDevice(device);

<<<<<<< HEAD
    vector<int> &cmd = controller.InitCmd(6);
=======
    vector<int>& cmd = controller.GetCmd();
>>>>>>> f3553c54

    EXPECT_CALL(controller, DataOut());
    EXPECT_TRUE(device->Dispatch(scsi_command::eCmdModeSelect6));

    cmd[1] = 0x01;
    EXPECT_THROW(device->Dispatch(scsi_command::eCmdModeSelect6), scsi_exception)
        << "Saving parameters is not supported for most device types";
}

TEST(ModePageDeviceTest, ModeSelect10)
{
    MockAbstractController controller(make_shared<MockBus>(), 0);
    auto device = make_shared<MockModePageDevice>();

    controller.AddDevice(device);

<<<<<<< HEAD
    vector<int> &cmd = controller.InitCmd(10);
=======
    vector<int>& cmd = controller.GetCmd();
>>>>>>> f3553c54

    EXPECT_CALL(controller, DataOut());
    EXPECT_TRUE(device->Dispatch(scsi_command::eCmdModeSelect10));

    cmd[1] = 0x01;
    EXPECT_THROW(device->Dispatch(scsi_command::eCmdModeSelect10), scsi_exception)
        << "Saving parameters is not supported for most device types";
}<|MERGE_RESOLUTION|>--- conflicted
+++ resolved
@@ -7,9 +7,9 @@
 //
 //---------------------------------------------------------------------------
 
-#include "devices/mode_page_device.h"
 #include "mocks.h"
 #include "rascsi_exceptions.h"
+#include "devices/mode_page_device.h"
 
 using namespace std;
 
@@ -26,21 +26,10 @@
 
 TEST(ModePageDeviceTest, AddModePages)
 {
-    vector<int> cdb(6);
-    vector<BYTE> buf(512);
-    MockModePageDevice device;
+	vector<int> cdb(6);
+	vector<BYTE> buf(512);
+	MockModePageDevice device;
 
-<<<<<<< HEAD
-    cdb[2] = 0x3f;
-
-    EXPECT_EQ(0, device.AddModePages(cdb, buf, 0, -1)) << "Negative maximum length must be rejected";
-    EXPECT_EQ(0, device.AddModePages(cdb, buf, 0, 0)) << "Allocation length 0 must be rejected";
-    EXPECT_EQ(1, device.AddModePages(cdb, buf, 0, 1)) << "Allocation length 1 must be rejected";
-
-    cdb[2] = 0x00;
-    EXPECT_THROW(device.AddModePages(cdb, buf, 0, 12), scsi_exception)
-        << "Data were returned for non-existing mode page 0";
-=======
 	// Page 0
 	cdb[2] = 0x00;
 	EXPECT_THROW(device.AddModePages(cdb, buf, 0, 12, 255), scsi_exception)
@@ -68,7 +57,6 @@
 	cdb[2] = 0x3f;
 	EXPECT_EQ(0, device.AddModePages(cdb, buf, 0, 0, 255));
 	EXPECT_EQ(1, device.AddModePages(cdb, buf, 0, 1, 255));
->>>>>>> f3553c54
 }
 
 TEST(ModePageDeviceTest, AddVendorPage)
@@ -84,8 +72,8 @@
 
 TEST(ModePageDeviceTest, Dispatch)
 {
-    MockAbstractController controller(make_shared<MockBus>(), 0);
-    auto device = make_shared<NiceMock<MockModePageDevice>>();
+    MockAbstractController controller(0);
+	auto device = make_shared<NiceMock<MockModePageDevice>>();
 
     controller.AddDevice(device);
 
@@ -105,8 +93,8 @@
 
 TEST(ModePageDeviceTest, ModeSense10)
 {
-    MockAbstractController controller(make_shared<MockBus>(), 0);
-    auto device = make_shared<NiceMock<MockModePageDevice>>();
+    MockAbstractController controller(0);
+	auto device = make_shared<NiceMock<MockModePageDevice>>();
 
     controller.AddDevice(device);
 
@@ -116,58 +104,46 @@
 
 TEST(ModePageDeviceTest, ModeSelect)
 {
-    MockModePageDevice device;
-    vector<int> cmd;
-    vector<BYTE> buf;
+	MockModePageDevice device;
+	vector<int> cmd;
+	vector<BYTE> buf;
 
-<<<<<<< HEAD
-    EXPECT_THROW(device.ModeSelect(cmd, buf, 0), scsi_exception) << "Unexpected MODE SELECT default implementation";
-=======
 	EXPECT_THROW(device.ModeSelect(scsi_command::eCmdModeSelect6, cmd, buf, 0), scsi_exception)
 		<< "Unexpected MODE SELECT(6) default implementation";
 	EXPECT_THROW(device.ModeSelect(scsi_command::eCmdModeSelect10, cmd, buf, 0), scsi_exception)
 		<< "Unexpected MODE SELECT(10) default implementation";
->>>>>>> f3553c54
 }
 
 TEST(ModePageDeviceTest, ModeSelect6)
 {
-    MockAbstractController controller(make_shared<MockBus>(), 0);
-    auto device = make_shared<MockModePageDevice>();
+    MockAbstractController controller(0);
+	auto device = make_shared<MockModePageDevice>();
 
     controller.AddDevice(device);
 
-<<<<<<< HEAD
-    vector<int> &cmd = controller.InitCmd(6);
-=======
     vector<int>& cmd = controller.GetCmd();
->>>>>>> f3553c54
 
     EXPECT_CALL(controller, DataOut());
     EXPECT_TRUE(device->Dispatch(scsi_command::eCmdModeSelect6));
 
     cmd[1] = 0x01;
     EXPECT_THROW(device->Dispatch(scsi_command::eCmdModeSelect6), scsi_exception)
-        << "Saving parameters is not supported for most device types";
+    	<< "Saving parameters is not supported for most device types";
 }
 
 TEST(ModePageDeviceTest, ModeSelect10)
 {
-    MockAbstractController controller(make_shared<MockBus>(), 0);
-    auto device = make_shared<MockModePageDevice>();
+    MockAbstractController controller(0);
+	auto device = make_shared<MockModePageDevice>();
 
     controller.AddDevice(device);
 
-<<<<<<< HEAD
-    vector<int> &cmd = controller.InitCmd(10);
-=======
     vector<int>& cmd = controller.GetCmd();
->>>>>>> f3553c54
 
     EXPECT_CALL(controller, DataOut());
     EXPECT_TRUE(device->Dispatch(scsi_command::eCmdModeSelect10));
 
     cmd[1] = 0x01;
     EXPECT_THROW(device->Dispatch(scsi_command::eCmdModeSelect10), scsi_exception)
-        << "Saving parameters is not supported for most device types";
+    	<< "Saving parameters is not supported for most device types";
 }