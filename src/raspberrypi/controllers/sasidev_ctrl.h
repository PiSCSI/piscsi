--- conflicted
+++ resolved
@@ -186,12 +186,6 @@
 	void CmdSeek6();						// SEEK(6) command
 	void CmdAssign();						// ASSIGN command
 	void CmdSpecify();						// SPECIFY command
-<<<<<<< HEAD
-	void CmdInvalid();						// Unsupported command
-	// データ転送
-	virtual void Send();						// Send data
-=======
->>>>>>> cec8068a
 
 	// Data transfer
 	virtual void Send();						// Send data
