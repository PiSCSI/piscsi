--- conflicted
+++ resolved
@@ -17,10 +17,7 @@
 #include "controllers/scsidev_ctrl.h"
 #include "gpiobus.h"
 #include "devices/scsi_daynaport.h"
-<<<<<<< HEAD
 #include "devices/scsi_printer.h"
-=======
->>>>>>> 45cd5e58
 
 //===========================================================================
 //
@@ -955,10 +952,10 @@
 	switch (ctrl.cmd[0]) {
 		case scsi_defs::eCmdWrite6:
 			// TODO Replace by a call that writes to the printer file
-			if (!device->Write(ctrl.cmd, ctrl.buffer, ctrl.next - 1)) {
+	//		if (!device->Write(ctrl.cmd, ctrl.buffer, ctrl.next - 1)) {
 				// Write failed
-				return false;
-			}
+	//			return false;
+	//		}
 
 			// If you do not need the next block, end here
 			ctrl.next++;
@@ -967,7 +964,7 @@
 			}
 
 			// Check the next block
-			ctrl.length = device->WriteCheck(ctrl.next - 1);
+	//		ctrl.length = device->WriteCheck(ctrl.next - 1);
 			if (ctrl.length <= 0) {
 				// Cannot write
 				return false;
