--- conflicted
+++ resolved
@@ -970,29 +970,6 @@
 	DataOut();
 }
 
-<<<<<<< HEAD
-//---------------------------------------------------------------------------
-//
-//	Unsupported command
-//
-//---------------------------------------------------------------------------
-void SASIDEV::CmdInvalid()
-{
-	LOGWARN("%s ID %d received unsupported command: $%02X", __PRETTY_FUNCTION__, GetSCSIID(), (BYTE)ctrl.cmd[0]);
-
-	// Logical Unit
-	DWORD lun = (ctrl.cmd[1] >> 5) & 0x07;
-	if (ctrl.unit[lun]) {
-		// Command processing on drive
-		ctrl.unit[lun]->SetStatusCode(STATUS_INVALIDCMD);
-	}
-
-	// Failure (Error)
-	Error();
-}
-
-=======
->>>>>>> cec8068a
 //===========================================================================
 //
 //	Data transfer
@@ -1006,11 +983,6 @@
 //---------------------------------------------------------------------------
 void SASIDEV::Send()
 {
-<<<<<<< HEAD
-	int len;
-
-=======
->>>>>>> cec8068a
 	ASSERT(!ctrl.bus->GetREQ());
 	ASSERT(ctrl.bus->GetIO());
 
@@ -1100,11 +1072,6 @@
 //---------------------------------------------------------------------------
 void SASIDEV::Receive()
 {
-<<<<<<< HEAD
-	int len;
-
-=======
->>>>>>> cec8068a
 	// REQ is low
 	ASSERT(!ctrl.bus->GetREQ());
 	ASSERT(!ctrl.bus->GetIO());
