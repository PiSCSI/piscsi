--- conflicted
+++ resolved
@@ -53,13 +53,8 @@
 	ctrl.message = 0x00;
 	#ifdef RASCSI
 	ctrl.execstart = 0;
-<<<<<<< HEAD
 #endif	// RASCSI
 	ctrl.bufsize = std::max(0x800, ETH_FRAME_LEN + 16 + ETH_FCS_LEN);
-=======
-	#endif	// RASCSI
-	ctrl.bufsize = 0x800;
->>>>>>> 6333d3aa
 	ctrl.buffer = (BYTE *)malloc(ctrl.bufsize);
 	memset(ctrl.buffer, 0x00, ctrl.bufsize);
 	ctrl.blocks = 0;
@@ -308,13 +303,7 @@
 	// For the monitor tool, we shouldn't need to reset. We're just logging information
 	// Reset
 	if (ctrl.bus->GetRST()) {
-<<<<<<< HEAD
 		LOGINFO("RESET signal received");
-=======
-		#if defined(DISK_LOG)
-		Log(Log::Normal, "SASI - RESET signal received");
-		#endif	// DISK_LOG
->>>>>>> 6333d3aa
 
 		// Reset the controller
 		Reset();
@@ -382,13 +371,7 @@
 	// Phase change
 	if (ctrl.phase != BUS::busfree) {
 
-<<<<<<< HEAD
 		LOGINFO("Bus free phase");
-=======
-		#if defined(DISK_LOG)
-		Log(Log::Normal, "SASI - Bus free phase");
-		#endif	// DISK_LOG
->>>>>>> 6333d3aa
 
 		// Phase Setting
 		ctrl.phase = BUS::busfree;
@@ -436,13 +419,7 @@
 			return;
 		}
 
-<<<<<<< HEAD
 		LOGTRACE("%s Selection Phase ID=%d (with device)", __PRETTY_FUNCTION__, (int)ctrl.m_scsi_id);
-=======
-		#if defined(DISK_LOG)
-		Log(Log::Normal,"SASI - Selection Phase ID=%d (with device)", ctrl.id);
-		#endif	// DISK_LOG
->>>>>>> 6333d3aa
 
 		// Phase change
 		ctrl.phase = BUS::selection;
@@ -475,13 +452,7 @@
 	// Phase change
 	if (ctrl.phase != BUS::command) {
 
-<<<<<<< HEAD
 		LOGTRACE("%s Command Phase", __PRETTY_FUNCTION__);
-=======
-		#if defined(DISK_LOG)
-		Log(Log::Normal, "SASI - Command Phase");
-		#endif	// DISK_LOG
->>>>>>> 6333d3aa
 
 		// Phase Setting
 		ctrl.phase = BUS::command;
@@ -559,13 +530,7 @@
 {
 	ASSERT(this);
 
-<<<<<<< HEAD
 	LOGTRACE("%s Execution Phase Command %02X", __PRETTY_FUNCTION__, (WORD)ctrl.cmd[0]);
-=======
-	#if defined(DISK_LOG)
-	Log(Log::Normal, "SASI - Execution Phase Command %02X", ctrl.cmd[0]);
-	#endif	// DISK_LOG
->>>>>>> 6333d3aa
 
 	// Phase Setting
 	ctrl.phase = BUS::execute;
@@ -644,20 +609,12 @@
 		case SCSIDEV::eCmdInvalid:
 			CmdSpecify();
 			return;
-<<<<<<< HEAD
 		default:
 			break;
 	}
 
 	// Unsupported command
 	LOGWARN("%s Unsupported command $%02X", __PRETTY_FUNCTION__, (WORD)ctrl.cmd[0]);
-=======
-
-	}
-
-	// Unsupported command
-	Log(Log::Warning, "SASI - Unsupported command $%02X", ctrl.cmd[0]);
->>>>>>> 6333d3aa
 	CmdInvalid();
 }
 
@@ -692,13 +649,7 @@
 		}
 		#endif	// RASCSI
 
-<<<<<<< HEAD
 		LOGTRACE("%s Status phase", __PRETTY_FUNCTION__);
-=======
-		#if defined(DISK_LOG)
-		Log(Log::Normal, "SASI - Status phase");
-		#endif	// DISK_LOG
->>>>>>> 6333d3aa
 
 		// Phase Setting
 		ctrl.phase = BUS::status;
@@ -719,15 +670,8 @@
 		ctrl.bus->SetDAT(ctrl.buffer[0]);
 		ctrl.bus->SetREQ(TRUE);
 
-<<<<<<< HEAD
 		LOGTRACE( "%s Status Phase $%02X",__PRETTY_FUNCTION__, (unsigned int)ctrl.status);
 #endif	// RASCSI
-=======
-		#if defined(DISK_LOG)
-		Log(Log::Normal, "SASI - Status Phase $%02X", ctrl.status);
-		#endif	// DISK_LOG
-		#endif	// RASCSI
->>>>>>> 6333d3aa
 		return;
 	}
 
@@ -761,14 +705,7 @@
 
 	// Phase change
 	if (ctrl.phase != BUS::msgin) {
-<<<<<<< HEAD
 		LOGTRACE("%s Starting Message in phase", __PRETTY_FUNCTION__);
-=======
-
-		#if defined(DISK_LOG)
-		Log(Log::Normal, "SASI - Message in phase");
-		#endif	// DISK_LOG
->>>>>>> 6333d3aa
 
 		// Phase Setting
 		ctrl.phase = BUS::msgin;
@@ -782,46 +719,12 @@
 		ASSERT(ctrl.length > 0);
 		ASSERT(ctrl.blocks > 0);
 		ctrl.offset = 0;
-<<<<<<< HEAD
-		return;
-	}
-
-=======
-
-		#ifndef RASCSI
-		// Request message
-		ctrl.bus->SetDAT(ctrl.buffer[ctrl.offset]);
-		ctrl.bus->SetREQ(TRUE);
-
-		#if defined(DISK_LOG)
-		Log(Log::Normal, "SASI - Message in phase $%02X", ctrl.buffer[ctrl.offset]);
-		#endif	// DISK_LOG
-		#endif	// RASCSI
-		return;
-	}
-
-	#ifdef RASCSI
->>>>>>> 6333d3aa
+		return;
+	}
+
 	//Send
 	LOGTRACE("%s Transitioning to Send()", __PRETTY_FUNCTION__);
 	Send();
-<<<<<<< HEAD
-=======
-	#else
-	// Requesting
-	if (ctrl.bus->GetREQ()) {
-		// Initator received
-		if (ctrl.bus->GetACK()) {
-			SendNext();
-		}
-	} else {
-		// Initiator requests next
-		if (!ctrl.bus->GetACK()) {
-			Send();
-		}
-	}
-	#endif	// RASCSI
->>>>>>> 6333d3aa
 }
 
 //---------------------------------------------------------------------------
@@ -860,14 +763,7 @@
 			return;
 		}
 
-<<<<<<< HEAD
 		LOGTRACE("%s Going into Data-in Phase", __PRETTY_FUNCTION__);
-=======
-		#if defined(DISK_LOG)
-		Log(Log::Normal, "SASI - Data-in Phase");
-		#endif	// DISK_LOG
-
->>>>>>> 6333d3aa
 		// Phase Setting
 		ctrl.phase = BUS::datain;
 
@@ -881,41 +777,11 @@
 		ASSERT(ctrl.blocks > 0);
 		ctrl.offset = 0;
 
-<<<<<<< HEAD
 		return;
 	}
 
 	// Send
 	Send();
-=======
-		#ifndef RASCSI
-		// Assert the DAT signal
-		ctrl.bus->SetDAT(ctrl.buffer[ctrl.offset]);
-
-		// Request data
-		ctrl.bus->SetREQ(TRUE);
-		#endif	// RASCSI
-		return;
-	}
-
-	#ifdef RASCSI
-	// Send
-	Send();
-	#else
-	// Requesting
-	if (ctrl.bus->GetREQ()) {
-		// Initator received
-		if (ctrl.bus->GetACK()) {
-			SendNext();
-		}
-	} else {
-		// Initiator requests next
-		if (!ctrl.bus->GetACK()) {
-			Send();
-		}
-	}
-	#endif	// RASCSI
->>>>>>> 6333d3aa
 }
 
 //---------------------------------------------------------------------------
@@ -954,13 +820,7 @@
 			return;
 		}
 
-<<<<<<< HEAD
 		LOGTRACE("%s Data out phase", __PRETTY_FUNCTION__);
-=======
-		#if defined(DISK_LOG)
-		Log(Log::Normal, "SASI - Data out phase");
-		#endif	// DISK_LOG
->>>>>>> 6333d3aa
 
 		// Phase Setting
 		ctrl.phase = BUS::dataout;
@@ -1031,15 +891,9 @@
 		return;
 	}
 
-<<<<<<< HEAD
 #if defined(DISK_LOG)
 	LOGWARN("Error occured (going to status phase)");
 #endif	// DISK_LOG
-=======
-	#if defined(DISK_LOG)
-	Log(Log::Warning, "SASI - Error occured (going to status phase)");
-	#endif	// DISK_LOG
->>>>>>> 6333d3aa
 
 	// Logical Unit
 	lun = (ctrl.cmd[1] >> 5) & 0x07;
@@ -1063,13 +917,7 @@
 
 	ASSERT(this);
 
-<<<<<<< HEAD
 	LOGTRACE("%s TEST UNIT READY Command ", __PRETTY_FUNCTION__);
-=======
-	#if defined(DISK_LOG)
-	Log(Log::Normal, "SASI - TEST UNIT READY Command ");
-	#endif	// DISK_LOG
->>>>>>> 6333d3aa
 
 	// Logical Unit
 	lun = (ctrl.cmd[1] >> 5) & 0x07;
@@ -1102,13 +950,7 @@
 
 	ASSERT(this);
 
-<<<<<<< HEAD
 	LOGTRACE( "%s REZERO UNIT Command ", __PRETTY_FUNCTION__);
-=======
-	#if defined(DISK_LOG)
-	Log(Log::Normal, "SASI - REZERO UNIT Command ");
-	#endif	// DISK_LOG
->>>>>>> 6333d3aa
 
 	// Logical Unit
 	lun = (ctrl.cmd[1] >> 5) & 0x07;
@@ -1140,13 +982,7 @@
 
 	ASSERT(this);
 
-<<<<<<< HEAD
 	LOGTRACE( "%s REQUEST SENSE Command ", __PRETTY_FUNCTION__);
-=======
-	#if defined(DISK_LOG)
-	Log(Log::Normal, "SASI - REQUEST SENSE Command ");
-	#endif	// DISK_LOG
->>>>>>> 6333d3aa
 
 	// Logical Unit
 	lun = (ctrl.cmd[1] >> 5) & 0x07;
@@ -1158,14 +994,8 @@
 	ctrl.length = ctrl.unit[lun]->RequestSense(ctrl.cmd, ctrl.buffer);
 	ASSERT(ctrl.length > 0);
 
-<<<<<<< HEAD
 
 	LOGTRACE("%s Sense key $%02X",__PRETTY_FUNCTION__, (WORD)ctrl.buffer[2]);
-=======
-	#if defined(DISK_LOG)
-	Log(Log::Normal, "SASI - Sense key $%02X", ctrl.buffer[2]);
-	#endif	// DISK_LOG
->>>>>>> 6333d3aa
 
 	// Read phase
 	DataIn();
@@ -1183,13 +1013,7 @@
 
 	ASSERT(this);
 
-<<<<<<< HEAD
 	LOGTRACE( "%s FORMAT UNIT Command ", __PRETTY_FUNCTION__);
-=======
-	#if defined(DISK_LOG)
-	Log(Log::Normal, "SASI - FORMAT UNIT Command ");
-	#endif	// DISK_LOG
->>>>>>> 6333d3aa
 
 	// Logical Unit
 	lun = (ctrl.cmd[1] >> 5) & 0x07;
@@ -1222,13 +1046,7 @@
 
 	ASSERT(this);
 
-<<<<<<< HEAD
 	LOGTRACE("%s REASSIGN BLOCKS Command ", __PRETTY_FUNCTION__);
-=======
-	#if defined(DISK_LOG)
-	Log(Log::Normal, "SASI - REASSIGN BLOCKS Command ");
-	#endif	// DISK_LOG
->>>>>>> 6333d3aa
 
 	// Logical Unit
 	lun = (ctrl.cmd[1] >> 5) & 0x07;
@@ -1249,40 +1067,42 @@
 	Status();
 }
 
-// The following commands RESERVE UNIT and RELEASE UNIT are not properly implemented. 
-// These commands are used in multi-initator environments which this project is not targeted at.
-// For now, we simply reply with an OK. -phrax 2021-03-06
-
 //---------------------------------------------------------------------------
 //
 //	RESERVE UNIT(16)
 //
+//  The reserve/release commands are only used in multi-initiator
+//  environments. RaSCSI doesn't support this use case. However, some old
+//  versions of Solaris will issue the reserve/release commands. We will
+//  just respond with an OK status.
+//
 //---------------------------------------------------------------------------
 void FASTCALL SASIDEV::CmdReserveUnit()
 {
 	ASSERT(this);
-	#if defined(DISK_LOG)
-	Log(Log::Normal, "SASI - RESERVE UNIT Command");
-	#endif	// DISK_LOG
+	LOGTRACE( "%s Reserve(6) Command", __PRETTY_FUNCTION__);
 
 	// status phase
-        Status();
+	Status();
 }
 
 //---------------------------------------------------------------------------
 //
 //	RELEASE UNIT(17)
 //
+//  The reserve/release commands are only used in multi-initiator
+//  environments. RaSCSI doesn't support this use case. However, some old
+//  versions of Solaris will issue the reserve/release commands. We will
+//  just respond with an OK status.
+//
 //---------------------------------------------------------------------------
 void FASTCALL SASIDEV::CmdReleaseUnit()
 {
 	ASSERT(this);
-	#if defined(DISK_LOG)
-	Log(Log::Normal, "SASI - RELEASE UNIT Command");
-	#endif	// DISK_LOG
+	LOGTRACE( "%s Release(6) Command", __PRETTY_FUNCTION__);
 
 	// status phase
-        Status();
+	Status();
 }
 
 //---------------------------------------------------------------------------
@@ -1315,7 +1135,6 @@
 		ctrl.blocks = 0x100;
 	}
 
-<<<<<<< HEAD
 	if(ctrl.unit[lun]->GetID() == MAKEID('S', 'C', 'D', 'P')){
 		// The DaynaPort only wants one block.
 		// ctrl.cmd[4] and ctrl.cmd[5] are used to specify the maximum buffer size for the DaynaPort
@@ -1323,11 +1142,6 @@
 	}
 
 	LOGTRACE("%s READ(6) command record=%06X blocks=%d ID %08X", __PRETTY_FUNCTION__, (unsigned int)record, (int)ctrl.blocks, (unsigned int)ctrl.unit[lun]->GetID());
-=======
-	#if defined(DISK_LOG)
-	Log(Log::Normal,"SASI - READ(6) command record=%06X blocks=%d", record, ctrl.blocks);
-	#endif	// DISK_LOG
->>>>>>> 6333d3aa
 
 	// Command processing on drive
 	ctrl.length = ctrl.unit[lun]->Read(ctrl.cmd, ctrl.buffer, record);
@@ -1448,13 +1262,7 @@
 		ctrl.blocks = 0x100;
 	}
 
-<<<<<<< HEAD
 	LOGTRACE("%s WRITE(6) command record=%06X blocks=%d", __PRETTY_FUNCTION__, (WORD)record, (WORD)ctrl.blocks);
-=======
-	#if defined(DISK_LOG)
-	Log(Log::Normal,"SASI - WRITE(6) command record=%06X blocks=%d", record, ctrl.blocks);
-	#endif	// DISK_LOG
->>>>>>> 6333d3aa
 
 	// Command processing on drive
 	ctrl.length = ctrl.unit[lun]->WriteCheck(record);
@@ -1484,13 +1292,7 @@
 
 	ASSERT(this);
 
-<<<<<<< HEAD
 	LOGTRACE("%s SEEK(6) Command ", __PRETTY_FUNCTION__);
-=======
-	#if defined(DISK_LOG)
-	Log(Log::Normal, "SASI - SEEK(6) Command ");
-	#endif	// DISK_LOG
->>>>>>> 6333d3aa
 
 	// Logical Unit
 	lun = (ctrl.cmd[1] >> 5) & 0x07;
@@ -1523,13 +1325,7 @@
 
 	ASSERT(this);
 
-<<<<<<< HEAD
 	LOGTRACE("%s ASSIGN Command ", __PRETTY_FUNCTION__);
-=======
-	#if defined(DISK_LOG)
-	Log(Log::Normal, "SASI - ASSIGN Command ");
-	#endif	// DISK_LOG
->>>>>>> 6333d3aa
 
 	// Logical Unit
 	lun = (ctrl.cmd[1] >> 5) & 0x07;
@@ -1565,13 +1361,7 @@
 
 	ASSERT(this);
 
-<<<<<<< HEAD
 	LOGTRACE("%s SPECIFY Command ", __PRETTY_FUNCTION__);
-=======
-	#if defined(DISK_LOG)
-	Log(Log::Normal, "SASI - SPECIFY Command ");
-	#endif	// DISK_LOG
->>>>>>> 6333d3aa
 
 	// Logical Unit
 	lun = (ctrl.cmd[1] >> 5) & 0x07;
@@ -1605,14 +1395,7 @@
 	DWORD lun;
 
 	ASSERT(this);
-<<<<<<< HEAD
 	LOGWARN("%s Command not supported", __PRETTY_FUNCTION__);
-=======
-
-	#if defined(DISK_LOG)
-	Log(Log::Normal, "SASI - Command not supported");
-	#endif	// DISK_LOG
->>>>>>> 6333d3aa
 
 	// Logical Unit
 	lun = (ctrl.cmd[1] >> 5) & 0x07;
@@ -1647,10 +1430,6 @@
 	ASSERT(!ctrl.bus->GetREQ());
 	ASSERT(ctrl.bus->GetIO());
 
-<<<<<<< HEAD
-=======
-	#ifdef RASCSI
->>>>>>> 6333d3aa
 	// Check that the length isn't 0
 	if (ctrl.length != 0) {
 		len = ctrl.bus->SendHandShake(
@@ -1668,26 +1447,9 @@
 		ctrl.length = 0;
 		return;
 	}
-<<<<<<< HEAD
 	else{
 		LOGINFO("%s ctrl.length was 0", __PRETTY_FUNCTION__);
 	}
-=======
-	#else
-	// Offset and Length
-	ASSERT(ctrl.length >= 1);
-	ctrl.offset++;
-	ctrl.length--;
-
-	// Immediately after ACK is asserted, if the data
-	// has been set by SendNext, raise the request
-	if (ctrl.length != 0) {
-		// Signal line operated by the target
-		ctrl.bus->SetREQ(TRUE);
-		return;
-	}
-	#endif	// RASCSI
->>>>>>> 6333d3aa
 
 	// Remove block and initialize the result
 	ctrl.blocks--;
@@ -1698,15 +1460,9 @@
 		if (ctrl.blocks != 0) {
 			// Set next buffer (set offset, length)
 			result = XferIn(ctrl.buffer);
-<<<<<<< HEAD
 			LOGTRACE("%s xfer in: %d",__PRETTY_FUNCTION__, result);
 			LOGTRACE("%s processing after data collection", __PRETTY_FUNCTION__);
 #ifndef RASCSI
-=======
-			//** printf("xfer in: %d \n",result);
-
-			#ifndef RASCSI
->>>>>>> 6333d3aa
 			ctrl.bus->SetDAT(ctrl.buffer[ctrl.offset]);
 			#endif	// RASCSI
 		}
@@ -1810,13 +1566,7 @@
 		// Command phase
 		case BUS::command:
 			ctrl.cmd[ctrl.offset] = data;
-<<<<<<< HEAD
 			LOGTRACE( "%s Command phase $%02X", __PRETTY_FUNCTION__, data);
-=======
-			#if defined(DISK_LOG)
-			Log(Log::Normal, "SASI - Command phase $%02X", data);
-			#endif	// DISK_LOG
->>>>>>> 6333d3aa
 
 			// Set the length again with the first data (offset 0)
 			if (ctrl.offset == 0) {
@@ -1886,15 +1636,11 @@
 		ctrl.length = 0;
 		return;
 	}
-<<<<<<< HEAD
 	else
 	{
 		LOGDEBUG("%s ctrl.length was 0", __PRETTY_FUNCTION__);
 	}
 #else
-=======
-	#else
->>>>>>> 6333d3aa
 	// Offset and Length
 	ASSERT(ctrl.length >= 1);
 	ctrl.offset++;
@@ -2152,7 +1898,6 @@
             // Debug code related to Issue #2 on github, where we get an unhandled Model select when
             // the mac is rebooted
             // https://github.com/akuker/RASCSI/issues/2
-<<<<<<< HEAD
             LOGWARN("Received \'Mode Select\'\n");
             LOGWARN("   Operation Code: [%02X]\n", (WORD)ctrl.cmd[0]);
             LOGWARN("   Logical Unit %01X, PF %01X, SP %01X [%02X]\n",\
@@ -2163,25 +1908,11 @@
             LOGWARN("   Parameter List Len %02X\n", (WORD)ctrl.cmd[4]);
             LOGWARN("   Reserved: %02X\n",(WORD)ctrl.cmd[5]);
             LOGWARN("   Ctrl Len: %08X\n",(WORD)ctrl.length);
-=======
-            Log(Log::Warning, "SASI - Received \'Mode Select\'\n");
-            Log(Log::Warning, "   Operation Code: [%02X]\n", ctrl.cmd[0]);
-            Log(Log::Warning, "   Logical Unit %01X, PF %01X, SP %01X [%02X]\n", ctrl.cmd[1] >> 5, 1 & (ctrl.cmd[1] >> 4), ctrl.cmd[1] & 1, ctrl.cmd[1]);
-            Log(Log::Warning, "   Reserved: %02X\n", ctrl.cmd[2]);
-            Log(Log::Warning, "   Reserved: %02X\n", ctrl.cmd[3]);
-            Log(Log::Warning, "   Parameter List Len %02X\n", ctrl.cmd[4]);
-            Log(Log::Warning, "   Reserved: %02X\n", ctrl.cmd[5]);
-            Log(Log::Warning, "   Ctrl Len: %08X\n",ctrl.length);
->>>>>>> 6333d3aa
 
 			if (!ctrl.unit[lun]->ModeSelect(
 				ctrl.cmd, ctrl.buffer, ctrl.offset)) {
 				// MODE SELECT failed
-<<<<<<< HEAD
 				LOGWARN("Error occured while processing Mode Select command %02X\n", (unsigned char)ctrl.cmd[0]);
-=======
-				Log(Log::Warning, "SASI - Error occured while processing Mode Select command %02X\n", (unsigned char)ctrl.cmd[0]);
->>>>>>> 6333d3aa
 				return;
 			}
             break;
@@ -2192,15 +1923,10 @@
 			// TODO: Eventually, we should store off the multicast address configuration data here...
 			break;
 		default:
-<<<<<<< HEAD
 			LOGWARN("Received an unexpected flush command %02X!!!!!\n",(WORD)ctrl.cmd[0]);
 			// The following statement makes debugging a huge pain. You can un-comment it
 			// if you're not trying to add new devices....
 			// ASSERT(FALSE);
-=======
-			Log(Log::Warning, "SASI - Received an invalid flush command %02X!!!!!\n",ctrl.cmd[0]);
-			ASSERT(FALSE);
->>>>>>> 6333d3aa
 			break;
 	}
 }
@@ -2253,74 +1979,4 @@
         break;
     }
 }
-<<<<<<< HEAD
-#endif
-=======
-#endif
-
-//---------------------------------------------------------------------------
-//
-//	Log output
-//
-// TODO: This function needs some cleanup. Its very kludgey
-//---------------------------------------------------------------------------
-void FASTCALL SASIDEV::Log(Log::loglevel level, const char *format, ...)
-{
-	#if !defined(BAREMETAL)
-	#ifdef DISK_LOG
-	char buffer[0x200];
-	char buffer2[0x250];
-	char buffer3[0x250];
-	char phase_str[20];
-	#endif
-	va_list args;
-	va_start(args, format);
-
-	if(this->GetID() != 6)
-	{
-        return;
-	}
-
-	#ifdef RASCSI
-	#ifndef DISK_LOG
-	if (level == Log::Warning) {
-		return;
-	}
-	#endif	// DISK_LOG
-	#endif	// RASCSI
-
-	#ifdef DISK_LOG
-	// format
-	vsprintf(buffer, format, args);
-
-	// end variable length argument
-	va_end(args);
-
-	// Add the date/timestamp
-	// current date/time based on current system
-	time_t now = time(0);
-	// convert now to string form
-	char* dt = ctime(&now);
-
-	strcpy(buffer2, "[");
-	strcat(buffer2, dt);
-	// Get rid of the carriage return
-	buffer2[strlen(buffer2)-1] = '\0';
-	strcat(buffer2, "] ");
-
-	// Get the phase
-	this->GetPhaseStr(phase_str);
-	sprintf(buffer3, "[%d][%s] ", this->GetID(), phase_str);
-	strcat(buffer2,buffer3);
-	strcat(buffer2, buffer);
-
-   	// Log output
-	#ifdef RASCSI
-	printf("%s\n", buffer2);
-	#else
-	host->GetVM()->GetLog()->Format(level, host, buffer);
-	#endif	// RASCSI
-	#endif	// BAREMETAL
-	#endif	// DISK_LOG
-}
->>>>>>> 6333d3aa
+#endif