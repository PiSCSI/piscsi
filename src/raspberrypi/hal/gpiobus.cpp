--- conflicted
+++ resolved
@@ -43,30 +43,6 @@
 //---------------------------------------------------------------------------
 // SCSI Bus timings taken from:
 //     https://www.staff.uni-mainz.de/tacke/scsi/SCSI2-05.html
-<<<<<<< HEAD
-const static int SCSI_DELAY_ARBITRATION_DELAY_NS         = 2400;
-const static int SCSI_DELAY_ASSERTION_PERIOD_NS          = 90;
-const static int SCSI_DELAY_BUS_CLEAR_DELAY_NS           = 800;
-const static int SCSI_DELAY_BUS_FREE_DELAY_NS            = 800;
-const static int SCSI_DELAY_BUS_SET_DELAY_NS             = 1800;
-const static int SCSI_DELAY_BUS_SETTLE_DELAY_NS          = 400;
-const static int SCSI_DELAY_CABLE_SKEW_DELAY_NS          = 10;
-const static int SCSI_DELAY_DATA_RELEASE_DELAY_NS        = 400;
-const static int SCSI_DELAY_DESKEW_DELAY_NS              = 45;
-const static int SCSI_DELAY_DISCONNECTION_DELAY_US       = 200;
-const static int SCSI_DELAY_HOLD_TIME_NS                 = 45;
-const static int SCSI_DELAY_NEGATION_PERIOD_NS           = 90;
-const static int SCSI_DELAY_POWER_ON_TO_SELECTION_TIME_S = 10;         // (recommended)
-const static int SCSI_DELAY_RESET_TO_SELECTION_TIME_US   = 250 * 1000; // (recommended)
-const static int SCSI_DELAY_RESET_HOLD_TIME_US           = 25;
-const static int SCSI_DELAY_SELECTION_ABORT_TIME_US      = 200;
-const static int SCSI_DELAY_SELECTION_TIMEOUT_DELAY_NS   = 250 * 1000; // (recommended)
-const static int SCSI_DELAY_FAST_ASSERTION_PERIOD_NS     = 30;
-const static int SCSI_DELAY_FAST_CABLE_SKEW_DELAY_NS     = 5;
-const static int SCSI_DELAY_FAST_DESKEW_DELAY_NS         = 20;
-const static int SCSI_DELAY_FAST_HOLD_TIME_NS            = 10;
-const static int SCSI_DELAY_FAST_NEGATION_PERIOD_NS      = 30;
-=======
 [[maybe_unused]] const static int SCSI_DELAY_ARBITRATION_DELAY_NS         = 2400;
 [[maybe_unused]] const static int SCSI_DELAY_ASSERTION_PERIOD_NS          = 90;
 [[maybe_unused]] const static int SCSI_DELAY_BUS_CLEAR_DELAY_NS           = 800;
@@ -89,7 +65,6 @@
 [[maybe_unused]] const static int SCSI_DELAY_FAST_DESKEW_DELAY_NS         = 20;
 [[maybe_unused]] const static int SCSI_DELAY_FAST_HOLD_TIME_NS            = 10;
 [[maybe_unused]] const static int SCSI_DELAY_FAST_NEGATION_PERIOD_NS      = 30;
->>>>>>> ea8bc397
 
 // The DaynaPort SCSI Link do a short delay in the middle of transfering
 // a packet. This is the number of uS that will be delayed between the
