--- conflicted
+++ resolved
@@ -67,11 +67,7 @@
 		
 		s << "|  " << device.id() << " |  " << device.unit() << " | "
 				<< PbDeviceType_Name(device.type()) << " | "
-<<<<<<< HEAD
-				<< std::setw(13) << status << " | " << filename << endl;s
-=======
-				<< status << " | " << filename << endl;
->>>>>>> 487b6127
+				<< std::setw(13) << status << " | " << filename << endl;
 	}
 
 	s << "+----+----+------+---------------+---------------------";
