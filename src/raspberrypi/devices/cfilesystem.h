//---------------------------------------------------------------------------
//
//	SCSI Target Emulator RaSCSI (*^..^*)
//	for Raspberry Pi
//
//	Powered by XM6 TypeG Technology.
//	Copyright (C) 2016-2020 GIMONS
//	[ Host File System for the X68000 ]
//
//  Note: This functionality is specific to the X68000 operating system.
//        It is highly unlikely that this will work for other platforms.
//---------------------------------------------------------------------------

#pragma once

//---------------------------------------------------------------------------
//
//	Status code definitions
//
//---------------------------------------------------------------------------
#define FS_INVALIDFUNC		0xFFFFFFFF	///< Executed an invalid function
#define FS_FILENOTFND		0xFFFFFFFE	///< The selected file can not be found
#define FS_DIRNOTFND		0xFFFFFFFD	///< The selected directory can not be found
#define FS_OVEROPENED		0xFFFFFFFC	///< There are too many files open
#define FS_CANTACCESS		0xFFFFFFFB	///< Can not access the direcory or volume
#define FS_NOTOPENED		0xFFFFFFFA	///< The selected handle is not opened
#define FS_INVALIDMEM		0xFFFFFFF9	///< Memory management has been destroyed
#define FS_OUTOFMEM		0xFFFFFFF8	///< Insufficient memory for execution
#define FS_INVALIDPTR		0xFFFFFFF7	///< Selected an invalid memory management pointer
#define FS_INVALIDENV		0xFFFFFFF6	///< Selected an invalid environment
#define FS_ILLEGALFMT		0xFFFFFFF5	///< The exeucted file is in an invalid format
#define FS_ILLEGALMOD		0xFFFFFFF4	///< Invalid open access mode
#define FS_INVALIDPATH		0xFFFFFFF3	///< Mistake in selected file name
#define FS_INVALIDPRM		0xFFFFFFF2	///< Called with an invalid parameter
#define FS_INVALIDDRV		0xFFFFFFF1	///< Mistake in selected drive
#define FS_DELCURDIR		0xFFFFFFF0	///< Unable to delete the current directory
#define FS_NOTIOCTRL		0xFFFFFFEF	///< Unable to use IOCTRL with the device
#define FS_LASTFILE		0xFFFFFFEE	///< Can not find any more files
#define FS_CANTWRITE		0xFFFFFFED	///< Selected file can not be written
#define FS_DIRALREADY		0xFFFFFFEC	///< Selected directory is already registered
#define FS_CANTDELETE		0xFFFFFFEB	///< Can not delete because of a file
#define FS_CANTRENAME		0xFFFFFFEA	///< Can not rename because of a file
#define FS_DISKFULL		0xFFFFFFE9	///< Can not create a file because the disk is full
#define FS_DIRFULL		0xFFFFFFE8	///< Can not create a file because the directory is full
#define FS_CANTSEEK		0xFFFFFFE7	///< Can not seek in the selected location
#define FS_SUPERVISOR		0xFFFFFFE6	///< Selected supervisor in supervisor mode
#define FS_THREADNAME		0xFFFFFFE5	///< A thread with this name already exists
#define FS_BUFWRITE		0xFFFFFFE4	///< Writing to inter-process communication buffers is disallowed
#define FS_BACKGROUND		0xFFFFFFE3	///< Unable to start a background process
#define FS_OUTOFLOCK		0xFFFFFFE0	///< Insufficient lock space
#define FS_LOCKED		0xFFFFFFDF	///< Can not access because it is locked
#define FS_DRIVEOPENED		0xFFFFFFDE	///< Selected drive has an open handler
#define FS_LINKOVER		0xFFFFFFDD	///< The symbolic link is nested over 16 times
#define FS_FILEEXIST		0xFFFFFFB0	///< The file exists

#define FS_FATAL_MEDIAOFFLINE	0xFFFFFFA3	///< No media inserted
#define FS_FATAL_WRITEPROTECT	0xFFFFFFA2	///< Write protected
#define FS_FATAL_INVALIDCOMMAND	0xFFFFFFA1	///< Invalid command number
#define FS_FATAL_INVALIDUNIT	0xFFFFFFA0	///< Invalid unit number

#define HUMAN68K_PATH_MAX	96		///< Longest path allowed in Human68k

//===========================================================================
//
/// Human68k name space
//
//===========================================================================
namespace Human68k {
	/// File attribute bit
	enum attribute_t {
		AT_READONLY = 0x01,		///< Read only attribute
		AT_HIDDEN = 0x02,		///< Hidden attribute
		AT_SYSTEM = 0x04,		///< System attribute
		AT_VOLUME = 0x08,		///< Volume label attribute
		AT_DIRECTORY = 0x10,		///< Directory attribute
		AT_ARCHIVE = 0x20,		///< Archive attribute
		AT_ALL = 0xFF,			///< All attribute bits are 1
	};

	/// File open modes
	enum open_t {
		OP_READ = 0,			///< Read
		OP_WRITE = 1,			///< Write
		OP_FULL = 2,			///< Read/Write
		OP_MASK = 0x0F,			///< Decision mask
		OP_SHARE_NONE = 0x10,		///< Sharing forbidden
		OP_SHARE_READ = 0x20,		///< Read sharing
		OP_SHARE_WRITE = 0x30,		///< Write sharing
		OP_SHARE_FULL = 0x40,		///< Read/Write sharing
		OP_SHARE_MASK = 0x70,		///< Sharing decision mask
		OP_SPECIAL = 0x100,		///< Dictionary access
	};

	/// Seek types
	enum seek_t {
		SK_BEGIN = 0,			///< From the beginning of a file
		SK_CURRENT = 1,			///< From the current location
		SK_END = 2,			///< From the end of the file
	};

	/// Media byte
	enum media_t {
		MEDIA_2DD_10 = 0xE0,		///< 2DD/10 sector
		MEDIA_1D_9 = 0xE5,		///< 1D/9 sector
		MEDIA_2D_9 = 0xE6,		///< 2D/9 sector
		MEDIA_1D_8 = 0xE7,		///< 1D/8 sector
		MEDIA_2D_8 = 0xE8,		///< 2D/8 sector
		MEDIA_2HT = 0xEA,		///< 2HT
		MEDIA_2HS = 0xEB,		///< 2HS
		MEDIA_2HDE = 0xEC,		///< 2DDE
		MEDIA_1DD_9 = 0xEE,		///< 1DD/9 sector
		MEDIA_1DD_8 = 0xEF,		///< 1DD/8 sector
		MEDIA_MANUAL = 0xF1,		///< Remote drive (manual eject)
		MEDIA_REMOVABLE = 0xF2,		///< Remote drive (removable)
		MEDIA_REMOTE = 0xF3,		///< Remote drive
		MEDIA_DAT = 0xF4,		///< SCSI-DAT
		MEDIA_CDROM = 0xF5,		///< SCSI-CDROM
		MEDIA_MO = 0xF6,		///< SCSI-MO
		MEDIA_SCSI_HD = 0xF7,		///< SCSI-HD
		MEDIA_SASI_HD = 0xF8,		///< SASI-HD
		MEDIA_RAMDISK = 0xF9,		///< RAM disk
		MEDIA_2HQ = 0xFA,		///< 2HQ
		MEDIA_2DD_8 = 0xFB,		///< 2DD/8 sector
		MEDIA_2DD_9 = 0xFC,		///< 2DD/9 sector
		MEDIA_2HC = 0xFD,		///< 2HC
		MEDIA_2HD = 0xFE,		///< 2HD
	};

	struct namests_t {
<<<<<<< HEAD
		BYTE wildcard;			///< Wildcard character length
=======
		BYTE wildcard;			///< Wildcard array
>>>>>>> 3e7f317c
		BYTE drive;			///< Drive number
		BYTE path[65];			///< Path (subdirectory +/)
		BYTE name[8];			///< File name (PADDING 0x20)
		BYTE ext[3];			///< Extension (PADDING 0x20)
		BYTE add[10];			///< File name addition (PADDING 0x00)

		void GetCopyPath(BYTE* szPath) const;
		void GetCopyFilename(BYTE* szFilename) const;
	};

	struct files_t {
		BYTE fatr;			///< + 0 search attribute; read-only
		//		BYTE drive;	///< + 1 drive number; read-only
		DWORD sector;			///< + 2 directory sector; DOS _FILES first address substitute
		//		WORD cluster;	///< + 6 directory cluster; details unknown (unused)
		WORD offset;			///< + 8 directory entry; write-only
		//		BYTE name[8];	///< +10 working file name; write-only (unused)
		//		BYTE ext[3];	///< +18 working extension; write-only (unused)
		BYTE attr;			///< +21 file attribute; write-only
		WORD time;			///< +22 last change time of day; write-only
		WORD date;			///< +24 last change date; write-only
		DWORD size;			///< +26 file size; write-only
		BYTE full[23];			///< +30 full name; write-only
	};

	struct fcb_t {
		//		BYTE pad00[6];	///< + 0~+ 5	(unused)
		DWORD fileptr;			///< + 6~+ 9	file pointer
		//		BYTE pad01[4];	///< +10~+13	(unused)
		WORD mode;			///< +14~+15	open mode
		//		BYTE pad02[16];	///< +16~+31	(unused)
		//		DWORD zero;	///< +32~+35	zeros are written when opened (unused)
		//		BYTE name[8];	///< +36~+43	file name (PADDING 0x20) (unused)
		//		BYTE ext[3];	///< +44~+46	extension (PADDING 0x20) (unused)
		BYTE attr;			///< +47	file attribute
		//		BYTE add[10];	///< +48~+57	file name addition (PADDING 0x00) (unused)
		WORD time;			///< +58~+59	last change time of day
		WORD date;			///< +60~+61	last change date
		//		WORD cluster;	///< +62~+63	cluster number (unused)
		DWORD size;			///< +64~+67	file size
		//		BYTE pad03[28];	///< +68~+95	FAT cache (unused)
	};

	struct capacity_t {
		WORD freearea;			///< + 0	Number of available clusters
		WORD clusters;			///< + 2	Total number of clusters
		WORD sectors;			///< + 4	Number of sectors per cluster
		WORD bytes;			///< + 6	Number of bytes per sector
	};

	struct ctrldrive_t {
		BYTE status;			///< +13	status
		BYTE pad[3];			///< Padding
	};

	struct dpb_t {
		WORD sector_size;		///< + 0	Number of bytes in one sector
		BYTE cluster_size;		///< + 2	Number sectors in one cluster -1
		BYTE shift;			///< + 3	Number of cluster→sector shifts
		WORD fat_sector;		///< + 4	FAT first sector number
		BYTE fat_max;			///< + 6	FAT storage quantity
		BYTE fat_size;			///< + 7	FAT controlled sector number (excluding duplicates)
		WORD file_max;			///< + 8	Number of files in the root directory
		WORD data_sector;		///< +10	First sector number of data storage
		WORD cluster_max;		///< +12	Total number of clusters +1
		WORD root_sector;		///< +14	First sector number of root directory
		//	DWORD driverentry;	///< +16	Device driver pointer (unused)
		BYTE media;			///< +20	Media identifier
		//	BYTE flag;		///< +21	Flag used by DPB (unused)
	};

	/// Directory entry struct
	struct dirent_t {
		BYTE name[8];			///< + 0	File name (PADDING 0x20)
		BYTE ext[3];			///< + 8	Extension (PADDING 0x20)
		BYTE attr;			///< +11	File attribute
		BYTE add[10];			///< +12	File name addition (PADDING 0x00)
		WORD time;			///< +22	Last change time of day
		WORD date;			///< +24	Last change date
		WORD cluster;			///< +26	Cluster number
		DWORD size;			///< +28	File size
	};

	/// IOCTRL parameter union
	union ioctrl_t {
		BYTE buffer[8];			///< Access in byte units
		DWORD param;			///< Parameter (First 4 bytes)
		WORD media;			///< Media byte (First 2 bytes)
	};

	/// Command line parameter struct
	/**
	The driver itself is included in the beginning of the argument, 
	so setting to a length longer than HUMAN68K_PATH_MAX
	*/
	struct argument_t {
		BYTE buf[256];			///< Command line argument
	};
}

/// Number of FILES buffers
/**
Under normal circumstances it's enough with just a few buffers,
but Human68k multitasking may lead to multiple threads working
deeply in the system, which is why this value is set this high.

Default is 20 buffers.
*/
#define XM6_HOST_FILES_MAX	20

/// Number of FCB buffers
/**
This decides how many files can be opened at the same time.

Default is 100 files.
*/
#define XM6_HOST_FCB_MAX	100

/// Max number of virtual clusters and sectors
/**
Number of virtual sectors used for accessing the first sector of a file entity.
Allocating a generous amount to exceed the number of threads lzdsys uses for access.

Default is 10 sectors.
*/
#define XM6_HOST_PSEUDO_CLUSTER_MAX	10

/// Number of caches for directory entries
/**
Human68k carries out a large number of checks of directory entries when doing an operation 
inside a subdirectory. This specifies the number of caches used to speed up this operation. 
Cache is allocated per drive. The more you add the faster it gets, but use too many 
and the host OS gets under a heavy load, so be careful.

Default is 16.
*/
#define XM6_HOST_DIRENTRY_CACHE_MAX	16

/// Max number of entries that can be stored per directory
/**
When a large number of files are stored in a directory, a larger amount of data than 
contemporanous applications can handle will be returned. This may lead to errors such as 
partial data being recognized, performance dropping significantly, or OOM crashes.
To guard against this, an upper limit is defined here. In the case of a particular 
file manager, the upper limit is 2560 files. This is one good example to use as reference.

Default is around 60000 entries. (Upper limit of the FAT root directory)
*/
#define XM6_HOST_DIRENTRY_FILE_MAX	65535

/// Max number of patterns for file name deduplication
/**
The file names on the Human68k side are automatically created based on the file system on 
the host side. However, Human68k have stricter file name length restrictions than the host has. 
Because of this, there is a risk that file name duplication will occur. When this happens, 
WindrvXM will use a certain renaming heuristic to generate alternate file names to resolve 
the duplication. Theoretically, there are over 60 million (36^5) unique file names that 
can be generated by this method. However, in reality any more than a few hundred 
deduplications will take excessive processing time. So here an upper limit to deduplication 
is set in order to maintain system performance. If a system is operated with common sense, 
you should only need a few dozen deduplication patterns, so this value can be kept low 
<<<<<<< HEAD
to further improce performance. In the case deduplication is not carried out, multiple files 
=======
to further improve performance. In the case deduplication is not carried out, multiple files 
>>>>>>> 3e7f317c
with the same name will be created. When trying to access such files, 
only the first entry will ever be accessed.

Default is 36 patterns.
*/
#define XM6_HOST_FILENAME_PATTERN_MAX	36

/// Duplicate file identification mark
/**
A symbol used to distinguish between host and Human68k files.
Do not use a command shell escape character, or similar protected symbol.

Default is '@'.
*/
#define XM6_HOST_FILENAME_MARK	'@'

/// WINDRV operational flags
/**
Normally set to 0. When put in the OS trash can for deletion, it is set to 1.
Other values are reserved for future use.
Can be used for future extentions such as internal operational flags or mock media byte.
*/
enum {
	WINDRV_OPT_REMOVE =		0x00000001,	///< Bit 0: File delete process			0:Directly 1:Trash can
	WINDRV_OPT_ALPHABET =		0x00000020,	///< Bit 5: File name comparison; Alphabet distinction		0:No 1:Yes	0:-C 1:+C
	WINDRV_OPT_COMPARE_LENGTH =	0x00000040,	///< Bit 6: File name comparison; String length (unimplemented)	0:18+3 1:8+3	0:+T 1:-T
	WINDRV_OPT_CONVERT_LENGTH =	0x00000080,	///< Bit 7: File name conversion; String length		0:18+3 1:8+3	0:-A 1:+A
	WINDRV_OPT_CONVERT_SPACE =	0x00000100,	///< Bit 8: File name conversion; Space		0:No 1:'_'
	WINDRV_OPT_CONVERT_BADCHAR =	0x00000200,	///< Bit 9: File name conversion; Invalid char		0:No 1:'_'
	WINDRV_OPT_CONVERT_HYPHENS =	0x00000400,	///< Bit10: File name conversion; Middle hyphen	0:No 1:'_'
	WINDRV_OPT_CONVERT_HYPHEN =	0x00000800,	///< Bit11: File name conversion; Initial hyphen	0:No 1:'_'
	WINDRV_OPT_CONVERT_PERIODS =	0x00001000,	///< Bit12: File name conversion; Middle period	0:No 1:'_'
	WINDRV_OPT_CONVERT_PERIOD =	0x00002000,	///< Bit13: File name conversion; Initial period	0:No 1:'_'
	WINDRV_OPT_REDUCED_SPACE =	0x00010000,	///< Bit16: File name reduction; Space		0:No 1:Reduced
	WINDRV_OPT_REDUCED_BADCHAR =	0x00020000,	///< Bit17: File name reduction; Invalid char		0:No 1:Reduced
	WINDRV_OPT_REDUCED_HYPHENS =	0x00040000,	///< Bit18: File name reduction Middle hyphen	0:No 1:Reduced
	WINDRV_OPT_REDUCED_HYPHEN =	0x00080000,	///< Bit19: File name reduction Initial hyphen	0:No 1:Reduced
	WINDRV_OPT_REDUCED_PERIODS =	0x00100000,	///< Bit20: File name reduction Middle period	0:No 1:Reduced
	WINDRV_OPT_REDUCED_PERIOD =	0x00200000,	///< Bit21: File name reduction Initial period	0:No 1:Reduced
	// Bit24～30 Duplicate file identification mark			0:Automatic 1～127:Chars
};

/// File system operational flag
/**
Normal is 0. Becomes 1 if attempting to mount in read-only mode.
Reserving the other values for future use.
Insurance against hard-to-detect devices such as automatic USB storage.
*/
enum {
	FSFLAG_WRITE_PROTECT =		0x00000001,	///< Bit0: Force write protect
	FSFLAG_REMOVABLE =		0x00000002,	///< Bit1: Force removable media
	FSFLAG_MANUAL =			0x00000004,	///< Bit2: Force manual eject
};

//===========================================================================
//
/// Full ring list
///
/// First (root.next) is the most recent object.
/// Last (root.prev) is the oldest / unused object.
/// For code optimization purposes, always upcast the pointer when deleting.
//
//===========================================================================
class CRing {
public:
	CRing() { Init(); }
	~CRing() { Remove(); }
	void  Init() { next = prev = this; }

	CRing*  Next() const { return next; }			///< Get the next element
	CRing*  Prev() const { return prev; }			///< Get the previous element

	void  Insert(CRing* pRoot)
	{
			// Separate the relevant objects
		ASSERT(next);
		ASSERT(prev);
		next->prev = prev;
		prev->next = next;
		// Insert into the beginning of the ring
		ASSERT(pRoot);
		ASSERT(pRoot->next);
		next = pRoot->next;
		prev = pRoot;
		pRoot->next->prev = this;
		pRoot->next = this;
	}
										///< Separate objects & insert into the beginning of the ring

	void  InsertTail(CRing* pRoot)
	{
			// Separate the relevant objects
		ASSERT(next);
		ASSERT(prev);
		next->prev = prev;
		prev->next = next;
		// Insert into the end of the ring
		ASSERT(pRoot);
		ASSERT(pRoot->prev);
		next = pRoot;
		prev = pRoot->prev;
		pRoot->prev->next = this;
		pRoot->prev = this;
	}
										///< Separate objects & insert into the end of the ring

	void  InsertRing(CRing* pRoot)
	{
			if (next == prev) return;

		// Insert into the beginning of the ring
		ASSERT(pRoot);
		ASSERT(pRoot->next);
		pRoot->next->prev = prev;
		prev->next = pRoot->next;
		pRoot->next = next;
		next->prev = pRoot;

		// Empty self
		next = prev = this;
	}
										///< Separate objects except self & insert into the beginning of the ring

	void  Remove()
	{
			// Separate the relevant objects
		ASSERT(next);
		ASSERT(prev);
		next->prev = prev;
		prev->next = next;
		// To be safe, assign self (nothing stops you from separating any number of times)
		next = prev = this;
	}
										///< Separate objects

private:
	CRing* next;						///< Next element
	CRing* prev;						///< Previous element
};

//===========================================================================
//
/// Directory Entry: File Name
//
//===========================================================================
class CHostFilename {
public:
	CHostFilename();
	static size_t  Offset() { return offsetof(CHostFilename, m_szHost); }	///< Get offset location

	void  SetHost(const TCHAR* szHost);					///< Set the name of the host
	const TCHAR*  GetHost() const { return m_szHost; }	///< Get the name of the host
	void  ConvertHuman(int nCount = -1);					///< Convert the Human68k name
	void  CopyHuman(const BYTE* szHuman);					///< Copy the Human68k name
	BOOL  isReduce() const;							///< Inspect if the Human68k name is generated
	BOOL  isCorrect() const { return m_bCorrect; }		///< Inspect if the Human68k file name adhers to naming rules
	const BYTE*  GetHuman() const { return m_szHuman; }	///< Get Human68k file name
	const BYTE*  GetHumanLast() const 
	{ return m_pszHumanLast; }				///< Get Human68k file name
	const BYTE*  GetHumanExt() const { return m_pszHumanExt; }///< Get Human68k file name
	void  SetEntryName();							///< Set Human68k directory entry
	void  SetEntryAttribute(BYTE nHumanAttribute)
	{ m_dirHuman.attr = nHumanAttribute; }			///< Set Human68k directory entry
	void  SetEntrySize(DWORD nHumanSize)
	{ m_dirHuman.size = nHumanSize; }				///< Set Human68k directory entry
	void  SetEntryDate(WORD nHumanDate)
	{ m_dirHuman.date = nHumanDate; }				///< Set Human68k directory entry
	void  SetEntryTime(WORD nHumanTime)
	{ m_dirHuman.time = nHumanTime; }				///< Set Human68k directory entry
	void  SetEntryCluster(WORD nHumanCluster)
	{ m_dirHuman.cluster = nHumanCluster; }			///< Set Human68k directory entry
	const Human68k::dirent_t*  GetEntry() const 
	{ return &m_dirHuman; }					///< Get Human68k directory entry
	BOOL  CheckAttribute(DWORD nHumanAttribute) const;			///< Determine Human68k directory entry attributes
	BOOL  isSameEntry(const Human68k::dirent_t* pdirHuman) const
	{ ASSERT(pdirHuman); return memcmp(&m_dirHuman, pdirHuman, sizeof(m_dirHuman)) == 0; }
										///< Determine Human68k directory entry match

	// Path name operations
	static const BYTE*  SeparateExt(const BYTE* szHuman);			///< Extract extension from Human68k file name

private:
	static BYTE*  CopyName(BYTE* pWrite, const BYTE* pFirst, const BYTE* pLast);
										///< Copy Human68k file name elements

	const BYTE* m_pszHumanLast;		///< Last position of the Human68k internal name of the relevant entry
	const BYTE* m_pszHumanExt;		///< Position of the extension of the Human68k internal name of the relevant entry
	BOOL m_bCorrect;			///< TRUE if the relevant entry of the Human68k internal name is correct
	BYTE m_szHuman[24];			///< Human68k internal name of the relevant entry
	Human68k::dirent_t m_dirHuman;		///< All information for the Human68k relevant entry
	TCHAR m_szHost[FILEPATH_MAX];		///< The host name of the relevant entry (variable length)
};

//===========================================================================
//
/// Directory entry: path name
///
/// A file path in Human68k always begings with / and ends with /
/// They don't hold unit numbers.
/// Include the base path part of the name on the host side for a performance boost.
//
//===========================================================================
/** @note
Most Human68k applications are written in a way that expects time stamps not to
get updated for new directories created as a result of file operations, which
triggers updates to directory entires.
However, on the host file system, new directories do typically get an updated time stamp.

The unfortunate outcome is that when copying a directory for instance, the time stamp 
will get overwritten even if the application did not intend for the time stamp to get updated.

Here follows an implementation of a directory cache FAT time stamp  emulation feature.
At the time of a file system update on the host side, time stamp information will be restored
in order to achieve expected behavior on the Human68k side.
*/
class CHostPath: public CRing {
	/// For memory management
	struct ring_t {
		CRing r;
		CHostFilename f;
	};

public:
	/// Search buffer
	struct find_t {
		DWORD count;			///< Search execution count + 1 (When 0 the below value is invalid)
		DWORD id;			///< Entry unique ID for the path of the next search
		const ring_t* pos;		///< Position of the next search (When identical to unique ID)
		Human68k::dirent_t entry;	///< Contents of the next seach entry

		void  Clear() { count = 0; }	///< Initialize
	};

	CHostPath();
	~CHostPath();
	void  Clean();								///< Initialialize for reuse

	void  SetHuman(const BYTE* szHuman);					///< Directly specify the name on the Human68k side
	void  SetHost(const TCHAR* szHost);					///< Directly specify the name on the host side
	BOOL  isSameHuman(const BYTE* szHuman) const;				///< Compare the name on the Human68k side
	BOOL  isSameChild(const BYTE* szHuman) const;				///< Compare the name on the Human68k side
	const TCHAR*  GetHost() const { return m_szHost; }	///< Obtain the name on the host side
	const CHostFilename*  FindFilename(const BYTE* szHuman, DWORD nHumanAttribute = Human68k::AT_ALL) const;
										///< Find file name
	const CHostFilename*  FindFilenameWildcard(const BYTE* szHuman, DWORD nHumanAttribute, find_t* pFind) const;
										///< Find file name (with support for wildcards)
	BOOL  isRefresh();							///< Check that the file change has been done
	void  Refresh();							///< Refresh file
	void  Backup();								/// Backup the time stamp on the host side
	void  Restore() const;							/// Restore the time stamp on the host side
	void  Release();							///< Update

	// CHostEntry is an external API that we use
	static void  InitId() { g_nId = 0; }					///< Initialize the counter for the unique ID generation

private:
	static ring_t*  Alloc(size_t nLength);					///< Allocate memory for the file name
	static void  Free(ring_t* pRing);					///< Release memory for the file name
	static int  Compare(const BYTE* pFirst, const BYTE* pLast, const BYTE* pBufFirst, const BYTE* pBufLast);
										///< Compare string (with support for wildcards)

	CRing m_cRing;								///< For CHostFilename linking
	time_t m_tBackup;							///< For time stamp restoration
	BOOL m_bRefresh;							///< Refresh flag
	DWORD m_nId;								///< Unique ID (When the value has changed, it means an update has been made)
	BYTE m_szHuman[HUMAN68K_PATH_MAX];					///< The internal Human68k name for the relevant entry
	TCHAR m_szHost[FILEPATH_MAX];						///< The host side name for the relevant entry

	static DWORD g_nId;							///< Counter for the unique ID generation
};

//===========================================================================
//
/// File search processing
///
/// It's pretty much impossible to process Human68k file names as Unicode internally. 
/// So, we carry out binary conversion for processing. We leave it up to the
/// directory entry cache to handle the conversion, which allows WINDRV to read 
/// everything as Shift-JIS. Additionally, it allows Human68k names to be
/// fully independent of base path assignments.
///
/// We create directory entry cache just before file handling.
/// Since creating directory entires is very costly, we try to reuse created entries
/// as much as humanly possible.
///
/// There are three kinds of file search. They are all processed in CHostFiles::Find()
/// 1. Search by path name only; the only attribute is 'directory'; _CHKDIR _CREATE
/// 2. Path + file name + attribute search; _OPEN
/// 3. Path + wildcard + attribute search; _FILES _NFILES
/// The search results are kept as directory entry data.
//
//===========================================================================
class CHostFiles {
public:
	CHostFiles() { SetKey(0); Init(); }
	void  Init();

	void  SetKey(DWORD nKey) { m_nKey = nKey; }			///< Set search key
	BOOL  isSameKey(DWORD nKey) const { return m_nKey == nKey; }	///< Compare search key
	void  SetPath(const Human68k::namests_t* pNamests);				///< Create path and file name internally
	BOOL  isRootPath() const { return m_szHumanPath[1] == '\0'; }			///< Check if root directory
	void  SetPathWildcard() { m_nHumanWildcard = 1; }				///< Enable file search using wildcards
	void  SetPathOnly() { m_nHumanWildcard = 0xFF; }				///< Enable only path names
	BOOL  isPathOnly() const { return m_nHumanWildcard == 0xFF; }			///< Check if set to only path names
	void  SetAttribute(DWORD nHumanAttribute) { m_nHumanAttribute = nHumanAttribute; }
											///< Set search attribute
	BOOL  Find(DWORD nUnit, class CHostEntry* pEntry);				///< Find files on the Human68k side, generating data on the host side
	const CHostFilename*  Find(CHostPath* pPath);					///< Find file name
	void  SetEntry(const CHostFilename* pFilename);					///< Store search results on the Human68k side
	void  SetResult(const TCHAR* szPath);						///< Set names on the host side
	void  AddResult(const TCHAR* szPath);						///< Add file name to the name on the host side
	void  AddFilename();								///< Add the new Human68k file name to the name on the host side

	const TCHAR*  GetPath() const { return m_szHostResult; }		///< Get the name on the host side

	const Human68k::dirent_t*  GetEntry() const { return &m_dirHuman; }///< Get Human68k directory entry

	DWORD  GetAttribute() const { return m_dirHuman.attr; }		///< Get Human68k attribute
	WORD  GetDate() const { return m_dirHuman.date; }			///< Get Human68k date
	WORD  GetTime() const { return m_dirHuman.time; }			///< Get Human68k time
	DWORD  GetSize() const { return m_dirHuman.size; }		///< Get Human68k file size
	const BYTE*  GetHumanFilename() const { return m_szHumanFilename; }///< Get Human68k file name
	const BYTE*  GetHumanResult() const { return m_szHumanResult; }	///< Get Human68k file name search results
	const BYTE*  GetHumanPath() const { return m_szHumanPath; }	///< Get Human68k path name

private:
	DWORD m_nKey;						///< FILES buffer address for Human68k; 0 is unused
	DWORD m_nHumanWildcard;					///< Human68k wildcard data
	DWORD m_nHumanAttribute;				///< Human68k search attribute
	CHostPath::find_t m_findNext;				///< Next search location data
	Human68k::dirent_t m_dirHuman;				///< Search results: Human68k file data
	BYTE m_szHumanFilename[24];				///< Human68k file name
	BYTE m_szHumanResult[24];				///< Search results: Human68k file name
	BYTE m_szHumanPath[HUMAN68K_PATH_MAX];
								///< Human68k path name
	TCHAR m_szHostResult[FILEPATH_MAX];			///< Search results: host's full path name
};

//===========================================================================
//
/// File search memory manager
//
//===========================================================================
class CHostFilesManager {
public:
#ifdef _DEBUG
	~CHostFilesManager();
#endif	// _DEBUG
	void  Init();						///< Initialization (when the driver is installed)
	void  Clean();						///< Release (when starting up or resetting)

	CHostFiles*  Alloc(DWORD nKey);
	CHostFiles*  Search(DWORD nKey);
	void  Free(CHostFiles* pFiles);
private:
	/// For memory management
	struct ring_t {
		CRing r;
		CHostFiles f;
	};

	CRing m_cRing;						///< For attaching to CHostFiles
};

//===========================================================================
//
/// FCB processing
//
//===========================================================================
class CHostFcb {
public:
	CHostFcb() { SetKey(0); Init(); }
	~CHostFcb() { Close(); }
	void  Init();

	void  SetKey(DWORD nKey) { m_nKey = nKey; }			///< Set search key
	BOOL  isSameKey(DWORD nKey) const { return m_nKey == nKey; }	///< Compare search key
	void  SetUpdate() { m_bUpdate = TRUE; }				///< Update
	BOOL  isUpdate() const { return m_bUpdate; }			///< Get update state
	BOOL  SetMode(DWORD nHumanMode);						///< Set file open mode
	void  SetFilename(const TCHAR* szFilename);					///< Set file name
	void  SetHumanPath(const BYTE* szHumanPath);					///< Set Human68k path name
	const BYTE*  GetHumanPath() const { return m_szHumanPath; }	///< Get Human68k path name

	BOOL  Create(Human68k::fcb_t* pFcb, DWORD nHumanAttribute, BOOL bForce);	///< Create file
	BOOL  Open();									///< Open file
	BOOL  Rewind(DWORD nOffset);							///< Seek file
	DWORD  Read(BYTE* pBuffer, DWORD nSize);					///< Read file
	DWORD  Write(const BYTE* pBuffer, DWORD nSize);					///< Write file
	BOOL  Truncate();								///< Truncate file
	DWORD  Seek(DWORD nOffset, DWORD nHumanSeek);					///< Seek file
	BOOL  TimeStamp(DWORD nHumanTime);						///< Set file time stamp
	BOOL  Close();									///< Close file

private:
	DWORD m_nKey;									///< Human68k FCB buffer address (0 if unused)
	BOOL m_bUpdate;									///< Update flag
	FILE* m_pFile;									///< Host side file object
	const char* m_pszMode;								///< Host side file open mode
	bool m_bFlag;									///< Host side file open flag
	BYTE m_szHumanPath[HUMAN68K_PATH_MAX];
											///< Human68k path name
	TCHAR m_szFilename[FILEPATH_MAX];						///< Host side file name
};

//===========================================================================
//
/// FCB processing manager
//
//===========================================================================
class CHostFcbManager {
public:
	#ifdef _DEBUG
	~CHostFcbManager();
	#endif	// _DEBUG
	void  Init();								///< Initialization (when the driver is installed)
	void  Clean();								///< Release (when starting up or resetting)

	CHostFcb*  Alloc(DWORD nKey);
	CHostFcb*  Search(DWORD nKey);
	void  Free(CHostFcb* p);

private:
	/// For memory management
	struct ring_t {
		CRing r;
		CHostFcb f;
	};

	CRing m_cRing;								///< For attaching to CHostFcb
};

//===========================================================================
//
/// Host side drive
///
/// Keeps the required data for each drive, managed in CHostEntry.
//
//===========================================================================
class CHostDrv
{
public:
	CHostDrv();
	~CHostDrv();
	void  Init(const TCHAR* szBase, DWORD nFlag);				///< Initialization (device startup and load)

	BOOL  isWriteProtect() const { return m_bWriteProtect; }
	BOOL  isEnable() const { return m_bEnable; }		///< Is it accessible?
	BOOL  isMediaOffline();	
	BYTE  GetMediaByte() const;
	DWORD  GetStatus() const;
	void  SetEnable(BOOL bEnable);						///< Set media status
	BOOL CheckMedia();							///< Check if media was changed
	void Update();								///< Update media status
	void Eject();
	void  GetVolume(TCHAR* szLabel);					///< Get volume label
	BOOL  GetVolumeCache(TCHAR* szLabel) const;				///< Get volume label from cache
	DWORD  GetCapacity(Human68k::capacity_t* pCapacity);
	BOOL  GetCapacityCache(Human68k::capacity_t* pCapacity) const;		///< Get capacity from cache

	// Cache operations
	void  CleanCache();							///< Update all cache
	void  CleanCache(const BYTE* szHumanPath);				///< Update cache for the specified path
	void  CleanCacheChild(const BYTE* szHumanPath);				///< Update all cache below the specified path
	void  DeleteCache(const BYTE* szHumanPath);				///< Delete the cache for the specified path
	CHostPath*  FindCache(const BYTE* szHuman);				///< Inspect if the specified path is cached
	CHostPath*  CopyCache(CHostFiles* pFiles);				///< Acquire the host side name on the basis of cache information
	CHostPath*  MakeCache(CHostFiles* pFiles);				///< Get all required data to construct a host side name
	BOOL  Find(CHostFiles* pFiles);						///< Find host side name (path + file name (can be abbreviated) + attribute)

private:
	// Path name operations
	static const BYTE*  SeparateCopyFilename(const BYTE* szHuman, BYTE* szBuffer);
										///< Split and copy the first element of the Human68k full path name

	void  Lock() {}
	void  Unlock() {}

	/// For memory management
	struct ring_t {
		CRing r;
		CHostPath f;
	};

	BOOL m_bWriteProtect;						///< TRUE if write-protected
	BOOL m_bEnable;							///< TRUE if media is usable
	DWORD m_nRing;							///< Number of stored path names
	CRing m_cRing;							///< For attaching to CHostPath
	Human68k::capacity_t m_capCache;				///< Sector data cache: if "sectors == 0" then not cached
	BOOL m_bVolumeCache;						///< TRUE if the volume label has been read
	TCHAR m_szVolumeCache[24];					///< Volume label cache
	TCHAR m_szBase[FILEPATH_MAX];					///< Base path
};

//===========================================================================
//
/// Directory entry management
//
//===========================================================================
class CHostEntry {
public:
	CHostEntry();
	~CHostEntry();
	void  Init();								///< Initialization (when the driver is installed)
	void  Clean();								///< Release (when starting up or resetting)

	// Cache operations
	void  CleanCache();							///< Update all cache
	void  CleanCache(DWORD nUnit);						///< Update cache for the specified unit
	void  CleanCache(DWORD nUnit, const BYTE* szHumanPath);			///< Update cache for the specified path
	void  CleanCacheChild(DWORD nUnit, const BYTE* szHumanPath);		///< Update cache below the specified path
	void  DeleteCache(DWORD nUnit, const BYTE* szHumanPath);		///< Delete cache for the specified path
	BOOL  Find(DWORD nUnit, CHostFiles* pFiles);				///< Find host side name (path + file name (can be abbreviated) + attribute)
	void  ShellNotify(DWORD nEvent, const TCHAR* szPath);			///< Notify status change in the host side file system

	// Drive object operations
	void  SetDrv(DWORD nUnit, CHostDrv* pDrv);
	BOOL  isWriteProtect(DWORD nUnit) const;
	BOOL  isEnable(DWORD nUnit) const;					///< Is it accessible?
	BOOL  isMediaOffline(DWORD nUnit);
	BYTE  GetMediaByte(DWORD nUnit) const;
	DWORD  GetStatus(DWORD nUnit) const;					///< Get drive status
	BOOL CheckMedia(DWORD nUnit);						///< Media change check
	void Eject(DWORD nUnit);
	void  GetVolume(DWORD nUnit, TCHAR* szLabel);				///< Get volume label
	BOOL  GetVolumeCache(DWORD nUnit, TCHAR* szLabel) const;		///< Get volume label from cache
	DWORD  GetCapacity(DWORD nUnit, Human68k::capacity_t* pCapacity);
	BOOL  GetCapacityCache(DWORD nUnit, Human68k::capacity_t* pCapacity) const;
										///< Get cluster size from cache

	enum {
		DriveMax = 10							///< Max number of drive candidates
	};

private:
	CHostDrv* m_pDrv[DriveMax];						///< Host side drive object
	DWORD m_nTimeout;							///< Last time a timeout check was carried out
};

//===========================================================================
//
/// Host side file system
//
//===========================================================================
/** @note
Current state of affairs:

While it violates the design philosophy of XM6, we should find a way for 
'class Windrv' and 'class CWindrv' to have a direct pointer to 'class CFileSys'. 
This way, we get the following benefits.

Benefit no. 1
Makes it possible to manage a large number of command handler methods in one place. 
There is a high chance the command handlers will change drastically because of 
host system architectural changes, so we will save a huge amount of maintenance work
in the long run.

Benefit no. 2
We would get rid of virtual funcion code for processing table creation and lookup.
It is not feasible to implement code in XM6 for simultaneous use of file system objects.
Therefore file system object polymorphism is a waste of CPU cycles.

I made the change as an experiment. Performance did improve.
The improvement was obvious from looking at the source the compiler spit out 
after changing the FILESYS_FAST_STRUCTURE value in windrv.h.
You may understand now why I decided to rant here.

The easy solution is to put the content of 'class CFileSys' into 'class CWindrv'.
(To be honest, I really want to deprecate 'class CHost'... I wonder if there's a good way...)
*/
class CFileSys
{
public:
	CFileSys();
	virtual ~CFileSys() {};

	void Reset();								///< Reset (close all)
	void Init();								///< Initialization (device startup and load)

	// Command handlers
	DWORD InitDevice(const Human68k::argument_t* pArgument);		///< $40 - Device startup
	int CheckDir(DWORD nUnit, const Human68k::namests_t* pNamests);		///< $41 - Directory check
	int MakeDir(DWORD nUnit, const Human68k::namests_t* pNamests);		///< $42 - Create directory
	int RemoveDir(DWORD nUnit, const Human68k::namests_t* pNamests);	///< $43 - Delete directory
	int Rename(DWORD nUnit, const Human68k::namests_t* pNamests, const Human68k::namests_t* pNamestsNew);
										///< $44 - Change file name
	int Delete(DWORD nUnit, const Human68k::namests_t* pNamests);		///< $45 - Delete file
	int Attribute(DWORD nUnit, const Human68k::namests_t* pNamests, DWORD nHumanAttribute);
										///< $46 - Get / set file attribute
	int Files(DWORD nUnit, DWORD nKey, const Human68k::namests_t* pNamests, Human68k::files_t* pFiles);
										///< $47 - Find file
	int NFiles(DWORD nUnit, DWORD nKey, Human68k::files_t* pFiles);		///< $48 - Find next file
	int Create(DWORD nUnit, DWORD nKey, const Human68k::namests_t* pNamests, Human68k::fcb_t* pFcb, DWORD nHumanAttribute, BOOL bForce);
										///< $49 - Create file
	int Open(DWORD nUnit, DWORD nKey, const Human68k::namests_t* pNamests, Human68k::fcb_t* pFcb);
										///< $4A - Open file
	int Close(DWORD nUnit, DWORD nKey, Human68k::fcb_t* pFcb);		///< $4B - Close file
	int Read(DWORD nKey, Human68k::fcb_t* pFcb, BYTE* pAddress, DWORD nSize);
										///< $4C - Read file
	int Write(DWORD nKey, Human68k::fcb_t* pFcb, const BYTE* pAddress, DWORD nSize);
										///< $4D - Write file
	int Seek(DWORD nKey, Human68k::fcb_t* pFcb, DWORD nSeek, int nOffset);	///< $4E - Seek file
	DWORD TimeStamp(DWORD nUnit, DWORD nKey, Human68k::fcb_t* pFcb, DWORD nHumanTime);
										///< $4F - Get / set file timestamp
	int GetCapacity(DWORD nUnit, Human68k::capacity_t* pCapacity);		///< $50 - Get capacity
	int CtrlDrive(DWORD nUnit, Human68k::ctrldrive_t* pCtrlDrive);		///< $51 - Inspect / control drive status
	int GetDPB(DWORD nUnit, Human68k::dpb_t* pDpb);				///< $52 - Get DPB
	int DiskRead(DWORD nUnit, BYTE* pBuffer, DWORD nSector, DWORD nSize);	///< $53 - Read sectors
	int DiskWrite(DWORD nUnit);						///< $54 - Write sectors
	int Ioctrl(DWORD nUnit, DWORD nFunction, Human68k::ioctrl_t* pIoctrl);	///< $55 - IOCTRL
	int Flush(DWORD nUnit);							///< $56 - Flush
	int CheckMedia(DWORD nUnit);						///< $57 - Media change check
	int Lock(DWORD nUnit);							///< $58 - Lock

	void SetOption(DWORD nOption);						///< Set option
	DWORD GetOption() const { return m_nOption; }		///< Get option
	DWORD GetDefault() const { return m_nOptionDefault; }	///< Get default options
	static DWORD GetFileOption() { return g_nOption; }			///< Get file name change option
	void ShellNotify(DWORD nEvent, const TCHAR* szPath)
	{ m_cEntry.ShellNotify(nEvent, szPath); }			///< Notify host side file system status change

	enum {
		DriveMax = CHostEntry::DriveMax					///< Max number of drive candidates
	};

private:
	void  InitOption(const Human68k::argument_t* pArgument);
	BOOL  FilesVolume(DWORD nUnit, Human68k::files_t* pFiles);		///< Get volume label

	DWORD m_nUnits;								///< Number of current drive objects (Changes for every resume)

	DWORD m_nOption;							///< Current runtime flag
	DWORD m_nOptionDefault;							///< Runtime flag at reset

	DWORD m_nDrives;							///< Number of candidates for base path status restoration (scan every time if 0)

	DWORD m_nKernel;							///< Counter for kernel check
	DWORD m_nKernelSearch;							///< Initial address for NUL device

	DWORD m_nHostSectorCount;						///< Virtual sector identifier

	CHostFilesManager m_cFiles;						///< File search memory
	CHostFcbManager m_cFcb;							///< FCB operation memory
	CHostEntry m_cEntry;							///< Drive object and directory entry

	DWORD m_nHostSectorBuffer[XM6_HOST_PSEUDO_CLUSTER_MAX];
<<<<<<< HEAD
										///< Entity that the virtual sector points to

	DWORD m_nFlag[DriveMax];						///< Candidate runtime flag for base path restoration
	TCHAR m_szBase[DriveMax][FILEPATH_MAX];					///< Candidate for base path restoration
	static DWORD g_nOption;							///< File name change flag
=======
										///< 擬似セクタの指すファイル実体

	DWORD m_nFlag[DriveMax];						///< ベースパス状態復元用の動作フラグ候補
	TCHAR m_szBase[DriveMax][FILEPATH_MAX];					///< ベースパス状態復元用の候補
	static DWORD g_nOption;							///< ファイル名変換フラグ
>>>>>>> 3e7f317c
};<|MERGE_RESOLUTION|>--- conflicted
+++ resolved
@@ -127,11 +127,7 @@
 	};
 
 	struct namests_t {
-<<<<<<< HEAD
 		BYTE wildcard;			///< Wildcard character length
-=======
-		BYTE wildcard;			///< Wildcard array
->>>>>>> 3e7f317c
 		BYTE drive;			///< Drive number
 		BYTE path[65];			///< Path (subdirectory +/)
 		BYTE name[8];			///< File name (PADDING 0x20)
@@ -293,11 +289,7 @@
 deduplications will take excessive processing time. So here an upper limit to deduplication 
 is set in order to maintain system performance. If a system is operated with common sense, 
 you should only need a few dozen deduplication patterns, so this value can be kept low 
-<<<<<<< HEAD
-to further improce performance. In the case deduplication is not carried out, multiple files 
-=======
 to further improve performance. In the case deduplication is not carried out, multiple files 
->>>>>>> 3e7f317c
 with the same name will be created. When trying to access such files, 
 only the first entry will ever be accessed.
 
@@ -944,17 +936,9 @@
 	CHostEntry m_cEntry;							///< Drive object and directory entry
 
 	DWORD m_nHostSectorBuffer[XM6_HOST_PSEUDO_CLUSTER_MAX];
-<<<<<<< HEAD
 										///< Entity that the virtual sector points to
 
 	DWORD m_nFlag[DriveMax];						///< Candidate runtime flag for base path restoration
 	TCHAR m_szBase[DriveMax][FILEPATH_MAX];					///< Candidate for base path restoration
 	static DWORD g_nOption;							///< File name change flag
-=======
-										///< 擬似セクタの指すファイル実体
-
-	DWORD m_nFlag[DriveMax];						///< ベースパス状態復元用の動作フラグ候補
-	TCHAR m_szBase[DriveMax][FILEPATH_MAX];					///< ベースパス状態復元用の候補
-	static DWORD g_nOption;							///< ファイル名変換フラグ
->>>>>>> 3e7f317c
 };