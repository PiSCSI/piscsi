//---------------------------------------------------------------------------
//
//	X68000 EMULATOR "XM6"
//
//	Copyright (C) 2001-2006 ＰＩ．(ytanaka@ipc-tokai.or.jp)
//	Copyright (C) 2014-2020 GIMONS
//
//	XM6i
//	Copyright (C) 2010-2015 isaki@NetBSD.org
//
//  	Imported sava's Anex86/T98Next image and MO format support patch.
//  	Comments translated to english by akuker.
//
//	[ Disk ]
//
//---------------------------------------------------------------------------

#pragma once

#include "xm6.h"
#include "log.h"
#include "scsi.h"
#include "filepath.h"

//---------------------------------------------------------------------------
//
//	Error definition (sense code returned by REQUEST SENSE)
//
//	MSB		Reserved (0x00)
//			Sense Key
//			Additional Sense Code (ASC)
//	LSB		Additional Sense Code Qualifier(ASCQ)
//
//---------------------------------------------------------------------------
#define DISK_NOERROR		0x00000000	// NO ADDITIONAL SENSE INFO.
#define DISK_DEVRESET		0x00062900	// POWER ON OR RESET OCCURED
#define DISK_NOTREADY		0x00023a00	// MEDIUM NOT PRESENT
#define DISK_ATTENTION		0x00062800	// MEDIUM MAY HAVE CHANGED
#define DISK_PREVENT		0x00045302	// MEDIUM REMOVAL PREVENTED
#define DISK_READFAULT		0x00031100	// UNRECOVERED READ ERROR
#define DISK_WRITEFAULT		0x00030300	// PERIPHERAL DEVICE WRITE FAULT
#define DISK_WRITEPROTECT	0x00042700	// WRITE PROTECTED
#define DISK_MISCOMPARE		0x000e1d00	// MISCOMPARE DURING VERIFY
#define DISK_INVALIDCMD		0x00052000	// INVALID COMMAND OPERATION CODE
#define DISK_INVALIDLBA		0x00052100	// LOGICAL BLOCK ADDR. OUT OF RANGE
#define DISK_INVALIDCDB		0x00052400	// INVALID FIELD IN CDB
#define DISK_INVALIDLUN		0x00052500	// LOGICAL UNIT NOT SUPPORTED
#define DISK_INVALIDPRM		0x00052600	// INVALID FIELD IN PARAMETER LIST
#define DISK_INVALIDMSG		0x00054900	// INVALID MESSAGE ERROR
#define DISK_PARAMLEN		0x00051a00	// PARAMETERS LIST LENGTH ERROR
#define DISK_PARAMNOT		0x00052601	// PARAMETERS NOT SUPPORTED
#define DISK_PARAMVALUE		0x00052602	// PARAMETERS VALUE INVALID
#define DISK_PARAMSAVE		0x00053900	// SAVING PARAMETERS NOT SUPPORTED
#define DISK_NODEFECT		0x00010000	// DEFECT LIST NOT FOUND

#if 0
#define DISK_AUDIOPROGRESS	0x00??0011	// AUDIO PLAY IN PROGRESS
#define DISK_AUDIOPAUSED	0x00??0012	// AUDIO PLAY PAUSED
#define DISK_AUDIOSTOPPED	0x00??0014	// AUDIO PLAY STOPPED DUE TO ERROR
#define DISK_AUDIOCOMPLETE	0x00??0013	// AUDIO PLAY SUCCESSFULLY COMPLETED
#endif


#ifdef RASCSI
#define BENDER_SIGNATURE 	"RaSCSI"
// The following line was to mimic Apple's CDROM ID
// #define BENDER_SIGNATURE "SONY    "
#else
#define BENDER_SIGNATURE 	"XM6"
#endif

//===========================================================================
//
//	Disk Track
//
//===========================================================================
class DiskTrack
{
public:
	// Internal data definition
	typedef struct {
		int track;							// Track Number
		int size;							// Sector Size(8 or 9)
		int sectors;							// Number of sectors(<=0x100)
		DWORD length;							// Data buffer length
		BYTE *buffer;							// Data buffer
		BOOL init;							// Is it initilized?
		BOOL changed;							// Changed flag
		DWORD maplen;							// Changed map length
		BOOL *changemap;						// Changed map
		BOOL raw;							// RAW mode flag
		off64_t imgoffset;						// Offset to actual data
	} disktrk_t;

public:
	// Basic Functions
	DiskTrack();								// Constructor
	virtual ~DiskTrack();							// Destructor
	void FASTCALL Init(int track, int size, int sectors, BOOL raw = FALSE, off64_t imgoff = 0);// Initialization
	BOOL FASTCALL Load(const Filepath& path);				// Load
	BOOL FASTCALL Save(const Filepath& path);				// Save

	// Read / Write
	BOOL FASTCALL Read(BYTE *buf, int sec) const;				// Sector Read
	BOOL FASTCALL Write(const BYTE *buf, int sec);				// Sector Write

	// Other
	int FASTCALL GetTrack() const		{ return dt.track; }		// Get track
	BOOL FASTCALL IsChanged() const		{ return dt.changed; }		// Changed flag check

private:
	// Internal data
	disktrk_t dt;								// Internal data
};

//===========================================================================
//
//	Disk Cache
//
//===========================================================================
class DiskCache
{
public:
	// Internal data definition
	typedef struct {
		DiskTrack *disktrk;						// Disk Track
		DWORD serial;							// Serial
	} cache_t;

	// Number of caches
	enum {
		CacheMax = 16							// Number of tracks to cache
	};

public:
	// Basic Functions
	DiskCache(const Filepath& path, int size, int blocks,off64_t imgoff = 0);// Constructor
	virtual ~DiskCache();							// Destructor
	void FASTCALL SetRawMode(BOOL raw);					// CD-ROM raw mode setting

	// Access
	BOOL FASTCALL Save();							// Save and release all
	BOOL FASTCALL Read(BYTE *buf, int block);				// Sector Read
	BOOL FASTCALL Write(const BYTE *buf, int block);			// Sector Write
	BOOL FASTCALL GetCache(int index, int& track, DWORD& serial) const;	// Get cache information

private:
	// Internal Management
	void FASTCALL Clear();							// Clear all tracks
	DiskTrack* FASTCALL Assign(int track);					// Load track
	BOOL FASTCALL Load(int index, int track, DiskTrack *disktrk = NULL);	// Load track
	void FASTCALL Update();							// Update serial number

	// Internal data
	cache_t cache[CacheMax];						// Cache management
	DWORD serial;								// Last serial number
	Filepath sec_path;							// Path
	int sec_size;								// Sector size (8 or 9 or 11)
	int sec_blocks;								// Blocks per sector
	BOOL cd_raw;								// CD-ROM RAW mode
	off64_t imgoffset;							// Offset to actual data
};

//===========================================================================
//
//	Disk
//
//===========================================================================
class Disk
{
public:
	// Internal data structure
	typedef struct {
		DWORD id;							// Media ID
		BOOL ready;							// Valid Disk
		BOOL writep;							// Write protected
		BOOL readonly;							// Read only
		BOOL removable;							// Removable
		BOOL lock;							// Locked
		BOOL attn;							// Attention
		BOOL reset;							// Reset
		int size;							// Sector Size
		DWORD blocks;							// Total number of sectors
		DWORD lun;							// LUN
		DWORD code;							// Status code
		DiskCache *dcache;						// Disk cache
		off64_t imgoffset;						// Offset to actual data
	} disk_t;

public:
	// Basic Functions
	Disk();									// Constructor
	virtual ~Disk();							// Destructor
	virtual void FASTCALL Reset();						// Device Reset
	#ifndef RASCSI
	virtual BOOL FASTCALL Save(Fileio *fio, int ver);			// Save
	virtual BOOL FASTCALL Load(Fileio *fio, int ver);			// Load
	#endif	// RASCSI

	// ID
	DWORD FASTCALL GetID() const;						// Get media ID
	BOOL FASTCALL IsNULL() const;						// NULL check
	BOOL FASTCALL IsSASI() const;						// SASI Check
	BOOL FASTCALL IsSCSI() const;						// SASI Check

	// Media Operations
	virtual BOOL FASTCALL Open(const Filepath& path, BOOL attn = TRUE);	// Open
	void FASTCALL GetPath(Filepath& path) const;				// Get the path
	void FASTCALL Eject(BOOL force);					// Eject
	BOOL FASTCALL IsReady() const		{ return disk.ready; }		// Ready check
	void FASTCALL WriteP(BOOL flag);					// Set Write Protect flag
	BOOL FASTCALL IsWriteP() const		{ return disk.writep; }		// Get write protect flag
	BOOL FASTCALL IsReadOnly() const	{ return disk.readonly; }	// Get read only flag
	BOOL FASTCALL IsRemovable() const	{ return disk.removable; }	// Get is removable flag
	BOOL FASTCALL IsLocked() const		{ return disk.lock; }		// Get locked status
	BOOL FASTCALL IsAttn() const		{ return disk.attn; }		// Get attention flag
	BOOL FASTCALL Flush();							// Flush the cache
	void FASTCALL GetDisk(disk_t *buffer) const;				// Get the internal data struct

	// Properties
	void FASTCALL SetLUN(DWORD lun)		{ disk.lun = lun; }		// LUN set
	DWORD FASTCALL GetLUN()			{ return disk.lun; }		// LUN get

	// commands
	virtual int FASTCALL Inquiry(const DWORD *cdb, BYTE *buf, DWORD major, DWORD minor);// INQUIRY command
	virtual int FASTCALL RequestSense(const DWORD *cdb, BYTE *buf);		// REQUEST SENSE command
	int FASTCALL SelectCheck(const DWORD *cdb);				// SELECT check
	int FASTCALL SelectCheck10(const DWORD *cdb);				// SELECT(10) check
	virtual BOOL FASTCALL ModeSelect(const DWORD *cdb, const BYTE *buf, int length);// MODE SELECT command
	virtual int FASTCALL ModeSense(const DWORD *cdb, BYTE *buf);		// MODE SENSE command
	virtual int FASTCALL ModeSense10(const DWORD *cdb, BYTE *buf);		// MODE SENSE(10) command
	int FASTCALL ReadDefectData10(const DWORD *cdb, BYTE *buf);		// READ DEFECT DATA(10) command
	virtual BOOL FASTCALL TestUnitReady(const DWORD *cdb);			// TEST UNIT READY command
	BOOL FASTCALL Rezero(const DWORD *cdb);					// REZERO command
	BOOL FASTCALL Format(const DWORD *cdb);					// FORMAT UNIT command
	BOOL FASTCALL Reassign(const DWORD *cdb);				// REASSIGN UNIT command
	virtual int FASTCALL Read(const DWORD *cdb, BYTE *buf, DWORD block);			// READ command
	virtual int FASTCALL WriteCheck(DWORD block);					// WRITE check
	virtual BOOL FASTCALL Write(const DWORD *cdb, const BYTE *buf, DWORD block);			// WRITE command
	BOOL FASTCALL Seek(const DWORD *cdb);					// SEEK command
	BOOL FASTCALL Assign(const DWORD *cdb);					// ASSIGN command
	BOOL FASTCALL Specify(const DWORD *cdb);				// SPECIFY command
	BOOL FASTCALL StartStop(const DWORD *cdb);				// START STOP UNIT command
	BOOL FASTCALL SendDiag(const DWORD *cdb);				// SEND DIAGNOSTIC command
	BOOL FASTCALL Removal(const DWORD *cdb);				// PREVENT/ALLOW MEDIUM REMOVAL command
	int FASTCALL ReadCapacity(const DWORD *cdb, BYTE *buf);			// READ CAPACITY command
	BOOL FASTCALL Verify(const DWORD *cdb);					// VERIFY command
	virtual int FASTCALL ReadToc(const DWORD *cdb, BYTE *buf);		// READ TOC command
	virtual BOOL FASTCALL PlayAudio(const DWORD *cdb);			// PLAY AUDIO command
	virtual BOOL FASTCALL PlayAudioMSF(const DWORD *cdb);			// PLAY AUDIO MSF command
	virtual BOOL FASTCALL PlayAudioTrack(const DWORD *cdb);			// PLAY AUDIO TRACK command
	void FASTCALL InvalidCmd();										// Unsupported command

	// Other
	BOOL FASTCALL IsCacheWB();								// Get cache writeback mode
	void FASTCALL SetCacheWB(BOOL enable);						// Set cache writeback mode

protected:
	// Internal processing
	virtual int FASTCALL AddError(BOOL change, BYTE *buf);			// Add error
	virtual int FASTCALL AddFormat(BOOL change, BYTE *buf);			// Add format
	virtual int FASTCALL AddDrive(BOOL change, BYTE *buf);			// Add drive
	int FASTCALL AddOpt(BOOL change, BYTE *buf);				// Add optical
	int FASTCALL AddCache(BOOL change, BYTE *buf);				// Add cache
	int FASTCALL AddCDROM(BOOL change, BYTE *buf);				// Add CD-ROM
	int FASTCALL AddCDDA(BOOL change, BYTE *buf);				// Add CD_DA
	virtual int FASTCALL AddVendor(int page, BOOL change, BYTE *buf);	// Add vendor special info
	BOOL FASTCALL CheckReady();						// Check if ready

	// Internal data
<<<<<<< HEAD
	disk_t disk;
										// Internal disk data
	Filepath diskpath;
										// File path (for GetPath)
	BOOL cache_wb;
										// Cache mode

	char m_vendor_id[9];    // 8 characters + null
	char m_product_id[17];  // 16 characters + null
	char m_revision_lvl[5]; // 4 characters + null
	char m_serial_num[9];   // 8 characters + null
=======
	disk_t disk;								// Internal disk data
	Filepath diskpath;							// File path (for GetPath)
	BOOL cache_wb;								// Cache mode
>>>>>>> 3c5d68a1
};<|MERGE_RESOLUTION|>--- conflicted
+++ resolved
@@ -268,21 +268,13 @@
 	BOOL FASTCALL CheckReady();						// Check if ready
 
 	// Internal data
-<<<<<<< HEAD
-	disk_t disk;
-										// Internal disk data
-	Filepath diskpath;
-										// File path (for GetPath)
-	BOOL cache_wb;
-										// Cache mode
 
 	char m_vendor_id[9];    // 8 characters + null
 	char m_product_id[17];  // 16 characters + null
 	char m_revision_lvl[5]; // 4 characters + null
 	char m_serial_num[9];   // 8 characters + null
-=======
+
 	disk_t disk;								// Internal disk data
 	Filepath diskpath;							// File path (for GetPath)
 	BOOL cache_wb;								// Cache mode
->>>>>>> 3c5d68a1
 };