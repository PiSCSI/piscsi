//---------------------------------------------------------------------------
//
//	X68000 EMULATOR "XM6"
//
//	Copyright (C) 2001-2006 ＰＩ．(ytanaka@ipc-tokai.or.jp)
//	Copyright (C) 2014-2020 GIMONS
//
//	XM6i
//	Copyright (C) 2010-2015 isaki@NetBSD.org
//	Copyright (C) 2010 Y.Sugahara
//
//	Imported sava's Anex86/T98Next image and MO format support patch.
//	Imported NetBSD support and some optimisation patch by Rin Okuyama.
//  	Comments translated to english by akuker.
//
//	[ Disk ]
//
//---------------------------------------------------------------------------

#include "os.h"
#include "xm6.h"
#include "filepath.h"
#include "fileio.h"
#include "gpiobus.h"
#include "ctapdriver.h"
#include "cfilesystem.h"
#include "controllers/sasidev_ctrl.h"
#include "controllers/scsidev_ctrl.h"
#include "exceptions.h"
#include "disk.h"
#include <sstream>

//===========================================================================
//
//	Disk
//
//===========================================================================


//===========================================================================
//
//	Disk Track
//
//===========================================================================

//---------------------------------------------------------------------------
//
//	Constructor
//
//---------------------------------------------------------------------------
DiskTrack::DiskTrack()
{
	// Initialization of internal information
	dt.track = 0;
	dt.size = 0;
	dt.sectors = 0;
	dt.raw = FALSE;
	dt.init = FALSE;
	dt.changed = FALSE;
	dt.length = 0;
	dt.buffer = NULL;
	dt.maplen = 0;
	dt.changemap = NULL;
	dt.imgoffset = 0;
}

//---------------------------------------------------------------------------
//
//	Destructor
//
//---------------------------------------------------------------------------
DiskTrack::~DiskTrack()
{
	// Release memory, but do not save automatically
	if (dt.buffer) {
		free(dt.buffer);
		dt.buffer = NULL;
	}
	if (dt.changemap) {
		free(dt.changemap);
		dt.changemap = NULL;
	}
}

//---------------------------------------------------------------------------
//
//	Initialization
//
//---------------------------------------------------------------------------
void DiskTrack::Init(int track, int size, int sectors, BOOL raw, off_t imgoff)
{
	ASSERT(track >= 0);
	ASSERT((size >= 8) && (size <= 11));
	ASSERT((sectors > 0) && (sectors <= 0x100));
	ASSERT(imgoff >= 0);

	// Set Parameters
	dt.track = track;
	dt.size = size;
	dt.sectors = sectors;
	dt.raw = raw;

	// Not initialized (needs to be loaded)
	dt.init = FALSE;

	// Not Changed
	dt.changed = FALSE;

	// Offset to actual data
	dt.imgoffset = imgoff;
}

//---------------------------------------------------------------------------
//
//	Load
//
//---------------------------------------------------------------------------
BOOL DiskTrack::Load(const Filepath& path)
{
	Fileio fio;
	int i;

	// Not needed if already loaded
	if (dt.init) {
		ASSERT(dt.buffer);
		ASSERT(dt.changemap);
		return TRUE;
	}

	// Calculate offset (previous tracks are considered to
    // hold 256 sectors)
	off_t offset = ((off_t)dt.track << 8);
	if (dt.raw) {
		ASSERT(dt.size == 11);
		offset *= 0x930;
		offset += 0x10;
	} else {
		offset <<= dt.size;
	}

	// Add offset to real image
	offset += dt.imgoffset;

	// Calculate length (data size of this track)
	int length = dt.sectors << dt.size;

	// Allocate buffer memory
	ASSERT((dt.size >= 8) && (dt.size <= 11));
	ASSERT((dt.sectors > 0) && (dt.sectors <= 0x100));

	if (dt.buffer == NULL) {
                if (posix_memalign((void **)&dt.buffer, 512, ((length + 511) / 512) * 512)) {
                        LOGWARN("%s posix_memalign failed", __PRETTY_FUNCTION__);
                }
		dt.length = length;
	}

	if (!dt.buffer) {
		return FALSE;
	}

	// Reallocate if the buffer length is different
	if (dt.length != (DWORD)length) {
		free(dt.buffer);
		if (posix_memalign((void **)&dt.buffer, 512, ((length + 511) / 512) * 512)) {
                  LOGWARN("%s posix_memalign failed", __PRETTY_FUNCTION__);  
                }
		dt.length = length;
	}

	// Reserve change map memory
	if (dt.changemap == NULL) {
		dt.changemap = (BOOL *)malloc(dt.sectors * sizeof(BOOL));
		dt.maplen = dt.sectors;
	}

	if (!dt.changemap) {
		return FALSE;
	}

	// Reallocate if the buffer length is different
	if (dt.maplen != (DWORD)dt.sectors) {
		free(dt.changemap);
		dt.changemap = (BOOL *)malloc(dt.sectors * sizeof(BOOL));
		dt.maplen = dt.sectors;
	}

	// Clear changemap
	memset(dt.changemap, 0x00, dt.sectors * sizeof(BOOL));

	// Read from File
	if (!fio.OpenDIO(path, Fileio::ReadOnly)) {
		return FALSE;
	}
	if (dt.raw) {
		// Split Reading
		for (i = 0; i < dt.sectors; i++) {
			// Seek
			if (!fio.Seek(offset)) {
				fio.Close();
				return FALSE;
			}

			// Read
			if (!fio.Read(&dt.buffer[i << dt.size], 1 << dt.size)) {
				fio.Close();
				return FALSE;
			}

			// Next offset
			offset += 0x930;
		}
	} else {
		// Continuous reading
		if (!fio.Seek(offset)) {
			fio.Close();
			return FALSE;
		}
		if (!fio.Read(dt.buffer, length)) {
			fio.Close();
			return FALSE;
		}
	}
	fio.Close();

	// Set a flag and end normally
	dt.init = TRUE;
	dt.changed = FALSE;
	return TRUE;
}

//---------------------------------------------------------------------------
//
//	Save
//
//---------------------------------------------------------------------------
BOOL DiskTrack::Save(const Filepath& path)
{
	int i;
	int j;
	int total;

	// Not needed if not initialized
	if (!dt.init) {
		return TRUE;
	}

	// Not needed unless changed
	if (!dt.changed) {
		return TRUE;
	}

	// Need to write
	ASSERT(dt.buffer);
	ASSERT(dt.changemap);
	ASSERT((dt.size >= 8) && (dt.size <= 11));
	ASSERT((dt.sectors > 0) && (dt.sectors <= 0x100));

	// Writing in RAW mode is not allowed
	ASSERT(!dt.raw);

	// Calculate offset (previous tracks are considered to hold 256
	off_t offset = ((off_t)dt.track << 8);
	offset <<= dt.size;

	// Add offset to real image
	offset += dt.imgoffset;

	// Calculate length per sector
	int length = 1 << dt.size;

	// Open file
	Fileio fio;
	if (!fio.Open(path, Fileio::ReadWrite)) {
		return FALSE;
	}

	// Partial write loop
	for (i = 0; i < dt.sectors;) {
		// If changed
		if (dt.changemap[i]) {
			// Initialize write size
			total = 0;

			// Seek
			if (!fio.Seek(offset + ((off_t)i << dt.size))) {
				fio.Close();
				return FALSE;
			}

			// Consectutive sector length
			for (j = i; j < dt.sectors; j++) {
				// end when interrupted
				if (!dt.changemap[j]) {
					break;
				}

				// Add one sector
				total += length;
			}

			// Write
			if (!fio.Write(&dt.buffer[i << dt.size], total)) {
				fio.Close();
				return FALSE;
			}

			// To unmodified sector
			i = j;
		} else {
			// Next Sector
			i++;
		}
	}

	// Close
	fio.Close();

	// Drop the change flag and exit
	memset(dt.changemap, 0x00, dt.sectors * sizeof(BOOL));
	dt.changed = FALSE;
	return TRUE;
}

//---------------------------------------------------------------------------
//
//	Read Sector
//
//---------------------------------------------------------------------------
BOOL DiskTrack::Read(BYTE *buf, int sec) const
{
	ASSERT(buf);
	ASSERT((sec >= 0) & (sec < 0x100));

	LOGTRACE("%s reading sector: %d", __PRETTY_FUNCTION__,sec);
	// Error if not initialized
	if (!dt.init) {
		return FALSE;
	}

	// // Error if the number of sectors exceeds the valid number
	if (sec >= dt.sectors) {
		return FALSE;
	}

	// Copy
	ASSERT(dt.buffer);
	ASSERT((dt.size >= 8) && (dt.size <= 11));
	ASSERT((dt.sectors > 0) && (dt.sectors <= 0x100));
	memcpy(buf, &dt.buffer[(off_t)sec << dt.size], (off_t)1 << dt.size);

	// Success
	return TRUE;
}

void Disk::TestUnitReady(SASIDEV *controller)
{
	// Command processing on drive
	bool status = TestUnitReady(ctrl->cmd);
	if (!status) {
		// Failure (Error)
		controller->Error();
		return;
	}

	// status phase
	controller->Status();
}

void Disk::Rezero(SASIDEV *controller)
{
	bool status = Rezero(ctrl->cmd);
	if (!status) {
		// Failure (Error)
		controller->Error();
		return;
	}

	// status phase
	controller->Status();
}

void Disk::RequestSense(SASIDEV *controller)
{
    DWORD lun;
    try {
     	lun = GetLun();
    }
    catch(const lun_exception& e) {
        // Note: According to the SCSI specs the LUN handling for REQUEST SENSE is special.
        // Non-existing LUNs do *not* result in CHECK CONDITION.
        // Only the Sense Key and ASC are set in order to signal the non-existing LUN.

        // LUN 0 can be assumed to be present (required to call RequestSense() below)
        lun = 0;

        controller->Error(ERROR_CODES::sense_key::ILLEGAL_REQUEST, ERROR_CODES::asc::INVALID_LUN);
    }

    ctrl->length = ctrl->unit[lun]->RequestSense(ctrl->cmd, ctrl->buffer);
	ASSERT(ctrl->length > 0);

    LOGDEBUG("%s Sense Key $%02X, ASC $%02X",__PRETTY_FUNCTION__, ctrl->buffer[2], ctrl->buffer[12]);

	// Read phase
    controller->DataIn();
}

void Disk::Format(SASIDEV *controller)
{
	// Command processing on drive
	bool status = Format(ctrl->cmd);
	if (!status) {
		// Failure (Error)
		controller->Error();
		return;
	}

	// status phase
	controller->Status();
}

void Disk::ReassignBlocks(SASIDEV *controller)
{
	// Command processing on drive
	bool status = Reassign(ctrl->cmd);
	if (!status) {
		// Failure (Error)
		controller->Error();
		return;
	}

	// status phase
	controller->Status();
}

void Disk::Read6(SASIDEV *controller)
{
	// Get record number and block number
	DWORD record = ctrl->cmd[1] & 0x1f;
	record <<= 8;
	record |= ctrl->cmd[2];
	record <<= 8;
	record |= ctrl->cmd[3];
	ctrl->blocks = ctrl->cmd[4];
	if (ctrl->blocks == 0) {
		ctrl->blocks = 0x100;
	}

	// Check capacity
	DWORD capacity = GetBlockCount();
	if (record > capacity || record + ctrl->blocks > capacity) {
		ostringstream s;
		s << "Media capacity of " << capacity << " blocks exceeded: "
				<< "Trying to read block " << record << ", block count " << ctrl->blocks;
		LOGWARN("%s", s.str().c_str());
		controller->Error(ERROR_CODES::sense_key::ILLEGAL_REQUEST, ERROR_CODES::asc::LBA_OUT_OF_RANGE);
		return;
	}

	LOGDEBUG("%s READ(6) command record=%d blocks=%d", __PRETTY_FUNCTION__, (unsigned int)record, (int)ctrl->blocks);

	// Command processing on drive
	ctrl->length = Read(ctrl->cmd, ctrl->buffer, record);
	LOGTRACE("%s ctrl.length is %d", __PRETTY_FUNCTION__, (int)ctrl->length);

	if (ctrl->length <= 0) {
		// Failure (Error)
		controller->Error();
		return;
	}

	// Set next block
	ctrl->next = record + 1;

	// Read phase
	controller->DataIn();
}

void Disk::Read10(SASIDEV *controller)
{
	// TODO Move to subclass
	// Receive message if host bridge
	if (IsBridge()) {
		((SCSIDEV *)controller)->CmdGetMessage10();
		return;
	}

	// Get record number and block number
	uint64_t record;
	if (!GetStartAndCount(controller, record, ctrl->blocks, false)) {
		return;
	}

	LOGDEBUG("%s READ(10) command record=%d blocks=%d", __PRETTY_FUNCTION__, (unsigned int)record, (int)ctrl->blocks);

	ctrl->length = Read(ctrl->cmd, ctrl->buffer, record);
	if (ctrl->length <= 0) {
		// Failure (Error)
		controller->Error();
		return;
	}

	// Set next block
	ctrl->next = record + 1;

	// Data-in Phase
	controller->DataIn();
}

void Disk::Read16(SASIDEV *controller)
{
	// Get record number and block number
	uint64_t record;
	if (!GetStartAndCount(controller, record, ctrl->blocks, true)) {
		return;
	}

	LOGDEBUG("%s READ(16) command record=%d blocks=%d", __PRETTY_FUNCTION__, (unsigned int)record, (int)ctrl->blocks);

	ctrl->length = ctrl->device->Read(ctrl->cmd, ctrl->buffer, record);
	if (ctrl->length <= 0) {
		// Failure (Error)
		controller->Error();
		return;
	}

	// Set next block
	ctrl->next = record + 1;

	// Data-in Phase
	controller->DataIn();
}

//---------------------------------------------------------------------------
//
//	Write Sector
//
//---------------------------------------------------------------------------
BOOL DiskTrack::Write(const BYTE *buf, int sec)
{
	ASSERT(buf);
	ASSERT((sec >= 0) & (sec < 0x100));
	ASSERT(!dt.raw);

	// Error if not initialized
	if (!dt.init) {
		return FALSE;
	}

	// // Error if the number of sectors exceeds the valid number
	if (sec >= dt.sectors) {
		return FALSE;
	}

	// Calculate offset and length
	int offset = sec << dt.size;
	int length = 1 << dt.size;

	// Compare
	ASSERT(dt.buffer);
	ASSERT((dt.size >= 8) && (dt.size <= 11));
	ASSERT((dt.sectors > 0) && (dt.sectors <= 0x100));
	if (memcmp(buf, &dt.buffer[offset], length) == 0) {
		// 同じものを書き込もうとしているので、正常終了
		return TRUE;
	}

	// Copy, change
	memcpy(&dt.buffer[offset], buf, length);
	dt.changemap[sec] = TRUE;
	dt.changed = TRUE;

	// Success
	return TRUE;
}

void Disk::Write6(SASIDEV *controller)
{
	// Get record number and block number
	DWORD record = ctrl->cmd[1] & 0x1f;
	record <<= 8;
	record |= ctrl->cmd[2];
	record <<= 8;
	record |= ctrl->cmd[3];
	ctrl->blocks = ctrl->cmd[4];
	if (ctrl->blocks == 0) {
		ctrl->blocks = 0x100;
	}

	// Check capacity
	DWORD capacity = GetBlockCount();
	if (record > capacity || record + ctrl->blocks > capacity) {
		ostringstream s;
		s << "Media capacity of " << capacity << " blocks exceeded: "
				<< "Trying to write block " << record << ", block count " << ctrl->blocks;
		LOGWARN("%s", s.str().c_str());
		controller->Error(ERROR_CODES::sense_key::ILLEGAL_REQUEST, ERROR_CODES::asc::LBA_OUT_OF_RANGE);
		return;
	}

	LOGDEBUG("%s WRITE(6) command record=%d blocks=%d", __PRETTY_FUNCTION__, (WORD)record, (WORD)ctrl->blocks);

	// Command processing on drive
	ctrl->length = WriteCheck(record);
	if (ctrl->length <= 0) {
		// Failure (Error)
		controller->Error(ERROR_CODES::sense_key::ILLEGAL_REQUEST, ERROR_CODES::asc::WRITE_PROTECTED);
		return;
	}

	// Set next block
	ctrl->next = record + 1;

	// Write phase
	controller->DataOut();
}

void Disk::Write10(SASIDEV *controller)
{
	// TODO Move to subclass
	// Receive message with host bridge
	if (ctrl->device->IsBridge()) {
		((SCSIDEV *)controller)->CmdSendMessage10();
		return;
	}

	// Get record number and block number
	uint64_t record;
	if (!GetStartAndCount(controller, record, ctrl->blocks, false)) {
		return;
	}

	LOGDEBUG("%s WRITE(10) command record=%d blocks=%d",__PRETTY_FUNCTION__, (unsigned int)record, (unsigned int)ctrl->blocks);

	ctrl->length = WriteCheck(record);
	if (ctrl->length <= 0) {
		// Failure (Error)
		controller->Error(ERROR_CODES::sense_key::ILLEGAL_REQUEST, ERROR_CODES::asc::WRITE_PROTECTED);
		return;
	}

	// Set next block
	ctrl->next = record + 1;

	// Data out phase
	controller->DataOut();
}

void Disk::Write16(SASIDEV *controller)
{
	// Get record number and block number
	uint64_t record;
	if (!GetStartAndCount(controller, record, ctrl->blocks, true)) {
		return;
	}

	LOGDEBUG("%s WRITE(16) command record=%d blocks=%d",__PRETTY_FUNCTION__, (unsigned int)record, (unsigned int)ctrl->blocks);

	ctrl->length = WriteCheck(record);
	if (ctrl->length <= 0) {
		// Failure (Error)
		controller->Error(ERROR_CODES::sense_key::ILLEGAL_REQUEST, ERROR_CODES::asc::WRITE_PROTECTED);
		return;
	}

	// Set next block
	ctrl->next = record + 1;

	// Data out phase
	controller->DataOut();
}

//---------------------------------------------------------------------------
//
//	VERIFY
//
//---------------------------------------------------------------------------
void Disk::Verify(SASIDEV *controller)
{
	// Get record number and block number
	uint64_t record;
	GetStartAndCount(controller, record, ctrl->blocks, false);

	LOGDEBUG("%s VERIFY command record=%08X blocks=%d",__PRETTY_FUNCTION__, (unsigned int)record, (int)ctrl->blocks);

	// if BytChk=0
	if ((ctrl->cmd[1] & 0x02) == 0) {
		Seek(controller);
		return;
	}

	// Test loading
	ctrl->length = Read(ctrl->cmd, ctrl->buffer, record);
	if (ctrl->length <= 0) {
		// Failure (Error)
		controller->Error();
		return;
	}

	// Set next block
	ctrl->next = record + 1;

	// Data out phase
	controller->DataOut();
}

void Disk::Inquiry(SASIDEV *controller)
{
	// Find a valid unit
	// TODO The code below is probably wrong. It results in the same INQUIRY data being
	// used for all LUNs, even though each LUN has its individual set of INQUIRY data.
	PrimaryDevice *device = NULL;
	for (int valid_lun = 0; valid_lun < SASIDEV::UnitMax; valid_lun++) {
		if (ctrl->unit[valid_lun]) {
			device = ctrl->unit[valid_lun];
			break;
		}
	}

	// Processed on the disk side (it is originally processed by the controller)
	if (device) {
		ctrl->length = Inquiry(ctrl->cmd, ctrl->buffer);
	} else {
		ctrl->length = 0;
	}

	if (ctrl->length <= 0) {
		// failure (error)
		controller->Error();
		return;
	}

	// Report if the device does not support the requested LUN
	DWORD lun = (ctrl->cmd[1] >> 5) & 0x07;
	if (!ctrl->unit[lun]) {
		ctrl->buffer[0] |= 0x7f;
	}

	// Data-in Phase
	controller->DataIn();
}

void Disk::ModeSelect(SASIDEV *controller)
{
	// Command processing on drive
	ctrl->length = SelectCheck(ctrl->cmd);
	if (ctrl->length <= 0) {
		// Failure (Error)
		controller->Error();
		return;
	}

	// Data out phase
	controller->DataOut();
}

void Disk::ModeSelect10(SASIDEV *controller)
{
	// Command processing on drive
	ctrl->length = SelectCheck10(ctrl->cmd);
	if (ctrl->length <= 0) {
		// Failure (Error)
		controller->Error();
		return;
	}

	// Data out phase
	controller->DataOut();
}

void Disk::ModeSense(SASIDEV *controller)
{
	// Command processing on drive
	ctrl->length = ModeSense(ctrl->cmd, ctrl->buffer);
	ASSERT(ctrl->length >= 0);
	if (ctrl->length == 0) {
		LOGWARN("%s Not supported MODE SENSE page $%02X",__PRETTY_FUNCTION__, (unsigned int)ctrl->cmd[2]);

		// Failure (Error)
		controller->Error();
		return;
	}

	// Data-in Phase
	controller->DataIn();
}

void Disk::ModeSense10(SASIDEV *controller)
{
	// Command processing on drive
	ctrl->length = ModeSense10(ctrl->cmd, ctrl->buffer);
	ASSERT(ctrl->length >= 0);
	if (ctrl->length == 0) {
		LOGWARN("%s Not supported MODE SENSE(10) page $%02X", __PRETTY_FUNCTION__, (WORD)ctrl->cmd[2]);

		// Failure (Error)
		controller->Error();
		return;
	}

	// Data-in Phase
	controller->DataIn();
}

void Disk::StartStop(SASIDEV *controller)
{
	// Command processing on drive
	bool status = StartStop(ctrl->cmd);
	if (!status) {
		// Failure (Error)
		controller->Error();
		return;
	}

	// status phase
	controller->Status();
}

void Disk::SendDiagnostic(SASIDEV *controller)
{
	// Command processing on drive
	bool status = SendDiag(ctrl->cmd);
	if (!status) {
		// Failure (Error)
		controller->Error();
		return;
	}

	// status phase
	controller->Status();
}

void Disk::PreventAllowRemoval(SASIDEV *controller)
{
	// Command processing on drive
	bool status = Removal(ctrl->cmd);
	if (!status) {
		// Failure (Error)
		controller->Error();
		return;
	}

	// status phase
	controller->Status();
}

void Disk::SynchronizeCache(SASIDEV *controller)
{
	// Nothing to do

	// status phase
	controller->Status();
}

void Disk::ReadDefectData10(SASIDEV *controller)
{
	// Command processing on drive
	ctrl->length = ReadDefectData10(ctrl->cmd, ctrl->buffer);
	ASSERT(ctrl->length >= 0);

	if (ctrl->length <= 4) {
		controller->Error();
		return;
	}

	// Data-in Phase
	controller->DataIn();
}

//===========================================================================
//
//	Disk Cache
//
//===========================================================================

//---------------------------------------------------------------------------
//
//	Constructor
//
//---------------------------------------------------------------------------
DiskCache::DiskCache(const Filepath& path, int size, int blocks, off_t imgoff)
{
	ASSERT((size >= 8) && (size <= 11));
	ASSERT(blocks > 0);
	ASSERT(imgoff >= 0);

	// Cache work
	for (int i = 0; i < CacheMax; i++) {
		cache[i].disktrk = NULL;
		cache[i].serial = 0;
	}

	// Other
	serial = 0;
	sec_path = path;
	sec_size = size;
	sec_blocks = blocks;
	cd_raw = FALSE;
	imgoffset = imgoff;
}

//---------------------------------------------------------------------------
//
//	Destructor
//
//---------------------------------------------------------------------------
DiskCache::~DiskCache()
{
	// Clear the track
	Clear();
}

//---------------------------------------------------------------------------
//
//	RAW Mode Setting
//
//---------------------------------------------------------------------------
void DiskCache::SetRawMode(BOOL raw)
{
	ASSERT(sec_size == 11);

	// Configuration
	cd_raw = raw;
}

//---------------------------------------------------------------------------
//
//	Save
//
//---------------------------------------------------------------------------
BOOL DiskCache::Save()
{
	// Save track
	for (int i = 0; i < CacheMax; i++) {
		// Is it a valid track?
		if (cache[i].disktrk) {
			// Save
			if (!cache[i].disktrk->Save(sec_path)) {
				return FALSE;
			}
		}
	}

	return TRUE;
}

//---------------------------------------------------------------------------
//
//	Get disk cache information
//
//---------------------------------------------------------------------------
BOOL DiskCache::GetCache(int index, int& track, DWORD& aserial) const
{
	ASSERT((index >= 0) && (index < CacheMax));

	// FALSE if unused
	if (!cache[index].disktrk) {
		return FALSE;
	}

	// Set track and serial
	track = cache[index].disktrk->GetTrack();
	aserial = cache[index].serial;

	return TRUE;
}

//---------------------------------------------------------------------------
//
//	Clear
//
//---------------------------------------------------------------------------
void DiskCache::Clear()
{
	// Free the cache
	for (int i = 0; i < CacheMax; i++) {
		if (cache[i].disktrk) {
			delete cache[i].disktrk;
			cache[i].disktrk = NULL;
		}
	}
}

//---------------------------------------------------------------------------
//
//	Sector Read
//
//---------------------------------------------------------------------------
BOOL DiskCache::Read(BYTE *buf, int block)
{
	ASSERT(sec_size != 0);

	// Update first
	Update();

	// Calculate track (fixed to 256 sectors/track)
	int track = block >> 8;

	// Get the track data
	DiskTrack *disktrk = Assign(track);
	if (!disktrk) {
		return FALSE;
	}

	// Read the track data to the cache
	return disktrk->Read(buf, (BYTE)block);
}

//---------------------------------------------------------------------------
//
//	Sector write
//
//---------------------------------------------------------------------------
BOOL DiskCache::Write(const BYTE *buf, int block)
{
	ASSERT(sec_size != 0);

	// Update first
	Update();

	// Calculate track (fixed to 256 sectors/track)
	int track = block >> 8;

	// Get that track data
	DiskTrack *disktrk = Assign(track);
	if (!disktrk) {
		return FALSE;
	}

	// Write the data to the cache
	return disktrk->Write(buf, (BYTE)block);
}

//---------------------------------------------------------------------------
//
//	Track Assignment
//
//---------------------------------------------------------------------------
DiskTrack* DiskCache::Assign(int track)
{
	ASSERT(sec_size != 0);
	ASSERT(track >= 0);

	// First, check if it is already assigned
	for (int i = 0; i < CacheMax; i++) {
		if (cache[i].disktrk) {
			if (cache[i].disktrk->GetTrack() == track) {
				// Track match
				cache[i].serial = serial;
				return cache[i].disktrk;
			}
		}
	}

	// Next, check for empty
	for (int i = 0; i < CacheMax; i++) {
		if (!cache[i].disktrk) {
			// Try loading
			if (Load(i, track)) {
				// Success loading
				cache[i].serial = serial;
				return cache[i].disktrk;
			}

			// Load failed
			return NULL;
		}
	}

	// Finally, find the youngest serial number and delete it

	// Set index 0 as candidate c
	DWORD s = cache[0].serial;
	int c = 0;

	// Compare candidate with serial and update to smaller one
	for (int i = 0; i < CacheMax; i++) {
		ASSERT(cache[i].disktrk);

		// Compare and update the existing serial
		if (cache[i].serial < s) {
			s = cache[i].serial;
			c = i;
		}
	}

	// Save this track
	if (!cache[c].disktrk->Save(sec_path)) {
		return NULL;
	}

	// Delete this track
	DiskTrack *disktrk = cache[c].disktrk;
	cache[c].disktrk = NULL;

	// Load
	if (Load(c, track, disktrk)) {
		// Successful loading
		cache[c].serial = serial;
		return cache[c].disktrk;
	}

	// Load failed
	return NULL;
}

//---------------------------------------------------------------------------
//
//	Load cache
//
//---------------------------------------------------------------------------
BOOL DiskCache::Load(int index, int track, DiskTrack *disktrk)
{
	ASSERT((index >= 0) && (index < CacheMax));
	ASSERT(track >= 0);
	ASSERT(!cache[index].disktrk);

	// Get the number of sectors on this track
	int sectors = sec_blocks - (track << 8);
	ASSERT(sectors > 0);
	if (sectors > 0x100) {
		sectors = 0x100;
	}

	// Create a disk track
	if (disktrk == NULL) {
		disktrk = new DiskTrack();
	}

	// Initialize disk track
	disktrk->Init(track, sec_size, sectors, cd_raw, imgoffset);

	// Try loading
	if (!disktrk->Load(sec_path)) {
		// 失敗
		delete disktrk;
		return FALSE;
	}

	// Allocation successful, work set
	cache[index].disktrk = disktrk;

	return TRUE;
}

//---------------------------------------------------------------------------
//
//	Update serial number
//
//---------------------------------------------------------------------------
void DiskCache::Update()
{
	// Update and do nothing except 0
	serial++;
	if (serial != 0) {
		return;
	}

	// Clear serial of all caches (loop in 32bit)
	for (int i = 0; i < CacheMax; i++) {
		cache[i].serial = 0;
	}
}


//===========================================================================
//
//	Disk
//
//===========================================================================

//---------------------------------------------------------------------------
//
//	Constructor
//
//---------------------------------------------------------------------------
Disk::Disk(const std::string id) : BlockDevice(id)
{
	// Work initialization
	sector_size_configurable = false;
	configured_sector_size = 0;
	disk.size = 0;
	disk.blocks = 0;
	disk.dcache = NULL;
	disk.imgoffset = 0;

	AddCommand(SCSIDEV::eCmdTestUnitReady, "CmdTestUnitReady", &Disk::TestUnitReady);
	AddCommand(SCSIDEV::eCmdRezero, "CmdRezero", &Disk::Rezero);
	AddCommand(SCSIDEV::eCmdRequestSense, "CmdRequestSense", &Disk::RequestSense);
	AddCommand(SCSIDEV::eCmdFormat, "CmdFormat", &Disk::Format);
	AddCommand(SCSIDEV::eCmdReassign, "CmdReassign", &Disk::ReassignBlocks);
	AddCommand(SCSIDEV::eCmdRead6, "CmdRead6", &Disk::Read6);
	AddCommand(SCSIDEV::eCmdWrite6, "CmdWrite6", &Disk::Write6);
	AddCommand(SCSIDEV::eCmdSeek6, "CmdSeek6", &Disk::Seek6);
	AddCommand(SCSIDEV::eCmdInquiry, "CmdInquiry", &Disk::Inquiry);
	AddCommand(SCSIDEV::eCmdModeSelect, "CmdModeSelect", &Disk::ModeSelect);
	AddCommand(SCSIDEV::eCmdReserve6, "CmdReserve6", &Disk::Reserve6);
	AddCommand(SCSIDEV::eCmdRelease6, "CmdRelease6", &Disk::Release6);
	AddCommand(SCSIDEV::eCmdModeSense, "CmdModeSense", &Disk::ModeSense);
	AddCommand(SCSIDEV::eCmdStartStop, "CmdStartStop", &Disk::StartStop);
	AddCommand(SCSIDEV::eCmdSendDiag, "CmdSendDiag", &Disk::SendDiagnostic);
	AddCommand(SCSIDEV::eCmdRemoval, "CmdRemoval", &Disk::PreventAllowRemoval);
	AddCommand(SCSIDEV::eCmdReadCapacity10, "CmdReadCapacity10", &Disk::ReadCapacity10);
	AddCommand(SCSIDEV::eCmdRead10, "CmdRead10", &Disk::Read10);
	AddCommand(SCSIDEV::eCmdWrite10, "CmdWrite10", &Disk::Write10);
	AddCommand(SCSIDEV::eCmdVerify10, "CmdVerify10", &Disk::Write10);
	AddCommand(SCSIDEV::eCmdSeek10, "CmdSeek10", &Disk::Seek10);
	AddCommand(SCSIDEV::eCmdVerify, "CmdVerify", &Disk::Verify);
	AddCommand(SCSIDEV::eCmdSynchronizeCache, "CmdSynchronizeCache", &Disk::SynchronizeCache);
	AddCommand(SCSIDEV::eCmdReadDefectData10, "CmdReadDefectData10", &Disk::ReadDefectData10);
	AddCommand(SCSIDEV::eCmdModeSelect10, "CmdModeSelect10", &Disk::ModeSelect10);
	AddCommand(SCSIDEV::eCmdReserve10, "CmdReserve10", &Disk::Reserve10);
	AddCommand(SCSIDEV::eCmdRelease10, "CmdRelease10", &Disk::Release10);
	AddCommand(SCSIDEV::eCmdModeSense10, "CmdModeSense10", &Disk::ModeSense10);
	AddCommand(SCSIDEV::eCmdRead16, "CmdRead16", &Disk::Read16);
	AddCommand(SCSIDEV::eCmdWrite16, "CmdWrite16", &Disk::Write16);
	AddCommand(SCSIDEV::eCmdVerify16, "CmdVerify16", &Disk::Write16);
	AddCommand(SCSIDEV::eCmdReadCapacity16, "CmdReadCapacity16", &Disk::ReadCapacity16);
	AddCommand(SCSIDEV::eCmdReportLuns, "CmdReportLuns", &Disk::ReportLuns);
}

//---------------------------------------------------------------------------
//
//	Destructor
//
//---------------------------------------------------------------------------
Disk::~Disk()
{
	// Save disk cache
	if (IsReady()) {
		// Only if ready...
		if (disk.dcache) {
			disk.dcache->Save();
		}
	}

	// Clear disk cache
	if (disk.dcache) {
		delete disk.dcache;
		disk.dcache = NULL;
	}

	for (auto const& command : commands) {
		free(command.second);
	}
}

void Disk::AddCommand(SCSIDEV::scsi_command opcode, const char* name, void (Disk::*execute)(SASIDEV *))
{
	commands[opcode] = new command_t(name, execute);
}

bool Disk::Dispatch(SCSIDEV *controller)
{
	ctrl = controller->GetWorkAddr();

	if (commands.count(static_cast<SCSIDEV::scsi_command>(ctrl->cmd[0]))) {
		command_t *command = commands[static_cast<SCSIDEV::scsi_command>(ctrl->cmd[0])];

		LOGDEBUG("%s received %s ($%02X)", __PRETTY_FUNCTION__, command->name, (unsigned int)ctrl->cmd[0]);

		(this->*command->execute)(controller);

		return true;
	}

	// Unknown command
	return false;
}

//---------------------------------------------------------------------------
//
//	Open
//  * Call as a post-process after successful opening in a derived class
//
//---------------------------------------------------------------------------
void Disk::Open(const Filepath& path)
{
	ASSERT((disk.size >= 8) && (disk.size <= 12));
	ASSERT(disk.blocks > 0);

	SetReady(true);

	// Cache initialization
	ASSERT(!disk.dcache);
	disk.dcache = new DiskCache(path, disk.size, disk.blocks, disk.imgoffset);

	// Can read/write open
	Fileio fio;
	if (fio.Open(path, Fileio::ReadWrite)) {
		// Write permission
		fio.Close();
	} else {
		// Permanently write-protected
		SetReadOnly(true);
		SetProtectable(false);
		SetProtected(false);
	}

	SetLocked(false);
	SetRemoved(false);
}

//---------------------------------------------------------------------------
//
//	Eject
//
//---------------------------------------------------------------------------
bool Disk::Eject(bool force)
{
	bool status = BlockDevice::Eject(force);
	if (status) {
		// Remove disk cache
		disk.dcache->Save();
		delete disk.dcache;
		disk.dcache = NULL;
	}

	return status;
}

//---------------------------------------------------------------------------
//
//	Flush
//
//---------------------------------------------------------------------------
bool Disk::Flush()
{
	// Do nothing if there's nothing cached
	if (!disk.dcache) {
		return true;
	}

	// Save cache
	return disk.dcache->Save();
}

//---------------------------------------------------------------------------
//
//	Check Ready
//
//---------------------------------------------------------------------------
BOOL Disk::CheckReady()
{
	// Not ready if reset
	if (IsReset()) {
		SetStatusCode(STATUS_DEVRESET);
		SetReset(false);
		LOGDEBUG("%s Disk in reset", __PRETTY_FUNCTION__);
		return FALSE;
	}

	// Not ready if it needs attention
	if (IsAttn()) {
		SetStatusCode(STATUS_ATTENTION);
		SetAttn(false);
		LOGDEBUG("%s Disk in needs attention", __PRETTY_FUNCTION__);
		return FALSE;
	}

	// Return status if not ready
	if (!IsReady()) {
		SetStatusCode(STATUS_NOTREADY);
		LOGDEBUG("%s Disk not ready", __PRETTY_FUNCTION__);
		return FALSE;
	}

	// Initialization with no error
<<<<<<< HEAD
	SetStatusCode(STATUS_NOERROR);
=======
>>>>>>> cec8068a
	LOGDEBUG("%s Disk is ready!", __PRETTY_FUNCTION__);

	return TRUE;
}

//---------------------------------------------------------------------------
//
//	REQUEST SENSE
//	*SASI is a separate process
//
//---------------------------------------------------------------------------
int Disk::RequestSense(const DWORD *cdb, BYTE *buf)
{
	ASSERT(cdb);
	ASSERT(buf);

	// Return not ready only if there are no errors
	if (GetStatusCode() == STATUS_NOERROR) {
		if (!IsReady()) {
			SetStatusCode(STATUS_NOTREADY);
		}
	}

	// Size determination (according to allocation length)
	int size = (int)cdb[4];
	LOGTRACE("%s size of data = %d", __PRETTY_FUNCTION__, size);
	ASSERT((size >= 0) && (size < 0x100));

	// For SCSI-1, transfer 4 bytes when the size is 0
    // (Deleted this specification for SCSI-2)
	if (size == 0) {
		size = 4;
	}

	// Clear the buffer
	memset(buf, 0, size);

	// Set 18 bytes including extended sense data

	// Current error
	buf[0] = 0x70;

	buf[2] = (BYTE)(GetStatusCode() >> 16);
	buf[7] = 10;
	buf[12] = (BYTE)(GetStatusCode() >> 8);
	buf[13] = (BYTE)GetStatusCode();

	return size;
}

//---------------------------------------------------------------------------
//
//	MODE SELECT check
//	*Not affected by disk.code
//
//---------------------------------------------------------------------------
int Disk::SelectCheck(const DWORD *cdb)
{
	ASSERT(cdb);

	// Error if save parameters are set instead of SCSIHD or SCSIRM
	if (!IsSCSI()) {
		// Error if save parameters are set
		if (cdb[1] & 0x01) {
			SetStatusCode(STATUS_INVALIDCDB);
			return 0;
		}
	}

	// Receive the data specified by the parameter length
	int length = (int)cdb[4];
	return length;
}


//---------------------------------------------------------------------------
//
//	MODE SELECT(10) check
//	* Not affected by disk.code
//
//---------------------------------------------------------------------------
int Disk::SelectCheck10(const DWORD *cdb)
{
	ASSERT(cdb);

	// Error if save parameters are set instead of SCSIHD or SCSIRM
	if (!IsSCSI()) {
		if (cdb[1] & 0x01) {
			SetStatusCode(STATUS_INVALIDCDB);
			return 0;
		}
	}

	// Receive the data specified by the parameter length
	DWORD length = cdb[7];
	length <<= 8;
	length |= cdb[8];
	if (length > 0x800) {
		length = 0x800;
	}

	return (int)length;
}

//---------------------------------------------------------------------------
//
//	MODE SELECT
//	* Not affected by disk.code
//
//---------------------------------------------------------------------------
bool Disk::ModeSelect(const DWORD* /*cdb*/, const BYTE *buf, int length)
{
	ASSERT(buf);
	ASSERT(length >= 0);

	// cannot be set
	SetStatusCode(STATUS_INVALIDPRM);

	return false;
}

//---------------------------------------------------------------------------
//
//	MODE SENSE
//	*Not affected by disk.code
//
//---------------------------------------------------------------------------
int Disk::ModeSense(const DWORD *cdb, BYTE *buf)
{
	ASSERT(cdb);
	ASSERT(buf);
	ASSERT(cdb[0] == 0x1a);

	// Get length, clear buffer
	int length = (int)cdb[4];
	ASSERT((length >= 0) && (length < 0x100));
	memset(buf, 0, length);

	// Get changeable flag
	bool change = (cdb[2] & 0xc0) == 0x40;

	// Get page code (0x00 is valid from the beginning)
	int page = cdb[2] & 0x3f;
	bool valid = page == 0x00;

	// Basic information
	int size = 4;

	// MEDIUM TYPE
	if (IsMo()) {
		buf[1] = 0x03; // optical reversible or erasable
	}

	// DEVICE SPECIFIC PARAMETER
	if (IsProtected()) {
		buf[2] = 0x80;
	}

	// add block descriptor if DBD is 0
	if ((cdb[1] & 0x08) == 0) {
		// Mode parameter header
		buf[3] = 0x08;

		// Only if ready
		if (IsReady()) {
			// Block descriptor (number of blocks)
			buf[5] = (BYTE)(disk.blocks >> 16);
			buf[6] = (BYTE)(disk.blocks >> 8);
			buf[7] = (BYTE)disk.blocks;

			// Block descriptor (block length)
			size = 1 << disk.size;
			buf[9] = (BYTE)(size >> 16);
			buf[10] = (BYTE)(size >> 8);
			buf[11] = (BYTE)size;
		}

		// size
		size = 12;
	}

	// Page code 1(read-write error recovery)
	if ((page == 0x01) || (page == 0x3f)) {
		size += AddError(change, &buf[size]);
		valid = true;
	}

	// Page code 3(format device)
	if ((page == 0x03) || (page == 0x3f)) {
		size += AddFormat(change, &buf[size]);
		valid = true;
	}

	// Page code 4(drive parameter)
	if ((page == 0x04) || (page == 0x3f)) {
		size += AddDrive(change, &buf[size]);
		valid = true;
	}

	// Page code 6(optical)
	if (IsMo()) {
		if ((page == 0x06) || (page == 0x3f)) {
			size += AddOpt(change, &buf[size]);
			valid = true;
		}
	}

	// Page code 8(caching)
	if ((page == 0x08) || (page == 0x3f)) {
		size += AddCache(change, &buf[size]);
		valid = true;
	}

	// Page code 13(CD-ROM)
	if (IsCdRom()) {
		if ((page == 0x0d) || (page == 0x3f)) {
			size += AddCDROM(change, &buf[size]);
			valid = true;
		}
	}

	// Page code 14(CD-DA)
	if (IsCdRom()) {
		if ((page == 0x0e) || (page == 0x3f)) {
			size += AddCDDA(change, &buf[size]);
			valid = true;
		}
	}

	// Page (vendor special)
	int ret = AddVendor(page, change, &buf[size]);
	if (ret > 0) {
		size += ret;
		valid = true;
	}

	// final setting of mode data length
	buf[0] = (BYTE)(size - 1);

	// Unsupported page
	if (!valid) {
		SetStatusCode(STATUS_INVALIDCDB);
		return 0;
	}

	return length;
}

//---------------------------------------------------------------------------
//
//	MODE SENSE(10)
//	*Not affected by disk.code
//
//---------------------------------------------------------------------------
int Disk::ModeSense10(const DWORD *cdb, BYTE *buf)
{
	int ret;

	ASSERT(cdb);
	ASSERT(buf);
	ASSERT(cdb[0] == 0x5a);

	// Get length, clear buffer
	int length = cdb[7];
	length <<= 8;
	length |= cdb[8];
	if (length > 0x800) {
		length = 0x800;
	}
	ASSERT((length >= 0) && (length < 0x800));
	memset(buf, 0, length);

	// Get changeable flag
	bool change = (cdb[2] & 0xc0) == 0x40;

	// Get page code (0x00 is valid from the beginning)
	int page = cdb[2] & 0x3f;
	bool valid = page == 0x00;

	// Basic Information
	int size = 4;
	if (IsProtected()) {
		buf[2] = 0x80;
	}

	// add block descriptor if DBD is 0
	if ((cdb[1] & 0x08) == 0) {
		// Mode parameter header
		buf[3] = 0x08;

		// Only if ready
		if (IsReady()) {
			// Block descriptor (number of blocks)
			buf[5] = (BYTE)(disk.blocks >> 16);
			buf[6] = (BYTE)(disk.blocks >> 8);
			buf[7] = (BYTE)disk.blocks;

			// Block descriptor (block length)
			size = 1 << disk.size;
			buf[9] = (BYTE)(size >> 16);
			buf[10] = (BYTE)(size >> 8);
			buf[11] = (BYTE)size;
		}

		// Size
		size = 12;
	}

	// Page code 1(read-write error recovery)
	if ((page == 0x01) || (page == 0x3f)) {
		size += AddError(change, &buf[size]);
		valid = true;
	}

	// Page code 3(format device)
	if ((page == 0x03) || (page == 0x3f)) {
		size += AddFormat(change, &buf[size]);
		valid = true;
	}

	// Page code 4(drive parameter)
	if ((page == 0x04) || (page == 0x3f)) {
		size += AddDrive(change, &buf[size]);
		valid = true;
	}

	// ペPage code 6(optical)
	if (IsMo()) {
		if ((page == 0x06) || (page == 0x3f)) {
			size += AddOpt(change, &buf[size]);
			valid = true;
		}
	}

	// Page code 8(caching)
	if ((page == 0x08) || (page == 0x3f)) {
		size += AddCache(change, &buf[size]);
		valid = true;
	}

	// Page code 13(CD-ROM)
	if (IsCdRom()) {
		if ((page == 0x0d) || (page == 0x3f)) {
			size += AddCDROM(change, &buf[size]);
			valid = true;
		}
	}

	// Page code 14(CD-DA)
	if (IsCdRom()) {
		if ((page == 0x0e) || (page == 0x3f)) {
			size += AddCDDA(change, &buf[size]);
			valid = true;
		}
	}

	// Page (vendor special)
	ret = AddVendor(page, change, &buf[size]);
	if (ret > 0) {
		size += ret;
		valid = true;
	}

	// final setting of mode data length
	buf[0] = (BYTE)(size - 1);

	// Unsupported page
	if (!valid) {
		SetStatusCode(STATUS_INVALIDCDB);
		return 0;
	}

	return length;
}

//---------------------------------------------------------------------------
//
//	Add error page
//
//---------------------------------------------------------------------------
int Disk::AddError(bool change, BYTE *buf)
{
	ASSERT(buf);

	// Set the message length
	buf[0] = 0x01;
	buf[1] = 0x0a;

	// No changeable area
	if (change) {
		return 12;
	}

	// Retry count is 0, limit time uses internal default value
	return 12;
}

//---------------------------------------------------------------------------
//
//	Add format page
//
//---------------------------------------------------------------------------
int Disk::AddFormat(bool change, BYTE *buf)
{
	int size;

	ASSERT(buf);

	// Set the message length
	buf[0] = 0x80 | 0x03;
	buf[1] = 0x16;

	// Show the number of bytes in the physical sector as changeable
	// (though it cannot be changed in practice)
	if (change) {
		buf[0xc] = 0xff;
		buf[0xd] = 0xff;
		return 24;
	}

	if (IsReady()) {
		// Set the number of tracks in one zone to 8 (TODO)
		buf[0x3] = 0x08;

		// Set sector/track to 25 (TODO)
		buf[0xa] = 0x00;
		buf[0xb] = 0x19;

		// Set the number of bytes in the physical sector
		size = 1 << disk.size;
		buf[0xc] = (BYTE)(size >> 8);
		buf[0xd] = (BYTE)size;
	}

	// Set removable attribute
	if (IsRemovable()) {
		buf[20] = 0x20;
	}

	return 24;
}

//---------------------------------------------------------------------------
//
//	Add drive page
//
//---------------------------------------------------------------------------
int Disk::AddDrive(bool change, BYTE *buf)
{
	ASSERT(buf);

	// Set the message length
	buf[0] = 0x04;
	buf[1] = 0x16;

	// No changeable area
	if (change) {
		return 24;
	}

	if (IsReady()) {
		// Set the number of cylinders (total number of blocks
        // divided by 25 sectors/track and 8 heads)
		DWORD cylinder = disk.blocks;
		cylinder >>= 3;
		cylinder /= 25;
		buf[0x2] = (BYTE)(cylinder >> 16);
		buf[0x3] = (BYTE)(cylinder >> 8);
		buf[0x4] = (BYTE)cylinder;

		// Fix the head at 8
		buf[0x5] = 0x8;
	}

	return 24;
}

//---------------------------------------------------------------------------
//
//	Add option
//
//---------------------------------------------------------------------------
int Disk::AddOpt(bool change, BYTE *buf)
{
	ASSERT(buf);

	// Set the message length
	buf[0] = 0x06;
	buf[1] = 0x02;

	// No changeable area
	if (change) {
		return 4;
	}

	// Do not report update blocks
	return 4;
}

//---------------------------------------------------------------------------
//
//	Add Cache Page
//
//---------------------------------------------------------------------------
int Disk::AddCache(bool change, BYTE *buf)
{
	ASSERT(buf);

	// Set the message length
	buf[0] = 0x08;
	buf[1] = 0x0a;

	// No changeable area
	if (change) {
		return 12;
	}

	// Only read cache is valid, no prefetch
	return 12;
}

//---------------------------------------------------------------------------
//
//	Add CDROM Page
//
//---------------------------------------------------------------------------
int Disk::AddCDROM(bool change, BYTE *buf)
{
	ASSERT(buf);

	// Set the message length
	buf[0] = 0x0d;
	buf[1] = 0x06;

	// No changeable area
	if (change) {
		return 8;
	}

	// 2 seconds for inactive timer
	buf[3] = 0x05;

	// MSF multiples are 60 and 75 respectively
	buf[5] = 60;
	buf[7] = 75;

	return 8;
}

//---------------------------------------------------------------------------
//
//	CD-DAページ追加
//
//---------------------------------------------------------------------------
int Disk::AddCDDA(bool change, BYTE *buf)
{
	ASSERT(buf);

	// Set the message length
	buf[0] = 0x0e;
	buf[1] = 0x0e;

	// No changeable area
	if (change) {
		return 16;
	}

	// Audio waits for operation completion and allows
	// PLAY across multiple tracks
	return 16;
}

//---------------------------------------------------------------------------
//
//	Add special vendor page
//
//---------------------------------------------------------------------------
int Disk::AddVendor(int /*page*/, bool /*change*/, BYTE *buf)
{
	ASSERT(buf);

	return 0;
}

//---------------------------------------------------------------------------
//
//	READ DEFECT DATA(10)
//	*Not affected by disk.code
//
//---------------------------------------------------------------------------
int Disk::ReadDefectData10(const DWORD *cdb, BYTE *buf)
{
	ASSERT(cdb);
	ASSERT(buf);
	ASSERT(cdb[0] == 0x37);

	// Get length, clear buffer
	DWORD length = cdb[7];
	length <<= 8;
	length |= cdb[8];
	if (length > 0x800) {
		length = 0x800;
	}
	ASSERT((length >= 0) && (length < 0x800));
	memset(buf, 0, length);

	// P/G/FORMAT
	buf[1] = (cdb[1] & 0x18) | 5;
	buf[3] = 8;

	buf[4] = 0xff;
	buf[5] = 0xff;
	buf[6] = 0xff;
	buf[7] = 0xff;

	buf[8] = 0xff;
	buf[9] = 0xff;
	buf[10] = 0xff;
	buf[11] = 0xff;

	// no list
	SetStatusCode(STATUS_NODEFECT);
	return 4;
}

//---------------------------------------------------------------------------
//
//	Command
//
//---------------------------------------------------------------------------

//---------------------------------------------------------------------------
//
//	TEST UNIT READY
//
//---------------------------------------------------------------------------
bool Disk::TestUnitReady(const DWORD* /*cdb*/)
{
	// Status check
	return CheckReady();
}

//---------------------------------------------------------------------------
//
//	REZERO UNIT
//
//---------------------------------------------------------------------------
bool Disk::Rezero(const DWORD* /*cdb*/)
{
	// Status check
	return CheckReady();
}

//---------------------------------------------------------------------------
//
//	FORMAT UNIT
//	*Opcode $06 for SASI, Opcode $04 for SCSI
//
//---------------------------------------------------------------------------
bool Disk::Format(const DWORD *cdb)
{
	// Status check
	if (!CheckReady()) {
		return false;
	}

	// FMTDATA=1 is not supported (but OK if there is no DEFECT LIST)
	if ((cdb[1] & 0x10) != 0 && cdb[4] != 0) {
		SetStatusCode(STATUS_INVALIDCDB);
		return false;
	}

	// FORMAT Success
	return true;
}

//---------------------------------------------------------------------------
//
//	REASSIGN BLOCKS
//
//---------------------------------------------------------------------------
bool Disk::Reassign(const DWORD* /*cdb*/)
{
	// Status check
	return CheckReady();
}

//---------------------------------------------------------------------------
//
//	READ
//
//---------------------------------------------------------------------------
int Disk::Read(const DWORD *cdb, BYTE *buf, DWORD block)
{
	ASSERT(buf);

	LOGDEBUG("%s", __PRETTY_FUNCTION__);

	// Status check
	if (!CheckReady()) {
		return 0;
	}

	// Error if the total number of blocks is exceeded
	if (block >= disk.blocks) {
		SetStatusCode(STATUS_INVALIDLBA);
		return 0;
	}

	// Error if the total number of blocks is exceeded
	if (block >= disk.blocks) {
		SetStatusCode(STATUS_INVALIDLBA);
		return 0;
	}

	// leave it to the cache
	if (!disk.dcache->Read(buf, block)) {
		SetStatusCode(STATUS_READFAULT);
		return 0;
	}

	//  Success
	return (1 << disk.size);
}

//---------------------------------------------------------------------------
//
//	WRITE check
//
//---------------------------------------------------------------------------
int Disk::WriteCheck(DWORD block)
{
	// Status check
	if (!CheckReady()) {
		LOGDEBUG("WriteCheck failed (not ready)");
		return 0;
	}

	// Error if the total number of blocks is exceeded
	if (block >= disk.blocks) {
		LOGDEBUG("WriteCheck failed (capacity exceeded)");
		return 0;
	}

	// Error if the total number of blocks is exceeded
	if (block >= disk.blocks) {
		LOGDEBUG("WriteCheck failed (capacity exceeded)");
		return 0;
	}

	// Error if write protected
	if (IsProtected()) {
		LOGDEBUG("WriteCheck failed (protected)");
		SetStatusCode(STATUS_WRITEPROTECT);
		return 0;
	}

	//  Success
	return (1 << disk.size);
}

//---------------------------------------------------------------------------
//
//	WRITE
//
//---------------------------------------------------------------------------
bool Disk::Write(const DWORD *cdb, const BYTE *buf, DWORD block)
{
	ASSERT(buf);

	LOGDEBUG("%s", __PRETTY_FUNCTION__);

	// Error if not ready
	if (!IsReady()) {
		SetStatusCode(STATUS_NOTREADY);
		return false;
	}

	// Error if the total number of blocks is exceeded
	if (block >= disk.blocks) {
		SetStatusCode(STATUS_INVALIDLBA);
		return false;
	}

	// Error if the total number of blocks is exceeded
	if (block >= disk.blocks) {
		SetStatusCode(STATUS_INVALIDLBA);
		return false;
	}

	// Error if write protected
	if (IsProtected()) {
		SetStatusCode(STATUS_WRITEPROTECT);
		return false;
	}

	// Leave it to the cache
	if (!disk.dcache->Write(buf, block)) {
		SetStatusCode(STATUS_WRITEFAULT);
		return false;
	}

	return true;
}

void Disk::Seek(SASIDEV *controller)
{
	// Status check
	if (!CheckReady()) {
		controller->Error();
		return;
	}

	// status phase
	controller->Status();
}

//---------------------------------------------------------------------------
//
//	SEEK(6)
//	Does not check LBA (SASI IOCS)
//
//---------------------------------------------------------------------------
void Disk::Seek6(SASIDEV *controller)
{
	Seek(controller);
}

//---------------------------------------------------------------------------
//
//	SEEK(10)
//
//---------------------------------------------------------------------------
void Disk::Seek10(SASIDEV *controller)
{
	Seek(controller);
}

//---------------------------------------------------------------------------
//
//	ASSIGN
//
//---------------------------------------------------------------------------
bool Disk::Assign(const DWORD* /*cdb*/)
{
	// Status check
	return CheckReady();
}

//---------------------------------------------------------------------------
//
//	START STOP UNIT
//
//---------------------------------------------------------------------------
bool Disk::StartStop(const DWORD *cdb)
{
	ASSERT(cdb);
	ASSERT(cdb[0] == 0x1b);

	// Look at the eject bit and eject if necessary
	if (cdb[4] & 0x02) {
		if (IsLocked()) {
			// Cannot be ejected because it is locked
			SetStatusCode(STATUS_PREVENT);
			return false;
		}

		// Eject
		Eject(false);
	}

	return true;
}

//---------------------------------------------------------------------------
//
//	SEND DIAGNOSTIC
//
//---------------------------------------------------------------------------
bool Disk::SendDiag(const DWORD *cdb)
{
	ASSERT(cdb);
	ASSERT(cdb[0] == 0x1d);

	// Do not support PF bit
	if (cdb[1] & 0x10) {
		SetStatusCode(STATUS_INVALIDCDB);
		return false;
	}

	// Do not support parameter list
	if ((cdb[3] != 0) || (cdb[4] != 0)) {
		SetStatusCode(STATUS_INVALIDCDB);
		return false;
	}

	return true;
}

//---------------------------------------------------------------------------
//
//	PREVENT/ALLOW MEDIUM REMOVAL
//
//---------------------------------------------------------------------------
bool Disk::Removal(const DWORD *cdb)
{
	ASSERT(cdb);
	ASSERT(cdb[0] == 0x1e);

	// Status check
	if (!CheckReady()) {
		return false;
	}

	// Set Lock flag
	SetLocked(cdb[4] & 0x01);

	// REMOVAL Success
	return true;
}

//---------------------------------------------------------------------------
//
//	READ CAPACITY
//
//---------------------------------------------------------------------------
void Disk::ReadCapacity10(SASIDEV *controller)
{
	BYTE *buf = ctrl->buffer;

	ASSERT(buf);

	// Buffer clear
	memset(buf, 0, 8);

	// Status check
	if (!CheckReady()) {
		controller->Error(ERROR_CODES::sense_key::ILLEGAL_REQUEST, ERROR_CODES::asc::MEDIUM_NOT_PRESENT);
		return;
	}

	if (disk.blocks <= 0) {
		controller->Error(ERROR_CODES::sense_key::ILLEGAL_REQUEST, ERROR_CODES::asc::MEDIUM_NOT_PRESENT);

		LOGWARN("%s Capacity not available, medium may not be present", __PRETTY_FUNCTION__);

		return;
	}

	// Create end of logical block address (disk.blocks-1)
	DWORD blocks = disk.blocks - 1;
	buf[0] = (BYTE)(blocks >> 24);
	buf[1] = (BYTE)(blocks >> 16);
	buf[2] = (BYTE)(blocks >> 8);
	buf[3] = (BYTE)blocks;

	// Create block length (1 << disk.size)
	DWORD length = 1 << disk.size;
	buf[4] = (BYTE)(length >> 24);
	buf[5] = (BYTE)(length >> 16);
	buf[6] = (BYTE)(length >> 8);
	buf[7] = (BYTE)length;

	// the size
	ctrl->length = 8;

	// Data-in Phase
	controller->DataIn();
}

void Disk::ReadCapacity16(SASIDEV *controller)
{
	BYTE *buf = ctrl->buffer;

	ASSERT(buf);

	// Buffer clear
	memset(buf, 0, 14);

	// Status check
	if (!CheckReady()) {
		controller->Error(ERROR_CODES::sense_key::ILLEGAL_REQUEST, ERROR_CODES::asc::MEDIUM_NOT_PRESENT);
		return;
	}

	if (disk.blocks <= 0) {
		controller->Error(ERROR_CODES::sense_key::ILLEGAL_REQUEST, ERROR_CODES::asc::MEDIUM_NOT_PRESENT);

		LOGWARN("%s Capacity not available, medium may not be present", __PRETTY_FUNCTION__);

		return;
	}

	// Create end of logical block address (disk.blocks-1)
	// TODO blocks should be a 64 bit value in order to support higher capacities
	DWORD blocks = disk.blocks - 1;
	buf[4] = (BYTE)(blocks >> 24);
	buf[5] = (BYTE)(blocks >> 16);
	buf[6] = (BYTE)(blocks >> 8);
	buf[7] = (BYTE)blocks;

	// Create block length (1 << disk.size)
	DWORD length = 1 << disk.size;
	buf[8] = (BYTE)(length >> 24);
	buf[9] = (BYTE)(length >> 16);
	buf[10] = (BYTE)(length >> 8);
	buf[11] = (BYTE)length;

	// Logical blocks per physical block: not reported (1 or more)
	buf[13] = 0;

	// the size
	ctrl->length = 14;

	// Data-in Phase
	controller->DataIn();
}

//---------------------------------------------------------------------------
//
//	REPORT LUNS
//
//---------------------------------------------------------------------------
void Disk::ReportLuns(SASIDEV *controller)
{
	BYTE *buf = ctrl->buffer;

	ASSERT(buf);

	// Buffer clear
	memset(buf, 0, 16);

	// Status check
	if (!CheckReady()) {
		controller->Error();
		return;
	}

	// LUN list length
	buf[3] = 8;

	// As long as there is no proper support for more than one SCSI LUN no other fields must be set => 1 LUN

	ctrl->length = 16;

	// Data in phase
	controller->DataIn();
}

//---------------------------------------------------------------------------
//
//	RESERVE(6)
//
//  The reserve/release commands are only used in multi-initiator
//  environments. RaSCSI doesn't support this use case. However, some old
//  versions of Solaris will issue the reserve/release commands. We will
//  just respond with an OK status.
//
//---------------------------------------------------------------------------
void Disk::Reserve6(SASIDEV *controller)
{
	// status phase
	controller->Status();
}

//---------------------------------------------------------------------------
//
//	RESERVE(10)
//
//  The reserve/release commands are only used in multi-initiator
//  environments. RaSCSI doesn't support this use case. However, some old
//  versions of Solaris will issue the reserve/release commands. We will
//  just respond with an OK status.
//
//---------------------------------------------------------------------------
void Disk::Reserve10(SASIDEV *controller)
{
	// status phase
	controller->Status();
}

//---------------------------------------------------------------------------
//
//	RELEASE(6)
//
//  The reserve/release commands are only used in multi-initiator
//  environments. RaSCSI doesn't support this use case. However, some old
//  versions of Solaris will issue the reserve/release commands. We will
//  just respond with an OK status.
//
//---------------------------------------------------------------------------
void Disk::Release6(SASIDEV *controller)
{
	// status phase
	controller->Status();
}

//---------------------------------------------------------------------------
//
//	RELEASE(10)
//
//  The reserve/release commands are only used in multi-initiator
//  environments. RaSCSI doesn't support this use case. However, some old
//  versions of Solaris will issue the reserve/release commands. We will
//  just respond with an OK status.
//
//---------------------------------------------------------------------------
void Disk::Release10(SASIDEV *controller)
{
	// status phase
	controller->Status();
}

//---------------------------------------------------------------------------
//
//	READ TOC
//
//---------------------------------------------------------------------------
int Disk::ReadToc(const DWORD *cdb, BYTE *buf)
{
	ASSERT(cdb);
	ASSERT(cdb[0] == 0x43);
	ASSERT(buf);

	// This command is not supported
	SetStatusCode(STATUS_INVALIDCMD);
	return 0;
}

//---------------------------------------------------------------------------
//
//	PLAY AUDIO
//
//---------------------------------------------------------------------------
bool Disk::PlayAudio(const DWORD *cdb)
{
	ASSERT(cdb);
	ASSERT(cdb[0] == 0x45);

	// This command is not supported
	SetStatusCode(STATUS_INVALIDCMD);
	return false;
}

//---------------------------------------------------------------------------
//
//	PLAY AUDIO MSF
//
//---------------------------------------------------------------------------
bool Disk::PlayAudioMSF(const DWORD *cdb)
{
	ASSERT(cdb);
	ASSERT(cdb[0] == 0x47);

	// This command is not supported
	SetStatusCode(STATUS_INVALIDCMD);
	return false;
}

//---------------------------------------------------------------------------
//
//	PLAY AUDIO TRACK
//
//---------------------------------------------------------------------------
bool Disk::PlayAudioTrack(const DWORD *cdb)
{
	ASSERT(cdb);
	ASSERT(cdb[0] == 0x48);

	// This command is not supported
	SetStatusCode(STATUS_INVALIDCMD);
	return false;
}

//---------------------------------------------------------------------------
//
//	Get start sector and sector count for a READ/WRITE(10/16) operation
//
//---------------------------------------------------------------------------
bool Disk::GetStartAndCount(SASIDEV *controller, uint64_t& start, uint32_t& count, bool rw64)
{
	start = ctrl->cmd[2];
	start <<= 8;
	start |= ctrl->cmd[3];
	start <<= 8;
	start |= ctrl->cmd[4];
	start <<= 8;
	start |= ctrl->cmd[5];
	if (rw64) {
		start <<= 8;
		start |= ctrl->cmd[6];
		start <<= 8;
		start |= ctrl->cmd[7];
		start <<= 8;
		start |= ctrl->cmd[8];
		start <<= 8;
		start |= ctrl->cmd[9];
	}

	if (rw64) {
		count = ctrl->cmd[10];
		count <<= 8;
		count |= ctrl->cmd[11];
		count <<= 8;
		count |= ctrl->cmd[12];
		count <<= 8;
		count |= ctrl->cmd[13];
	}
	else {
		count = ctrl->cmd[7];
		count <<= 8;
		count |= ctrl->cmd[8];
	}

	// Check capacity
	uint64_t capacity = GetBlockCount();
	if (start > capacity || start + count > capacity) {
		ostringstream s;
		s << "Media capacity of " << capacity << " blocks exceeded: "
				<< "Trying to read block " << start << ", block count " << ctrl->blocks;
		LOGWARN("%s", s.str().c_str());
		controller->Error(ERROR_CODES::sense_key::ILLEGAL_REQUEST, ERROR_CODES::asc::LBA_OUT_OF_RANGE);
		return false;
	}

	// Do not process 0 blocks
	if (!count) {
		LOGTRACE("NOT processing 0 blocks");
		controller->Status();
		return false;
	}

	return true;
}

int Disk::GetSectorSize() const
{
	return disk.size;
}

void Disk::SetSectorSize(int size)
{
	disk.size = size;
}

bool Disk::IsSectorSizeConfigurable() const
{
	return sector_size_configurable;
}

void Disk::SetSectorSizeConfigurable(bool sector_size_configurable)
{
	this->sector_size_configurable = sector_size_configurable;
}

int Disk::GetConfiguredSectorSize() const
{
	return configured_sector_size;
}

void Disk::SetConfiguredSectorSize(int configured_sector_size)
{
	this->configured_sector_size = configured_sector_size;
}

DWORD Disk::GetBlockCount() const
{
	return disk.blocks;
}

void Disk::SetBlockCount(DWORD blocks)
{
	disk.blocks = blocks;
}<|MERGE_RESOLUTION|>--- conflicted
+++ resolved
@@ -1367,10 +1367,6 @@
 	}
 
 	// Initialization with no error
-<<<<<<< HEAD
-	SetStatusCode(STATUS_NOERROR);
-=======
->>>>>>> cec8068a
 	LOGDEBUG("%s Disk is ready!", __PRETTY_FUNCTION__);
 
 	return TRUE;
