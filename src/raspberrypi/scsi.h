//---------------------------------------------------------------------------
//
//	X68000 EMULATOR "XM6"
//
//	Copyright (C) 2001-2006 ＰＩ．(ytanaka@ipc-tokai.or.jp)
//	Copyright (C) 2014-2020 GIMONS
//
//	[ SCSI Common Functionality ]
//
//---------------------------------------------------------------------------

#pragma once

//===========================================================================
//
//	Sense Keys and Additional Sense Codes
//  (See https://www.t10.org/lists/1spc-lst.htm)
//
//===========================================================================
class ERROR_CODES
{
public:
	enum sense_key : int {
		NO_SENSE = 0x00,
		RECOVERED_ERROR = 0x01,
		NOT_READY = 0x02,
		MEDIUM_ERROR = 0x03,
		HARDWARE_ERROR = 0x04,
		ILLEGAL_REQUEST = 0x05,
		UNIT_ATTENTION = 0x06,
		DATA_PROTECT = 0x07,
		BLANK_CHECK = 0x08,
		VENDOR_SPECIFIC = 0x09,
		COPY_ABORTED = 0x0a,
		ABORTED_COMMAND = 0x0b,
		VOLUME_OVERFLOW = 0x0d,
		MISCOMPARE = 0x0e,
		COMPLETED = 0x0f
	};

	enum asc : int {
		NO_ADDITIONAL_SENSE_INFORMATION = 0x00,
		INVALID_COMMAND_OPERATION_CODE = 0x20,
		LBA_OUT_OF_RANGE = 0x21,
		INVALID_FIELD_IN_CDB = 0x24,
		INVALID_LUN = 0x25,
		WRITE_PROTECTED = 0x27,
		MEDIUM_NOT_PRESENT = 0x3a
	};
};

//===========================================================================
//
//	SASI/SCSI Bus
//
//===========================================================================
class BUS
{
public:
	// Operation modes definition
	enum mode_e {
		TARGET = 0,
		INITIATOR = 1,
		MONITOR = 2,
	};

	//	Phase definitions
	enum phase_t : BYTE {
		busfree,
		arbitration,
		selection,
		reselection,
		command,
		execute,						// Execute phase is an extension of the command phase
		datain,
		dataout,
		status,
		msgin,
		msgout,
		reserved						// Unused
	};

	BUS() { };
	virtual ~BUS() { };

	// Basic Functions
	virtual BOOL Init(mode_e mode) = 0;
	virtual void Reset() = 0;
	virtual void Cleanup() = 0;
	phase_t GetPhase();

	static phase_t GetPhase(DWORD mci)
	{
		return phase_table[mci];
	}

	static const char* GetPhaseStrRaw(phase_t current_phase);
										// Get the string phase name, based upon the raw data

	// Extract as specific pin field from a raw data capture
	static inline DWORD GetPinRaw(DWORD raw_data, DWORD pin_num)
	{
		return ((raw_data >> pin_num) & 1);
	}

	virtual bool GetBSY() = 0;
	virtual void SetBSY(bool ast) = 0;

	virtual BOOL GetSEL() = 0;
	virtual void SetSEL(BOOL ast) = 0;

	virtual BOOL GetATN() = 0;
	virtual void SetATN(BOOL ast) = 0;

	virtual BOOL GetACK() = 0;
	virtual void SetACK(BOOL ast) = 0;

	virtual BOOL GetRST() = 0;
	virtual void SetRST(BOOL ast) = 0;

	virtual BOOL GetMSG() = 0;
	virtual void SetMSG(BOOL ast) = 0;

	virtual BOOL GetCD() = 0;
	virtual void SetCD(BOOL ast) = 0;

	virtual BOOL GetIO() = 0;
	virtual void SetIO(BOOL ast) = 0;

	virtual BOOL GetREQ() = 0;
	virtual void SetREQ(BOOL ast) = 0;

	virtual BYTE GetDAT() = 0;
	virtual void SetDAT(BYTE dat) = 0;
	virtual BOOL GetDP() = 0;			// Get parity signal

	virtual int CommandHandShake(BYTE *buf) = 0;
	virtual int ReceiveHandShake(BYTE *buf, int count) = 0;
	virtual int SendHandShake(BYTE *buf, int count, int delay_after_bytes) = 0;
<<<<<<< HEAD

=======
>>>>>>> f8ea684a

	virtual BOOL GetSignal(int pin) = 0;
										// Get SCSI input signal value
	virtual void SetSignal(int pin, BOOL ast) = 0;
										// Set SCSI output signal value
	static const int SEND_NO_DELAY = -1;
										// Passed into SendHandShake when we don't want to delay
protected:
	phase_t m_current_phase = phase_t::reserved;

private:
	static const phase_t phase_table[8];

	static const char* phase_str_table[];
};<|MERGE_RESOLUTION|>--- conflicted
+++ resolved
@@ -137,10 +137,6 @@
 	virtual int CommandHandShake(BYTE *buf) = 0;
 	virtual int ReceiveHandShake(BYTE *buf, int count) = 0;
 	virtual int SendHandShake(BYTE *buf, int count, int delay_after_bytes) = 0;
-<<<<<<< HEAD
-
-=======
->>>>>>> f8ea684a
 
 	virtual BOOL GetSignal(int pin) = 0;
 										// Get SCSI input signal value
