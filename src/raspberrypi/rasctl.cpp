//---------------------------------------------------------------------------
//
//	SCSI Target Emulator RaSCSI (*^..^*)
//	for Raspberry Pi
//
//	Powered by XM6 TypeG Technology.
//	Copyright (C) 2016-2020 GIMONS
//	[ Send Control Command ]
//
//---------------------------------------------------------------------------

#include <netdb.h>
#include "google/protobuf/message_lite.h"
#include "os.h"
#include "rascsi_version.h"
#include "exceptions.h"
#include "rasutil.h"
#include "rascsi_interface.pb.h"
#include <sstream>
<<<<<<< HEAD
=======
#include <iostream>
>>>>>>> 62e7727a

using namespace std;
using namespace rascsi_interface;

//---------------------------------------------------------------------------
//
//	Send Command
//
//---------------------------------------------------------------------------
<<<<<<< HEAD
int SendCommand(const string& hostname, const PbCommand& command)
=======
int SendCommand(const char *hostname, const Command& command)
>>>>>>> 62e7727a
{
	int fd;

<<<<<<< HEAD
	try {
    	struct hostent *host = gethostbyname(hostname.c_str());
    	if (!host) {
    		throw ioexception("Can't resolve hostname '" + hostname + "'");
    	}

    	fd = socket(AF_INET, SOCK_STREAM, 0);
    	if (fd < 0) {
    		throw ioexception("Can't create socket");
    	}

    	struct sockaddr_in server;
    	memset(&server, 0, sizeof(server));
    	server.sin_family = AF_INET;
    	server.sin_port = htons(6868);
    	server.sin_addr.s_addr = htonl(INADDR_LOOPBACK);
    	memcpy(&server.sin_addr.s_addr, host->h_addr, host->h_length);

    	if (connect(fd, (struct sockaddr *)&server, sizeof(struct sockaddr_in)) < 0) {
    		throw ioexception("Can't connect to rascsi process on host '" + hostname + "'");
    	}

        SerializeMessage(fd, command);
    }
    catch(const ioexception& e) {
    	cerr << "Error: " << e.getmsg() << endl;

        if (fd >= 0) {
        	close(fd);
        }

        return -1;
    }
=======
	// Connect
	if (connect(fd, (struct sockaddr *)&server, sizeof(struct sockaddr_in)) < 0) {
		cerr << "Error: Can't connect to rascsi process on host '" << hostname << "'" << endl;
		return -1;
	}
>>>>>>> 62e7727a

    return fd;
}

<<<<<<< HEAD
//---------------------------------------------------------------------------
//
//	Receive command result
//
//---------------------------------------------------------------------------
bool ReceiveResult(int fd) {
    bool status = true;

    try {
        PbResult result;
    	DeserializeMessage(fd, result);
=======
    try {
        SerializeProtobufData(fd, data);
    }
    catch(const ioexception& e) {
    	cerr << "Error : " << e.getmsg() << endl;

    	close(fd);

    	return -1;
    }

	return fd;
}

//---------------------------------------------------------------------------
//
//	Receive command result
//
//---------------------------------------------------------------------------
bool ReceiveResult(int fd) {
    bool status = true;
    try {
        Result result;
    	result.ParseFromString(DeserializeProtobufData(fd));
>>>>>>> 62e7727a

    	status = result.status();
    	if (status) {
    		cerr << result.msg();
    	}
    	else {
    		cout << result.msg();
    	}
    }
    catch(const ioexception& e) {
    	cerr << "Error: " << e.getmsg() << endl;

    	// Fall through

    	status = false;
    }

    close(fd);

    return status;
}

<<<<<<< HEAD
void Deserialize(google::protobuf::MessageLite& message) {
	const string data;
	message.ParseFromString(data);
}

//---------------------------------------------------------------------------
//
//	Command implementations
//
//---------------------------------------------------------------------------

void CommandList(const string& hostname)
{
	PbCommand command;
	command.set_cmd(LIST);

	int fd = SendCommand(hostname.c_str(), command);
	if (fd < 0) {
		exit(ENOTCONN);
	}

	PbDevices devices;
	try {
		DeserializeMessage(fd, devices);
	}
	catch(const ioexception& e) {
		cerr << "Error: " << e.getmsg() << endl;

		close(fd);

		exit(-1);
	}

	close (fd);

	cout << ListDevices(devices) << endl;
}

void CommandLogLevel(const string& hostname, const string& log_level)
{
	PbCommand command;
	command.set_cmd(LOG_LEVEL);
	command.set_params(log_level);

	int fd = SendCommand(hostname.c_str(), command);
	if (fd < 0) {
		exit(ENOTCONN);
	}

	ReceiveResult(fd);

	close(fd);
=======
string ListDevices(const Devices& devices) {
	ostringstream s;

	if (devices.devices_size()) {
    	s << endl
    		<< "+----+----+------+-------------------------------------" << endl
    		<< "| ID | UN | TYPE | DEVICE STATUS" << endl
			<< "+----+----+------+-------------------------------------" << endl;
	}
	else {
		return "No images currently attached.\n";
	}

	for (int i = 0; i < devices.devices_size() ; i++) {
		Device device = devices.devices(i);

		s << "|  " << device.id() << " |  " << device.un() << " | " << device.type() << " | "
				<< device.file() << (device.read_only() ? " (WRITEPROTECT)" : "") << endl;
	}

	s << "+----+----+------+-------------------------------------" << endl;

	return s.str();
>>>>>>> 62e7727a
}

//---------------------------------------------------------------------------
//
//	Main processing
//
//---------------------------------------------------------------------------
int main(int argc, char* argv[])
{
	GOOGLE_PROTOBUF_VERIFY_VERSION;

	// Display help
	if (argc < 2) {
		cerr << "SCSI Target Emulator RaSCSI Controller" << endl;
		cerr << "version " << rascsi_get_version_string() << " (" << __DATE__ << ", " << __TIME__ << ")" << endl;
		cerr << "Usage: " << argv[0] << " -i ID [-u UNIT] [-c CMD] [-t TYPE] [-f FILE] [-h HOSTNAME] [-g LOG_LEVEL]" << endl;
		cerr << " where  ID := {0|1|2|3|4|5|6|7}" << endl;
		cerr << "        UNIT := {0|1} default setting is 0." << endl;
		cerr << "        CMD := {attach|detach|insert|eject|protect}" << endl;
		cerr << "        TYPE := {hd|mo|cd|bridge|daynaport}" << endl;
		cerr << "        FILE := image file path" << endl;
		cerr << "        HOSTNAME := rascsi host to connect to, default is 'localhost'" << endl;
		cerr << "        LOG_LEVEL := log level {trace|debug|info|warn|err|critical|off}, default is 'trace'" << endl;
		cerr << " If CMD is 'attach' or 'insert' the FILE parameter is required." << endl;
		cerr << "Usage: " << argv[0] << " -l" << endl;
		cerr << "       Print device list." << endl;

		exit(0);
	}

	// Parse the arguments
	int opt;
	int id = -1;
	int un = 0;
	PbOperation cmd = LIST;
	PbDeviceType type = UNDEFINED;
	const char *hostname = "localhost";
	string params;
	opterr = 0;
	while ((opt = getopt(argc, argv, "i:u:c:t:f:h:g:l")) != -1) {
		switch (opt) {
			case 'i':
				id = optarg[0] - '0';
				break;

			case 'u':
				un = optarg[0] - '0';
				break;

			case 'c':
				switch (tolower(optarg[0])) {
					case 'a':
						cmd = ATTACH;
						break;

					case 'd':
						cmd = DETACH;
						break;

					case 'i':
						cmd = INSERT;
						break;

					case 'e':
						cmd = EJECT;
						break;

					case 'p':
						cmd = PROTECT;
						break;
				}
				break;

			case 't':
				switch (tolower(optarg[0])) {
					case 's':
						type = SASI_HD;
						break;

					case 'h':
						type = SCSI_HD;
						break;

					case 'm':
						type = MO;
						break;

					case 'c':
						type = CD;
						break;

					case 'b':
						type = BR;
						break;

					// case 'n':
					// 	type = NUVOLINK;
					// 	break;

					case 'd':
						type = DAYNAPORT;
						break;
				}
				break;

			case 'f':
				params = optarg;
				break;

			case 'l':
				cmd = LIST;
				break;

			case 'h':
				hostname = optarg;
				break;

			case 'g':
				cmd = LOG_LEVEL;
				params = optarg;
				break;
		}
	}

	PbCommand command;

	if (cmd == LOG_LEVEL) {
<<<<<<< HEAD
		CommandLogLevel(hostname, params);
=======
		command.set_cmd(LOG_LEVEL);
		command.set_params(params);
		int fd = SendCommand(hostname, command);
		if (fd < 0) {
			exit(ENOTCONN);
		}

		ReceiveResult(fd);
>>>>>>> 62e7727a
		exit(0);
	}

	// List display only
	if (cmd == LIST || (id < 0 && type == UNDEFINED && params.empty())) {
<<<<<<< HEAD
		CommandList(hostname);
=======
		command.set_cmd(LIST);
		int fd = SendCommand(hostname, command);
		if (fd < 0) {
			exit(ENOTCONN);
		}

		Devices devices;
		try {
			devices.ParseFromString(DeserializeProtobufData(fd));
		}
		catch(const ioexception& e) {
		   	cerr << "Error : " << e.getmsg() << endl;

		   	close(fd);

		   	exit(-1);
		}

		close (fd);

		cout << ListDevices(devices) << endl;

>>>>>>> 62e7727a
		exit(0);
	}

	// Check the ID number
	if (id < 0 || id > 7) {
		cerr << __PRETTY_FUNCTION__ << " Error : Invalid ID " << id << endl;
		exit(EINVAL);
	}

	// Check the unit number
	if (un < 0 || un > 1) {
		cerr << __PRETTY_FUNCTION__ << " Error : Invalid UNIT " << un << endl;
		exit(EINVAL);
	}

	// Type Check
	if (cmd == ATTACH && type == UNDEFINED) {
		// Try to determine the file type from the extension
		int len = params.length();
		if (len > 4 && params[len - 4] == '.') {
			string ext = params.substr(len - 3);
			if (ext == "hdf" || ext == "hds" || ext == "hdn" || ext == "hdi" || ext == "nhd" || ext == "hda") {
				type = SASI_HD;
			} else if (ext == "mos") {
				type = MO;
			} else if (ext == "iso") {
				type = CD;
			}
		}
	}

	// File check (command is ATTACH and type is HD, for CD and MO the medium (=file) may be inserted later)
	if (cmd == ATTACH && (type == SASI_HD || type == SCSI_HD) && params.empty()) {
		cerr << "Error : Invalid file path" << endl;
		exit(EINVAL);
	}

	// File check (command is INSERT)
	if (cmd == INSERT && params.empty()) {
		cerr << "Error : Invalid file path" << endl;
		exit(EINVAL);
	}

	// Generate the command and send it
	command.set_id(id);
	command.set_un(un);
	command.set_cmd(cmd);
	command.set_type(type);
	if (!params.empty()) {
		command.set_params(params);
	}

	int fd = SendCommand(hostname, command);
<<<<<<< HEAD
	if (fd < 0) {
=======
	if (fd == -1) {
>>>>>>> 62e7727a
		exit(ENOTCONN);
	}

	bool status = ReceiveResult(fd);
	close(fd);

	// All done!
	exit(status ? 0 : -1);
}<|MERGE_RESOLUTION|>--- conflicted
+++ resolved
@@ -17,10 +17,7 @@
 #include "rasutil.h"
 #include "rascsi_interface.pb.h"
 #include <sstream>
-<<<<<<< HEAD
-=======
 #include <iostream>
->>>>>>> 62e7727a
 
 using namespace std;
 using namespace rascsi_interface;
@@ -30,15 +27,10 @@
 //	Send Command
 //
 //---------------------------------------------------------------------------
-<<<<<<< HEAD
 int SendCommand(const string& hostname, const PbCommand& command)
-=======
-int SendCommand(const char *hostname, const Command& command)
->>>>>>> 62e7727a
 {
 	int fd;
 
-<<<<<<< HEAD
 	try {
     	struct hostent *host = gethostbyname(hostname.c_str());
     	if (!host) {
@@ -72,18 +64,10 @@
 
         return -1;
     }
-=======
-	// Connect
-	if (connect(fd, (struct sockaddr *)&server, sizeof(struct sockaddr_in)) < 0) {
-		cerr << "Error: Can't connect to rascsi process on host '" << hostname << "'" << endl;
-		return -1;
-	}
->>>>>>> 62e7727a
 
     return fd;
 }
 
-<<<<<<< HEAD
 //---------------------------------------------------------------------------
 //
 //	Receive command result
@@ -94,35 +78,9 @@
 
     try {
         PbResult result;
-    	DeserializeMessage(fd, result);
-=======
-    try {
-        SerializeProtobufData(fd, data);
-    }
-    catch(const ioexception& e) {
-    	cerr << "Error : " << e.getmsg() << endl;
-
-    	close(fd);
-
-    	return -1;
-    }
-
-	return fd;
-}
-
-//---------------------------------------------------------------------------
-//
-//	Receive command result
-//
-//---------------------------------------------------------------------------
-bool ReceiveResult(int fd) {
-    bool status = true;
-    try {
-        Result result;
-    	result.ParseFromString(DeserializeProtobufData(fd));
->>>>>>> 62e7727a
-
-    	status = result.status();
+        DeserializeMessage(fd, result);
+
+        status = result.status();
     	if (status) {
     		cerr << result.msg();
     	}
@@ -141,12 +99,6 @@
     close(fd);
 
     return status;
-}
-
-<<<<<<< HEAD
-void Deserialize(google::protobuf::MessageLite& message) {
-	const string data;
-	message.ParseFromString(data);
 }
 
 //---------------------------------------------------------------------------
@@ -196,31 +148,6 @@
 	ReceiveResult(fd);
 
 	close(fd);
-=======
-string ListDevices(const Devices& devices) {
-	ostringstream s;
-
-	if (devices.devices_size()) {
-    	s << endl
-    		<< "+----+----+------+-------------------------------------" << endl
-    		<< "| ID | UN | TYPE | DEVICE STATUS" << endl
-			<< "+----+----+------+-------------------------------------" << endl;
-	}
-	else {
-		return "No images currently attached.\n";
-	}
-
-	for (int i = 0; i < devices.devices_size() ; i++) {
-		Device device = devices.devices(i);
-
-		s << "|  " << device.id() << " |  " << device.un() << " | " << device.type() << " | "
-				<< device.file() << (device.read_only() ? " (WRITEPROTECT)" : "") << endl;
-	}
-
-	s << "+----+----+------+-------------------------------------" << endl;
-
-	return s.str();
->>>>>>> 62e7727a
 }
 
 //---------------------------------------------------------------------------
@@ -348,49 +275,13 @@
 	PbCommand command;
 
 	if (cmd == LOG_LEVEL) {
-<<<<<<< HEAD
 		CommandLogLevel(hostname, params);
-=======
-		command.set_cmd(LOG_LEVEL);
-		command.set_params(params);
-		int fd = SendCommand(hostname, command);
-		if (fd < 0) {
-			exit(ENOTCONN);
-		}
-
-		ReceiveResult(fd);
->>>>>>> 62e7727a
 		exit(0);
 	}
 
 	// List display only
 	if (cmd == LIST || (id < 0 && type == UNDEFINED && params.empty())) {
-<<<<<<< HEAD
 		CommandList(hostname);
-=======
-		command.set_cmd(LIST);
-		int fd = SendCommand(hostname, command);
-		if (fd < 0) {
-			exit(ENOTCONN);
-		}
-
-		Devices devices;
-		try {
-			devices.ParseFromString(DeserializeProtobufData(fd));
-		}
-		catch(const ioexception& e) {
-		   	cerr << "Error : " << e.getmsg() << endl;
-
-		   	close(fd);
-
-		   	exit(-1);
-		}
-
-		close (fd);
-
-		cout << ListDevices(devices) << endl;
-
->>>>>>> 62e7727a
 		exit(0);
 	}
 
@@ -444,11 +335,7 @@
 	}
 
 	int fd = SendCommand(hostname, command);
-<<<<<<< HEAD
 	if (fd < 0) {
-=======
-	if (fd == -1) {
->>>>>>> 62e7727a
 		exit(ENOTCONN);
 	}
 
