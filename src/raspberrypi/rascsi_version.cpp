--- conflicted
+++ resolved
@@ -14,11 +14,7 @@
 
 // The following should be updated for each release
 const int rascsi_major_version = 21; // Last two digits of year
-<<<<<<< HEAD
-const int rascsi_minor_version = 05; // Month
-=======
 const int rascsi_minor_version = 99; // Month
->>>>>>> 9795c553
 const int rascsi_patch_version = -1;  // Patch number - increment for each update
 
 static char rascsi_version_string[30]; // Allow for string up to "XX.XX.XXX" + null character + "development build"
