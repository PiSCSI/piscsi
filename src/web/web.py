--- conflicted
+++ resolved
@@ -39,11 +39,8 @@
     running_proc,
     is_bridge_setup,
     disk_space,
-<<<<<<< HEAD
     get_ip_address,
-=======
     introspect_file,
->>>>>>> 8aa7ab54
 )
 from ractl_cmds import (
     attach_image,
@@ -140,15 +137,11 @@
         device_types=device_types["device_types"],
         free_disk=int(disk["free"] / 1024 / 1024),
         valid_file_suffix=valid_file_suffix,
-<<<<<<< HEAD
-        ARCHIVE_FILE_SUFFIX=ARCHIVE_FILE_SUFFIX,
-        PROPERTIES_SUFFIX=PROPERTIES_SUFFIX,
-=======
         cdrom_file_suffix=tuple(server_info["sccd"]),
         removable_file_suffix=tuple(server_info["scrm"]),
         mo_file_suffix=tuple(server_info["scmo"]),
-        archive_file_suffix=ARCHIVE_FILE_SUFFIX,
->>>>>>> 8aa7ab54
+        ARCHIVE_FILE_SUFFIX=ARCHIVE_FILE_SUFFIX,
+        PROPERTIES_SUFFIX=PROPERTIES_SUFFIX,
         REMOVABLE_DEVICE_TYPES=REMOVABLE_DEVICE_TYPES,
     )
 
