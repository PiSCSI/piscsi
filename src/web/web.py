"""
Module for the Flask app rendering and endpoints
"""

import logging
from sys import argv
from pathlib import Path
from functools import wraps

from flask import (
    Flask,
    render_template,
    request,
    flash,
    url_for,
    redirect,
    send_file,
    send_from_directory,
    make_response,
    session,
)

from file_cmds import (
    list_images,
    list_config_files,
    create_new_image,
    download_file_to_iso,
    delete_image,
    rename_image,
    delete_file,
    unzip_file,
    download_to_dir,
    write_config,
    read_config,
    write_drive_properties,
    read_drive_properties,
)
from pi_cmds import (
    shutdown_pi,
    reboot_pi,
    running_env,
    systemd_service,
    running_proc,
    is_bridge_setup,
    disk_space,
    get_ip_address,
    introspect_file,
    auth_active,
)
from ractl_cmds import (
    attach_image,
    list_devices,
    detach_by_id,
    eject_by_id,
    detach_all,
    get_server_info,
    get_reserved_ids,
    get_network_info,
    get_device_types,
    reserve_scsi_ids,
    set_log_level,
)
from device_utils import (
    sort_and_format_devices,
    get_valid_scsi_ids,
)
from settings import (
    CFG_DIR,
    AFP_DIR,
    MAX_FILE_SIZE,
    ARCHIVE_FILE_SUFFIX,
    CONFIG_FILE_SUFFIX,
    PROPERTIES_SUFFIX,
    DEFAULT_CONFIG,
    DRIVE_PROPERTIES_FILE,
    REMOVABLE_DEVICE_TYPES,
    RESERVATIONS,
    AUTH_GROUP,
)

APP = Flask(__name__)


@APP.route("/")
def index():
    """
    Sets up data structures for and renders the index page
    """
    server_info = get_server_info()
    disk = disk_space()
    devices = list_devices()
    device_types = get_device_types()
    files = list_images()
    config_files = list_config_files()

    sorted_image_files = sorted(files["files"], key=lambda x: x["name"].lower())
    sorted_config_files = sorted(config_files, key=lambda x: x.lower())

    attached_images = []
    units = 0
    # If there are more than 0 logical unit numbers, display in the Web UI
    for device in devices["device_list"]:
        attached_images.append(Path(device["image"]).name)
        units += int(device["unit"])

    reserved_scsi_ids = server_info["reserved_ids"]
    scsi_ids, recommended_id = get_valid_scsi_ids(devices["device_list"], reserved_scsi_ids)
    formatted_devices = sort_and_format_devices(devices["device_list"])

    valid_file_suffix = "."+", .".join(
        server_info["sahd"] +
        server_info["schd"] +
        server_info["scrm"] +
        server_info["scmo"] +
        server_info["sccd"] +
        [ARCHIVE_FILE_SUFFIX]
        )

    if "username" in session:
        username = session["username"]
    else:
        username = None

    return render_template(
        "index.html",
        bridge_configured=is_bridge_setup(),
        netatalk_configured=running_proc("afpd"),
        macproxy_configured=running_proc("macproxy"),
        ip_addr=get_ip_address(),
        devices=formatted_devices,
        files=sorted_image_files,
        config_files=sorted_config_files,
        base_dir=server_info["image_dir"],
        CFG_DIR=CFG_DIR,
        AFP_DIR=AFP_DIR,
        scsi_ids=scsi_ids,
        recommended_id=recommended_id,
        attached_images=attached_images,
        units=units,
        reserved_scsi_ids=reserved_scsi_ids,
        RESERVATIONS=RESERVATIONS,
        max_file_size=int(int(MAX_FILE_SIZE) / 1024 / 1024),
        running_env=running_env(),
        version=server_info["version"],
        log_levels=server_info["log_levels"],
        current_log_level=server_info["current_log_level"],
        netinfo=get_network_info(),
        device_types=device_types["device_types"],
        free_disk=int(disk["free"] / 1024 / 1024),
        valid_file_suffix=valid_file_suffix,
        cdrom_file_suffix=tuple(server_info["sccd"]),
        removable_file_suffix=tuple(server_info["scrm"]),
        mo_file_suffix=tuple(server_info["scmo"]),
        username=username,
        auth_active=auth_active()["status"],
        ARCHIVE_FILE_SUFFIX=ARCHIVE_FILE_SUFFIX,
        PROPERTIES_SUFFIX=PROPERTIES_SUFFIX,
        REMOVABLE_DEVICE_TYPES=REMOVABLE_DEVICE_TYPES,
    )


@APP.route("/drive/list", methods=["GET"])
def drive_list():
    """
    Sets up the data structures and kicks off the rendering of the drive list page
    """
    server_info = get_server_info()
    disk = disk_space()

    # Reads the canonical drive properties into a dict
    # The file resides in the current dir of the web ui process
    drive_properties = Path(DRIVE_PROPERTIES_FILE)
    if drive_properties.is_file():
        process = read_drive_properties(str(drive_properties))
        if not process["status"]:
            flash(process["msg"], "error")
            return redirect(url_for("index"))
        conf = process["conf"]
    else:
        flash("Could not read drive properties from " + str(drive_properties), "error")
        return redirect(url_for("index"))

    hd_conf = []
    cd_conf = []
    rm_conf = []

    from werkzeug.utils import secure_filename
    for device in conf:
        if device["device_type"] == "SCHD":
            device["secure_name"] = secure_filename(device["name"])
            device["size_mb"] = "{:,.2f}".format(device["size"] / 1024 / 1024)
            hd_conf.append(device)
        elif device["device_type"] == "SCCD":
            device["size_mb"] = "N/A"
            cd_conf.append(device)
        elif device["device_type"] == "SCRM":
            device["secure_name"] = secure_filename(device["name"])
            device["size_mb"] = "{:,.2f}".format(device["size"] / 1024 / 1024)
            rm_conf.append(device)

    files = list_images()
    sorted_image_files = sorted(files["files"], key=lambda x: x["name"].lower())
    hd_conf = sorted(hd_conf, key=lambda x: x["name"].lower())
    cd_conf = sorted(cd_conf, key=lambda x: x["name"].lower())
    rm_conf = sorted(rm_conf, key=lambda x: x["name"].lower())

    if "username" in session:
        username = session["username"]
    else:
        username = None

    return render_template(
        "drives.html",
        files=sorted_image_files,
        base_dir=server_info["image_dir"],
        hd_conf=hd_conf,
        cd_conf=cd_conf,
        rm_conf=rm_conf,
        running_env=running_env(),
        version=server_info["version"],
        free_disk=int(disk["free"] / 1024 / 1024),
        cdrom_file_suffix=tuple(server_info["sccd"]),
        username=username,
        auth_active=auth_active()["status"],
    )


@APP.route("/login", methods=["POST"])
def login():
    """
    Uses simplepam to authenticate against Linux users
    """
    username = request.form["username"]
    password = request.form["password"]

    from simplepam import authenticate
    from grp import getgrall

    groups = [g.gr_name for g in getgrall() if username in g.gr_mem]
    if AUTH_GROUP in groups:
        if authenticate(str(username), str(password)):
            session["username"] = request.form["username"]
            return redirect(url_for("index"))
    flash(f"You must log in with credentials for a user in the '{AUTH_GROUP}' group!", "error")
    return redirect(url_for("index"))


@APP.route("/logout")
def logout():
    """
    Removes the logged in user from the session
    """
    session.pop("username", None)
    return redirect(url_for("index"))


@APP.route("/pwa/<path:path>")
def send_pwa_files(path):
    """
    Sets up mobile web resources
    """
    return send_from_directory("pwa", path)


def login_required(func):
    """
    Wrapper method for enabling authentication for an endpoint
    """
    @wraps(func)
    def decorated_function(*args, **kwargs):
        auth = auth_active()
        if auth["status"] and "username" not in session:
            flash(auth["msg"], "error")
            return redirect(url_for("index"))
        return func(*args, **kwargs)
    return decorated_function


@APP.route("/drive/create", methods=["POST"])
@login_required
def drive_create():
    """
    Creates the image and properties file pair
    """
    vendor = request.form.get("vendor")
    product = request.form.get("product")
    revision = request.form.get("revision")
    block_size = request.form.get("block_size")
    size = request.form.get("size")
    file_type = request.form.get("file_type")
    file_name = request.form.get("file_name")

    # Creating the image file
    process = create_new_image(file_name, file_type, size)
    if process["status"]:
        flash(f"Created drive image file: {file_name}.{file_type}")
    else:
        flash(process["msg"], "error")
        return redirect(url_for("index"))

    # Creating the drive properties file
    prop_file_name = f"{file_name}.{file_type}.{PROPERTIES_SUFFIX}"
    properties = {
                "vendor": vendor,
                "product": product,
                "revision": revision,
                "block_size": block_size,
                }
    process = write_drive_properties(prop_file_name, properties)
    if process["status"]:
        flash(process["msg"])
        return redirect(url_for("index"))

    flash(process['msg'], "error")
    return redirect(url_for("index"))


@APP.route("/drive/cdrom", methods=["POST"])
@login_required
def drive_cdrom():
    """
    Creates a properties file for a CD-ROM image
    """
    vendor = request.form.get("vendor")
    product = request.form.get("product")
    revision = request.form.get("revision")
    block_size = request.form.get("block_size")
    file_name = request.form.get("file_name")

    # Creating the drive properties file
    file_name = f"{file_name}.{PROPERTIES_SUFFIX}"
    properties = {
        "vendor": vendor,
        "product": product,
        "revision": revision,
        "block_size": block_size,
        }
    process = write_drive_properties(file_name, properties)
    if process["status"]:
        flash(process["msg"])
        return redirect(url_for("index"))

    flash(process['msg'], "error")
    return redirect(url_for("index"))


@APP.route("/config/save", methods=["POST"])
@login_required
def config_save():
    """
    Saves a config file to disk
    """
    file_name = request.form.get("name") or "default"
    file_name = f"{file_name}.{CONFIG_FILE_SUFFIX}"

    process = write_config(file_name)
    if process["status"]:
        flash(process["msg"])
        return redirect(url_for("index"))

    flash(process['msg'], "error")
    return redirect(url_for("index"))


@APP.route("/config/load", methods=["POST"])
@login_required
def config_load():
    """
    Loads a config file from disk
    """
    file_name = request.form.get("name")

    if "load" in request.form:
        process = read_config(file_name)
        if process["status"]:
            flash(process["msg"])
            return redirect(url_for("index"))

        flash(process['msg'], "error")
        return redirect(url_for("index"))
    elif "delete" in request.form:
        process = delete_file(f"{CFG_DIR}/{file_name}")
        if process["status"]:
            flash(process["msg"])
            return redirect(url_for("index"))

        flash(process['msg'], "error")
        return redirect(url_for("index"))

    flash("Got an unhandled request (needs to be either load or delete)", "error")
    return redirect(url_for("index"))


@APP.route("/logs/show", methods=["POST"])
def show_logs():
    """
    Displays system logs
    """
    lines = request.form.get("lines") or "200"
    scope = request.form.get("scope") or "default"

    from subprocess import run
    if scope != "default":
        process = run(
                ["journalctl", "-n", lines, "-u", scope],
                capture_output=True,
                check=True,
                )
    else:
        process = run(
                ["journalctl", "-n", lines],
                capture_output=True,
                check=True,
                )

    if process.returncode == 0:
        headers = {"content-type": "text/plain"}
        return process.stdout.decode("utf-8"), int(lines), headers

    flash("Failed to get logs")
    flash(process.stdout.decode("utf-8"), "stdout")
    flash(process.stderr.decode("utf-8"), "stderr")
    return redirect(url_for("index"))


@APP.route("/logs/level", methods=["POST"])
@login_required
def log_level():
    """
    Sets RaSCSI backend log level
    """
    level = request.form.get("level") or "info"

    process = set_log_level(level)
    if process["status"]:
        flash(f"Log level set to {level}")
        return redirect(url_for("index"))

    flash(f"Failed to set log level to {level}!", "error")
    return redirect(url_for("index"))


@APP.route("/daynaport/attach", methods=["POST"])
@login_required
def daynaport_attach():
    """
    Attaches a DaynaPORT ethernet adapter device
    """
    scsi_id = request.form.get("scsi_id")
    interface = request.form.get("if")
    ip_addr = request.form.get("ip")
    mask = request.form.get("mask")

    error_msg = ("Please follow the instructions at "
        "https://github.com/akuker/RASCSI/wiki/Dayna-Port-SCSI-Link")

    if interface.startswith("wlan"):
        if not introspect_file("/etc/sysctl.conf", r"^net\.ipv4\.ip_forward=1$"):
            flash("IPv4 forwarding is not enabled. " + error_msg, "error")
            return redirect(url_for("index"))
        if not Path("/etc/iptables/rules.v4").is_file():
            flash("NAT has not been configured. " + error_msg, "error")
            return redirect(url_for("index"))
    else:
        if not introspect_file("/etc/dhcpcd.conf", r"^denyinterfaces " + interface + r"$"):
            flash("The network bridge hasn't been configured. " + error_msg, "error")
            return redirect(url_for("index"))
        if not Path("/etc/network/interfaces.d/rascsi_bridge").is_file():
            flash("The network bridge hasn't been configured. " + error_msg, "error")
            return redirect(url_for("index"))

    kwargs = {"device_type": "SCDP"}
    if interface != "":
        arg = interface
        if "" not in (ip_addr, mask):
            arg += (":" + ip_addr + "/" + mask)
        kwargs["interfaces"] = arg

    process = attach_image(scsi_id, **kwargs)
    if process["status"]:
        flash(f"Attached DaynaPORT to SCSI ID {scsi_id}!")
        return redirect(url_for("index"))

    flash(process["msg"], "error")
    return redirect(url_for("index"))


@APP.route("/scsi/attach", methods=["POST"])
@login_required
def attach():
    """
    Attaches a file image as a device
    """
    file_name = request.form.get("file_name")
    file_size = request.form.get("file_size")
    scsi_id = request.form.get("scsi_id")
    unit = request.form.get("unit")
    device_type = request.form.get("type")

    kwargs = {"unit": int(unit), "image": file_name}

    # The most common block size is 512 bytes
    expected_block_size = 512

    if device_type != "":
        kwargs["device_type"] = device_type
        if device_type == "SCCD":
            expected_block_size = 2048
        elif device_type == "SAHD":
            expected_block_size = 256

    # Attempt to load the device properties file:
    # same file name with PROPERTIES_SUFFIX appended
    drive_properties = f"{CFG_DIR}/{file_name}.{PROPERTIES_SUFFIX}"
    if Path(drive_properties).is_file():
        process = read_drive_properties(drive_properties)
        if not process["status"]:
            flash(process["msg"], "error")
            return redirect(url_for("index"))
        conf = process["conf"]
        kwargs["vendor"] = conf["vendor"]
        kwargs["product"] = conf["product"]
        kwargs["revision"] = conf["revision"]
        kwargs["block_size"] = conf["block_size"]
        expected_block_size = conf["block_size"]

    process = attach_image(scsi_id, **kwargs)
    if process["status"]:
        flash(f"Attached {file_name} to SCSI ID {scsi_id} LUN {unit}")
        if int(file_size) % int(expected_block_size):
            flash(f"The image file size {file_size} bytes is not a multiple of "
                  f"{expected_block_size} and RaSCSI will ignore the trailing data. "
                  f"The image may be corrupted so proceed with caution.", "error")
        return redirect(url_for("index"))

    flash(f"Failed to attach {file_name} to SCSI ID {scsi_id} LUN {unit}", "error")
    flash(process["msg"], "error")
    return redirect(url_for("index"))


@APP.route("/scsi/detach_all", methods=["POST"])
@login_required
def detach_all_devices():
    """
    Detaches all currently attached devices
    """
    process = detach_all()
    if process["status"]:
        flash("Detached all SCSI devices")
        return redirect(url_for("index"))

    flash(process["msg"], "error")
    return redirect(url_for("index"))


@APP.route("/scsi/detach", methods=["POST"])
@login_required
def detach():
    """
    Detaches a specified device
    """
    scsi_id = request.form.get("scsi_id")
    unit = request.form.get("unit")
    process = detach_by_id(scsi_id, unit)
    if process["status"]:
        flash(f"Detached SCSI ID {scsi_id} LUN {unit}")
        return redirect(url_for("index"))

    flash(f"Failed to detach SCSI ID {scsi_id} LUN {unit}", "error")
    flash(process["msg"], "error")
    return redirect(url_for("index"))


@APP.route("/scsi/eject", methods=["POST"])
@login_required
def eject():
    """
    Ejects a specified removable device image, but keeps the device attached
    """
    scsi_id = request.form.get("scsi_id")
    unit = request.form.get("unit")

    process = eject_by_id(scsi_id, unit)
    if process["status"]:
        flash(f"Ejected SCSI ID {scsi_id} LUN {unit}")
        return redirect(url_for("index"))

    flash(f"Failed to eject SCSI ID {scsi_id} LUN {unit}", "error")
    flash(process["msg"], "error")
    return redirect(url_for("index"))

@APP.route("/scsi/info", methods=["POST"])
def device_info():
    """
    Displays detailed info for a specific device
    """
    scsi_id = request.form.get("scsi_id")
    unit = request.form.get("unit")

    devices = list_devices(scsi_id, unit)

    # First check if any device at all was returned
    if not devices["status"]:
        flash(devices["msg"], "error")
        return redirect(url_for("index"))
    # Looking at the first dict in list to get
    # the one and only device that should have been returned
    device = devices["device_list"][0]
    if str(device["id"]) == scsi_id:
        flash("=== DEVICE INFO ===")
        flash(f"SCSI ID: {device['id']}")
        flash(f"LUN: {device['unit']}")
        flash(f"Type: {device['device_type']}")
        flash(f"Status: {device['status']}")
        flash(f"File: {device['image']}")
        flash(f"Parameters: {device['params']}")
        flash(f"Vendor: {device['vendor']}")
        flash(f"Product: {device['product']}")
        flash(f"Revision: {device['revision']}")
        flash(f"Block Size: {device['block_size']} bytes")
        flash(f"Image Size: {device['size']} bytes")
        return redirect(url_for("index"))

    flash(devices["msg"], "error")
    return redirect(url_for("index"))

@APP.route("/scsi/reserve", methods=["POST"])
@login_required
def reserve_id():
    """
    Reserves a SCSI ID and stores the memo for that reservation
    """
    scsi_id = request.form.get("scsi_id")
    memo = request.form.get("memo")
    reserved_ids = get_reserved_ids()["ids"]
    reserved_ids.extend(scsi_id)
    process = reserve_scsi_ids(reserved_ids)
    if process["status"]:
        RESERVATIONS[int(scsi_id)] = memo
        flash(f"Reserved SCSI ID {scsi_id}")
        return redirect(url_for("index"))

    flash(process["msg"], "error")
    return redirect(url_for("index"))

@APP.route("/scsi/unreserve", methods=["POST"])
@login_required
def unreserve_id():
    """
    Removes the reservation of a SCSI ID as well as the memo for the reservation
    """
    scsi_id = request.form.get("scsi_id")
    reserved_ids = get_reserved_ids()["ids"]
    reserved_ids.remove(scsi_id)
    process = reserve_scsi_ids(reserved_ids)
    if process["status"]:
        RESERVATIONS[int(scsi_id)] = ""
        flash(f"Released the reservation for SCSI ID {scsi_id}")
        return redirect(url_for("index"))

    flash(process["msg"], "error")
    return redirect(url_for("index"))

@APP.route("/pi/reboot", methods=["POST"])
@login_required
def restart():
    """
    Restarts the Pi
    """
    reboot_pi()
    return redirect(url_for("index"))


@APP.route("/rascsi/restart", methods=["POST"])
@login_required
def rascsi_restart():
    """
    Restarts the RaSCSI backend service
    """
    service = "rascsi.service"
    monitor_service = "monitor_rascsi.service"
    rascsi_status = systemd_service(service, "show")
    if rascsi_status["status"] and "ActiveState=active" not in rascsi_status["msg"]:
        flash(
                f"Failed to restart {service} because it is inactive. "
                "You are probably running RaSCSI as a regular process.", "error"
                )
        return redirect(url_for("index"))

    monitor_status = systemd_service(monitor_service, "show")
    restart_proc = systemd_service(service, "restart")
    if restart_proc["status"]:
        flash(f"Restarted {service}")
        restart_monitor = systemd_service(monitor_service, "restart")
        if restart_monitor["status"] and "ActiveState=active" in monitor_status["msg"]:
            flash(f"Restarted {monitor_service}")
        elif not restart_monitor["status"] and "ActiveState=active" in monitor_status["msg"]:
            flash(f"Failed to restart {monitor_service}:", "error")
        return redirect(url_for("index"))

    restart_monitor = systemd_service("monitor_rascsi.service", "restart")
    flash(f"Failed to restart {service}:", "error")
    flash(restart_proc["err"], "error")
    return redirect(url_for("index"))


@APP.route("/pi/shutdown", methods=["POST"])
@login_required
def shutdown():
    """
    Shuts down the Pi
    """
    shutdown_pi()
    return redirect(url_for("index"))


@APP.route("/files/download_to_iso", methods=["POST"])
@login_required
def download_to_iso():
    """
    Downloads a remote file and creates a CD-ROM image formatted with HFS that contains the file
    """
    scsi_id = request.form.get("scsi_id")
    url = request.form.get("url")
    iso_args = request.form.get("type").split()

    process = download_file_to_iso(url, *iso_args)
    if process["status"]:
        flash(process["msg"])
        flash(f"Saved image as: {process['file_name']}")
    else:
        flash(f"Failed to create CD-ROM image from {url}", "error")
        flash(process["msg"], "error")
        return redirect(url_for("index"))

    process_attach = attach_image(scsi_id, device_type="SCCD", image=process["file_name"])
    if process_attach["status"]:
        flash(f"Attached to SCSI ID {scsi_id}")
        return redirect(url_for("index"))

    flash(f"Failed to attach image to SCSI ID {scsi_id}. Try attaching it manually.", "error")
    flash(process_attach["msg"], "error")
    return redirect(url_for("index"))


@APP.route("/files/download_to_images", methods=["POST"])
@login_required
def download_img():
    """
    Downloads a remote file onto the images dir on the Pi
    """
    url = request.form.get("url")
    server_info = get_server_info()
    process = download_to_dir(url, server_info["image_dir"])
    if process["status"]:
        flash(process["msg"])
        return redirect(url_for("index"))

    flash(f"Failed to download file {url}", "error")
    flash(process["msg"], "error")
    return redirect(url_for("index"))


@APP.route("/files/download_to_afp", methods=["POST"])
@login_required
def download_afp():
    """
    Downloads a remote file onto the AFP shared dir on the Pi
    """
    url = request.form.get("url")
    process = download_to_dir(url, AFP_DIR)
    if process["status"]:
        flash(process["msg"])
        return redirect(url_for("index"))

    flash(f"Failed to download file {url}", "error")
    flash(process["msg"], "error")
    return redirect(url_for("index"))


@APP.route("/files/upload", methods=["POST"])
def upload_file():
    """
    Uploads a file from the local computer to the images dir on the Pi
    Depending on the Dropzone.js JavaScript library
    """
    # Due to the embedded javascript library, we cannot use the @login_required decorator
    auth = auth_active()
    if auth["status"] and "username" not in session:
        return make_response(auth["msg"], 403)

    from werkzeug.utils import secure_filename
    from os import path

    log = logging.getLogger("pydrop")
    file = request.files["file"]
    filename = secure_filename(file.filename)

    server_info = get_server_info()

    save_path = path.join(server_info["image_dir"], filename)
    current_chunk = int(request.form['dzchunkindex'])

    # Makes sure not to overwrite an existing file,
    # but continues writing to a file transfer in progress
    if path.exists(save_path) and current_chunk == 0:
        return make_response((f"The file {file.filename} already exists!", 400))

    try:
        with open(save_path, "ab") as save:
            save.seek(int(request.form["dzchunkbyteoffset"]))
            save.write(file.stream.read())
    except OSError:
        log.exception("Could not write to file")
        return make_response(("Unable to write the file to disk!", 500))

    total_chunks = int(request.form["dztotalchunkcount"])

    if current_chunk + 1 == total_chunks:
        # Validate the resulting file size after writing the last chunk
        if path.getsize(save_path) != int(request.form["dztotalfilesize"]):
            log.error("Finished transferring %s, "
                      "but it has a size mismatch with the original file."
                      "Got %s but we expected %s.",
                      file.filename, path.getsize(save_path), request.form['dztotalfilesize'])
            return make_response(("Transferred file corrupted!", 500))

        log.info("File %s has been uploaded successfully", file.filename)
    log.debug("Chunk %s of %s for file %s completed.",
              current_chunk + 1, total_chunks, file.filename)

    return make_response(("File upload successful!", 200))


@APP.route("/files/create", methods=["POST"])
@login_required
def create_file():
    """
    Creates an empty image file in the images dir
    """
    file_name = request.form.get("file_name")
    size = (int(request.form.get("size")) * 1024 * 1024)
    file_type = request.form.get("type")

    from werkzeug.utils import secure_filename
    file_name = secure_filename(file_name)

    process = create_new_image(file_name, file_type, size)
    if process["status"]:
        flash(f"Drive image created: {file_name}.{file_type}")
        return redirect(url_for("index"))

    flash(process["msg"], "error")
    return redirect(url_for("index"))


@APP.route("/files/download", methods=["POST"])
@login_required
def download():
    """
    Downloads a file from the Pi to the local computer
    """
    image = request.form.get("file")
    return send_file(image, as_attachment=True)


@APP.route("/files/delete", methods=["POST"])
@login_required
def delete():
    """
    Deletes a specified file in the images dir
    """
<<<<<<< HEAD
    auth = auth_active()
    if auth["status"] and "username" not in session:
        flash(auth["msg"], "error")
        return redirect(url_for("index"))

    file_name = request.form.get("file_name")
=======
    file_name = request.form.get("image")
>>>>>>> 986116f8

    process = delete_image(file_name)
    if process["status"]:
        flash(f"Image file deleted: {file_name}")
    else:
        flash(process["msg"], "error")
        return redirect(url_for("index"))

    # Delete the drive properties file, if it exists
    prop_file_path = f"{CFG_DIR}/{file_name}.{PROPERTIES_SUFFIX}"
    if Path(prop_file_path).is_file():
        process = delete_file(prop_file_path)
        if process["status"]:
            flash(process["msg"])
            return redirect(url_for("index"))

        flash(process["msg"], "error")
        return redirect(url_for("index"))

    return redirect(url_for("index"))


@APP.route("/files/rename", methods=["POST"])
def rename():
    """
    Renames a specified file in the images dir
    """
    auth = auth_active()
    if auth["status"] and "username" not in session:
        flash(auth["msg"], "error")
        return redirect(url_for("index"))

    file_name = request.form.get("image")
    new_file_name = request.form.get("new_file_name")

    process = rename_image(file_name, new_file_name)
    if process["status"]:
        flash(f"Image file renamed to: {new_file_name}")
    else:
        flash(process["msg"], "error")
        return redirect(url_for("index"))

    # Rename the drive properties file, if it exists
    prop_file_path = f"{CFG_DIR}/{new_file_name}.{PROPERTIES_SUFFIX}"
    if Path(prop_file_path).is_file():
        process = delete_file(prop_file_path)
        if process["status"]:
            flash(process["msg"])
            return redirect(url_for("index"))

        flash(process["msg"], "error")
        return redirect(url_for("index"))

    return redirect(url_for("index"))


@APP.route("/files/unzip", methods=["POST"])
@login_required
def unzip():
    """
    Unzips all files in a specified zip archive, or a single file in the zip archive
    """
    zip_file = request.form.get("zip_file")
    zip_member = request.form.get("zip_member") or False
    zip_members = request.form.get("zip_members") or False

    from ast import literal_eval
    if zip_members:
        zip_members = literal_eval(zip_members)

    process = unzip_file(zip_file, zip_member, zip_members)
    if process["status"]:
        if not process["msg"]:
            flash("Aborted unzip: File(s) with the same name already exists.", "error")
            return redirect(url_for("index"))
        flash("Unzipped the following files:")
        for msg in process["msg"]:
            flash(msg)
        if process["prop_flag"]:
            flash(f"Properties file(s) have been moved to {CFG_DIR}")
        return redirect(url_for("index"))

    flash("Failed to unzip " + zip_file, "error")
    flash(process["msg"], "error")
    return redirect(url_for("index"))


if __name__ == "__main__":
    APP.secret_key = "rascsi_is_awesome_insecure_secret_key"
    APP.config["SESSION_TYPE"] = "filesystem"
    APP.config["MAX_CONTENT_LENGTH"] = int(MAX_FILE_SIZE)

    # Load the default configuration file, if found
    if Path(f"{CFG_DIR}/{DEFAULT_CONFIG}").is_file():
        read_config(DEFAULT_CONFIG)

    if len(argv) > 1:
        PORT = int(argv[1])
    else:
        PORT = 8080

    import bjoern
    print("Serving rascsi-web...")
    bjoern.run(APP, "0.0.0.0", PORT)<|MERGE_RESOLUTION|>--- conflicted
+++ resolved
@@ -870,16 +870,7 @@
     """
     Deletes a specified file in the images dir
     """
-<<<<<<< HEAD
-    auth = auth_active()
-    if auth["status"] and "username" not in session:
-        flash(auth["msg"], "error")
-        return redirect(url_for("index"))
-
     file_name = request.form.get("file_name")
-=======
-    file_name = request.form.get("image")
->>>>>>> 986116f8
 
     process = delete_image(file_name)
     if process["status"]:
