--- conflicted
+++ resolved
@@ -53,11 +53,7 @@
             {% if device["id"] not in reserved_scsi_ids %}
             <td style="text-align:center">{{ device.id }}</td>
             {% if units %}
-<<<<<<< HEAD
             <td style="text-align:center">{{ device.unit }}</td>
-=======
-            <td style="text-align:center">{{ device.un }}</td>
->>>>>>> 54b3e480
             {% endif %}
             <td style="text-align:center">{{ device.device_type }}</td>
             <td style="text-align:center">{{ device.status }}</td>
@@ -67,36 +63,23 @@
             {% else %}
             <td style="text-align:center">{{ device.vendor }} {{ device.product }}</td>
             {% endif %}
-<<<<<<< HEAD
             <td style="text-align:center">
-=======
-            <td style="text-align:left">
->>>>>>> 54b3e480
             {% if device.device_type != "-" %}
                 {% if device.device_type in REMOVABLE_DEVICE_TYPES and "No Media" not in device.status %}
                 <form action="/scsi/eject" method="post" onsubmit="return confirm('Eject Disk?')">
                     <input name="scsi_id" type="hidden" value="{{ device.id }}">
-<<<<<<< HEAD
                     <input name="unit" type="hidden" value="{{ device.unit }}">
-=======
-                    <input name="unit" type="hidden" value="{{ device.un }}">
->>>>>>> 54b3e480
                     <input type="submit" value="Eject">
                 </form>
                 {% else %}
                 <form action="/scsi/detach" method="post" onsubmit="return confirm('Detach Device?')">
                     <input name="scsi_id" type="hidden" value="{{ device.id }}">
-<<<<<<< HEAD
                     <input name="unit" type="hidden" value="{{ device.unit }}">
-=======
-                    <input name="unit" type="hidden" value="{{ device.un }}">
->>>>>>> 54b3e480
                     <input type="submit" value="Detach">
                 </form>
                 {% endif %}
                 <form action="/scsi/info" method="post">
                     <input name="scsi_id" type="hidden" value="{{ device.id }}">
-<<<<<<< HEAD
                     <input name="unit" type="hidden" value="{{ device.unit }}">
                     <input type="submit" value="Info">
                 </form>
@@ -106,11 +89,6 @@
                     <input name="memo" id="memo_{{ device.id }}" type="hidden" value="">
                     <input type="submit" value="Reserve">
                 </form>
-=======
-                    <input name="unit" type="hidden" value="{{ device.un }}">
-                    <input type="submit" value="Info">
-                </form>
->>>>>>> 54b3e480
             {% endif %}
             </td>
             {% else %}
@@ -226,7 +204,6 @@
                         <option name="id" value="{{id}}"{% if id == recommended_id %} selected{% endif %}>
                             {{ id }}
                         </option>
-<<<<<<< HEAD
                         {% endfor %}
                     </select>
                     <label for="unit">LUN</label>
@@ -246,27 +223,6 @@
                         {% endfor %}
                     {% endif %}
                     </select>
-=======
-                        {% endfor %}
-                    </select>
-                    <label for="unit">LUN</label>
-                    <input name="unit" type="number" size="2" value="0" min="0" max="31">
-                    {% if file["detected_type"] != "UNDEFINED" %}
-                        <input name="type" type="hidden" value="{{ file['detected_type'] }}">
-                        {{ file["detected_type"] }}
-                    {% else %}
-                        <select name="type">
-                        <option selected value="">
-                            Type
-                        </option>
-                        {% for d in device_types %}
-                        <option value="{{ d }}">
-                            {{ d }}
-                        </option>
-                        {% endfor %}
-                    {% endif %}
-                    </select>
->>>>>>> 54b3e480
                     <input type="submit" value="Attach">
                 {% endif %}
                 </form>
@@ -417,11 +373,7 @@
 <p><small>{{ netatalk_configured - 1 }} active AFP connections</small></p>
 {% endif %}
 {% else %}
-<<<<<<< HEAD
-<p>Install <a href="https://github.com/akuker/RASCSI/wiki/AFP-File-Sharing">Netatalk</a> to use the AppleTalk File Server.</p>
-=======
 <p>Install <a href="https://github.com/akuker/RASCSI/wiki/AFP-File-Sharing">Netatalk</a> to use the AppleShare File Server.</p>
->>>>>>> 54b3e480
 {% endif %}
 
 <hr/>
@@ -512,15 +464,9 @@
     </ul>
 </details>
 <p><a href="/drive/list">Create a named disk image that mimics real-life drives</a></p>
-<<<<<<< HEAD
-
-<hr/>
-
-=======
-
-<hr/>
-
->>>>>>> 54b3e480
+
+<hr/>
+
 <details>
     <summary class="heading">
         Logging
