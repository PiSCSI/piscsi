--- conflicted
+++ resolved
@@ -180,11 +180,7 @@
                         <li>{{ key }}: {{ file['prop'][key] }}</li>
                     {% endfor %}
                     <form action="/files/download" method="post">
-<<<<<<< HEAD
-                        <input name="image" type="hidden" value="{{ CFG_DIR }}{{ file["name"].replace(base_dir, '') }}.{{ PROPERTIES_SUFFIX }}">
-=======
                         <input name="file" type="hidden" value="{{ CFG_DIR }}/{{ file["name"].replace(base_dir, '') }}.{{ PROPERTIES_SUFFIX }}">
->>>>>>> 08e7531b
                         <input type="submit" value="Properties File &#8595;">
                     </form>
                     </ul>
