--- conflicted
+++ resolved
@@ -107,7 +107,6 @@
                         <option value="{{id}}">{{id}}</option>
                         {% endfor %}
                     </select>
-<<<<<<< HEAD
 		    <label for="type">Attach as:</label>
 		    <select name="type">
 			    <option value="">Detect</option>
@@ -115,9 +114,6 @@
 			    <option value="{{d}}" {% if d == file["detected_type"] %}selected{% endif %}>{{d}}</option>
 			    {% endfor %}
                     </select>
-                    {% if not file["name"].lower().endswith(archive_file_suffix) %}
-=======
->>>>>>> 6b0ae0a1
                     <input type="submit" value="Attach" />
                 </form>
                 <form action="/files/delete" method="post" onsubmit="return confirm('Delete file?')">
