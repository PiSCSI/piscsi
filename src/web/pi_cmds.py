"""
Module for methods controlling and getting information about the Pi's Linux system
"""

import subprocess
<<<<<<< HEAD
import asyncio
import logging
=======
from settings import AUTH_GROUP
>>>>>>> a24a0750


def systemd_service(service, action):
    """
    Takes (str) service and (str) action
    Action can be one of start/stop/restart
    """
    proc = asyncio.run(run_async("sudo /bin/systemctl {action} {service}"))
    return proc["returncode"] == 0


def reboot_pi():
    """
    Reboots the Pi system
    """
    subprocess.Popen(["sudo", "reboot"])
    return True


def shutdown_pi():
    """
    Shuts down the Pi system
    """
    subprocess.Popen(["sudo", "shutdown", "-h", "now"])
    return True


def running_env():
    """
    Returns (str) git and (str) env
    git contains the git hash of the checked out code
    env is the various system information where this app is running
    """
    ra_git_version = (
        subprocess.run(["git", "rev-parse", "HEAD"], capture_output=True)
        .stdout.decode("utf-8")
        .strip()
    )
    pi_version = (
        subprocess.run(["uname", "-a"], capture_output=True)
        .stdout.decode("utf-8")
        .strip()
    )
    return {"git": ra_git_version, "env": pi_version}


def running_proc(daemon):
    """
    Takes (str) daemon
    Returns (int) proc, which is the number of processes currently running
    """
    process = subprocess.run(["ps", "aux"], capture_output=True)
    output = process.stdout.decode("utf-8")
    from re import findall
    proc = findall(daemon, output)
    return len(proc)


def is_bridge_setup():
    """
    Returns (bool) True if the rascsi_bridge network interface exists
    """
    process = subprocess.run(["brctl", "show"], capture_output=True)
    output = process.stdout.decode("utf-8")
    if "rascsi_bridge" in output:
        return True
    return False


def disk_space():
    """
    Returns a (dict) with (int) total (int) used (int) free
    This is the disk space information of the volume where this app is running
    """
    from shutil import disk_usage
    total, used, free = disk_usage(__file__)
    return {"total": total, "used": used, "free": free}


def get_ip_address():
    """
    Use a mock socket connection to identify the Pi's IP address
    """
    from socket import socket, AF_INET, SOCK_DGRAM
    sock = socket(AF_INET, SOCK_DGRAM)
    try:
        # mock ip address; doesn't have to be reachable
        sock.connect(('10.255.255.255', 1))
        ip_addr = sock.getsockname()[0]
    except Exception:
        ip_addr = '127.0.0.1'
    finally:
        sock.close()
    return ip_addr


def introspect_file(file_path, re_term):
    """
    Takes a (str) file_path and (str) re_term in regex format
    Will introspect file_path for the existance of re_term
    and return True if found, False if not found
    """
    from re import match
    try:
        ifile = open(file_path, "r")
    except:
        return False
    for line in ifile:
        if match(re_term, line):
            return True
    return False


<<<<<<< HEAD
async def run_async(cmd):
    """
    Takes (str) cmd with the shell command to execute
    Executes shell command and captures output
    Returns (dict) with (int) returncode, (str) stdout, (str) stderr
    """
    proc = await asyncio.create_subprocess_shell(
        cmd,
        stdout=asyncio.subprocess.PIPE,
        stderr=asyncio.subprocess.PIPE)

    stdout, stderr = await proc.communicate()

    logging.info("Executed command \"%s\" with status code %d", cmd, proc.returncode)
    if stdout:
        stdout = stdout.decode()
        logging.info("stdout: %s", stdout)
    if stderr:
        stderr = stderr.decode()
        logging.info("stderr: %s", stderr)

    return {"returncode": proc.returncode, "stdout": stdout, "stderr": stderr}
=======
def auth_active():
    """
    Inspects if the group defined in AUTH_GROUP exists on the system.
    If it exists, tell the webapp to enable authentication.
    Returns a (dict) with (bool) status and (str) msg
    """
    from grp import getgrall
    groups = [g.gr_name for g in getgrall()]
    if AUTH_GROUP in groups:
        return {
                "status": True,
                "msg": "You must log in to use this function!",
                }
    return {"status": False, "msg": ""}
>>>>>>> a24a0750
<|MERGE_RESOLUTION|>--- conflicted
+++ resolved
@@ -3,12 +3,9 @@
 """
 
 import subprocess
-<<<<<<< HEAD
 import asyncio
 import logging
-=======
 from settings import AUTH_GROUP
->>>>>>> a24a0750
 
 
 def systemd_service(service, action):
@@ -122,7 +119,6 @@
     return False
 
 
-<<<<<<< HEAD
 async def run_async(cmd):
     """
     Takes (str) cmd with the shell command to execute
@@ -145,7 +141,8 @@
         logging.info("stderr: %s", stderr)
 
     return {"returncode": proc.returncode, "stdout": stdout, "stderr": stderr}
-=======
+
+
 def auth_active():
     """
     Inspects if the group defined in AUTH_GROUP exists on the system.
@@ -159,5 +156,4 @@
                 "status": True,
                 "msg": "You must log in to use this function!",
                 }
-    return {"status": False, "msg": ""}
->>>>>>> a24a0750
+    return {"status": False, "msg": ""}