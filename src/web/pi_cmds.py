--- conflicted
+++ resolved
@@ -83,7 +83,7 @@
     total, used, free = disk_usage(__file__)
     return {"total": total, "used": used, "free": free}
 
-<<<<<<< HEAD
+
 def get_ip_address():
     """
     Use a mock socket connection to identify the Pi's IP address
@@ -99,7 +99,8 @@
     finally:
         sock.close()
     return ip_addr
-=======
+
+
 def introspect_file(file_path, re_term):
     """
     Takes a (str) file_path and (str) re_term in regex format
@@ -114,5 +115,4 @@
     for line in ifile:
         if match(re_term, line):
             return True
-    return False
->>>>>>> 8aa7ab54
+    return False