from os import getenv, getcwd

base_dir = getenv("BASE_DIR", "/home/pi/images/")
home_dir = getcwd()

DEFAULT_CONFIG = "default.json"
MAX_FILE_SIZE = getenv("MAX_FILE_SIZE", 1024 * 1024 * 1024 * 2)  # 2gb

<<<<<<< HEAD
HARDDRIVE_FILE_SUFFIX = ("hda", "hdn", "hdi", "nhd", "hds")
CDROM_FILE_SUFFIX = ("iso", "cdr", "toast")
=======
HARDDRIVE_FILE_SUFFIX = ("hda", "hdn", "hdi", "nhd", "hdf", "hds")
CDROM_FILE_SUFFIX = ("iso", "cdr", "toast", "img")
>>>>>>> 991d1232
REMOVABLE_FILE_SUFFIX = ("hdr",)
SASI_FILE_SUFFIX = ("hdf",)
MO_FILE_SUFFIX = ("mos",)
ARCHIVE_FILE_SUFFIX = ("zip",)
VALID_FILE_SUFFIX = HARDDRIVE_FILE_SUFFIX + SASI_FILE_SUFFIX + \
                    REMOVABLE_FILE_SUFFIX + CDROM_FILE_SUFFIX + \
                    MO_FILE_SUFFIX + ARCHIVE_FILE_SUFFIX

# File containing canonical drive properties
DRIVE_PROPERTIES_FILE = home_dir + "/drive_properties.json"
# File ending used for drive properties files
PROPERTIES_SUFFIX = "properties"

REMOVABLE_DEVICE_TYPES = ("SCCD", "SCRM", "SCMO")<|MERGE_RESOLUTION|>--- conflicted
+++ resolved
@@ -6,13 +6,8 @@
 DEFAULT_CONFIG = "default.json"
 MAX_FILE_SIZE = getenv("MAX_FILE_SIZE", 1024 * 1024 * 1024 * 2)  # 2gb
 
-<<<<<<< HEAD
-HARDDRIVE_FILE_SUFFIX = ("hda", "hdn", "hdi", "nhd", "hds")
-CDROM_FILE_SUFFIX = ("iso", "cdr", "toast")
-=======
 HARDDRIVE_FILE_SUFFIX = ("hda", "hdn", "hdi", "nhd", "hdf", "hds")
-CDROM_FILE_SUFFIX = ("iso", "cdr", "toast", "img")
->>>>>>> 991d1232
+CDROM_FILE_SUFFIX = ("iso",)
 REMOVABLE_FILE_SUFFIX = ("hdr",)
 SASI_FILE_SUFFIX = ("hdf",)
 MO_FILE_SUFFIX = ("mos",)
