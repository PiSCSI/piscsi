"""
Constant definitions used by other modules
"""

from os import getenv, getcwd

<<<<<<< HEAD
# TODO: Make HOME_DIR portable when running rascsi-web
# as a service, since the HOME env variable doesn't get set then.
HOME_DIR = getenv("HOME", "/home/pi")
CFG_DIR = f"{HOME_DIR}/.config/rascsi"
=======
WEB_DIR = getcwd()
# There may be a more elegant way to get the HOME dir of the user that installed RaSCSI
HOME_DIR = "/".join(WEB_DIR.split("/")[0:3])
CFG_DIR = f"{HOME_DIR}/.config/rascsi/"
>>>>>>> 8aa7ab54
AFP_DIR = f"{HOME_DIR}/afpshare"

MAX_FILE_SIZE = getenv("MAX_FILE_SIZE", str(1024 * 1024 * 1024 * 4))  # 4gb

ARCHIVE_FILE_SUFFIX = "zip"
CONFIG_FILE_SUFFIX = "json"
# File ending used for drive properties files
PROPERTIES_SUFFIX = "properties"

# The file name of the default config file that loads when rascsi-web starts
DEFAULT_CONFIG = f"default.{CONFIG_FILE_SUFFIX}"
# File containing canonical drive properties
DRIVE_PROPERTIES_FILE = WEB_DIR + "/drive_properties.json"

REMOVABLE_DEVICE_TYPES = ("SCCD", "SCRM", "SCMO")

# The RESERVATIONS list is used to keep track of the reserved ID memos.
# Initialize with a list of 8 empty strings.
RESERVATIONS = ["" for x in range(0, 8)]<|MERGE_RESOLUTION|>--- conflicted
+++ resolved
@@ -4,17 +4,10 @@
 
 from os import getenv, getcwd
 
-<<<<<<< HEAD
-# TODO: Make HOME_DIR portable when running rascsi-web
-# as a service, since the HOME env variable doesn't get set then.
-HOME_DIR = getenv("HOME", "/home/pi")
-CFG_DIR = f"{HOME_DIR}/.config/rascsi"
-=======
 WEB_DIR = getcwd()
 # There may be a more elegant way to get the HOME dir of the user that installed RaSCSI
 HOME_DIR = "/".join(WEB_DIR.split("/")[0:3])
 CFG_DIR = f"{HOME_DIR}/.config/rascsi/"
->>>>>>> 8aa7ab54
 AFP_DIR = f"{HOME_DIR}/afpshare"
 
 MAX_FILE_SIZE = getenv("MAX_FILE_SIZE", str(1024 * 1024 * 1024 * 4))  # 4gb
