import os
import logging

from ractl_cmds import (
    attach_image,
    detach_all,
    list_devices,
    send_pb_command,
)
from settings import *
import rascsi_interface_pb2 as proto


def list_files():
    command = proto.PbCommand()
    command.operation = proto.PbOperation.IMAGE_FILES_INFO

    data = send_pb_command(command.SerializeToString())
    result = proto.PbResult()
    result.ParseFromString(data)
    files = []
    for f in result.image_files_info.image_files:
        size_mb = "{:,.1f}".format(f.size / 1024 / 1024)
        dtype = proto.PbDeviceType.Name(f.type)
        files.append({"name": f.name, "size": f.size, "size_mb": size_mb, "detected_type": dtype})

    return {"status": result.status, "msg": result.msg, "files": files}


def list_config_files():
    files_list = []
    for root, dirs, files in os.walk(base_dir):
        for file in files:
            if file.endswith(".json"):
                files_list.append(file)
    return files_list


def create_new_image(file_name, file_type, size):
    command = proto.PbCommand()
    command.operation = proto.PbOperation.CREATE_IMAGE

    command.params["file"] = file_name + "." + file_type
    command.params["size"] = str(size)
    command.params["read_only"] = "false"

    data = send_pb_command(command.SerializeToString())
    result = proto.PbResult()
    result.ParseFromString(data)
    return {"status": result.status, "msg": result.msg}


def delete_file(file_name):
    command = proto.PbCommand()
    command.operation = proto.PbOperation.DELETE_IMAGE

    command.params["file"] = file_name

    data = send_pb_command(command.SerializeToString())
    result = proto.PbResult()
    result.ParseFromString(data)
    return {"status": result.status, "msg": result.msg}


def unzip_file(file_name):
    from subprocess import run

<<<<<<< HEAD
    if is_zipfile(file_name):
        with ZipFile(base_dir + file_name, "r") as zip_ref:
            zip_ref.extractall(base_dir)
        return {"status": True, "msg": f"{file_name} unzipped"}
    else:
        return {"status": False, "msg": f"{file_name} is not a zip file"}
=======
    unzip_proc = run(
        ["unzip", "-d", base_dir, "-o", "-j", base_dir + file_name], capture_output=True
    )
    if unzip_proc.returncode != 0:
        logging.warning(f"Unzipping failed: {unzip_proc}")
        return {"status": False, "msg": unzip_proc}

    return {"status": True, "msg": f"{file_name} unzipped"}
>>>>>>> 01443ec6


def download_file_to_iso(scsi_id, url):
    import urllib.request
    import urllib.error as error
    import time
    from subprocess import run

    file_name = url.split("/")[-1]
    tmp_ts = int(time.time())
    tmp_dir = "/tmp/" + str(tmp_ts) + "/"
    os.mkdir(tmp_dir)
    tmp_full_path = tmp_dir + file_name
    iso_filename = base_dir + file_name + ".iso"

    try:
        urllib.request.urlretrieve(url, tmp_full_path)
    except (error.URLError, error.HTTPError, error.ContentTooShortError) as e:
        logging.error(str(e))
        return {"status": False, "msg": str(e)}
    except:
        return {"status": False, "msg": "Error loading the URL"}

    # iso_filename = make_cd(tmp_full_path, None, None) # not working yet
    iso_proc = run(
        ["genisoimage", "-hfs", "-o", iso_filename, tmp_full_path], capture_output=True
    )
    if iso_proc.returncode != 0:
        return {"status": False, "msg": iso_proc}
    return attach_image(scsi_id, type="SCCD", image=iso_filename)


def download_image(url):
    import urllib.request
    import urllib.error as error

    file_name = url.split("/")[-1]
    full_path = base_dir + file_name

    try:
        urllib.request.urlretrieve(url, full_path)
        return {"status": True, "msg": "Downloaded the URL"}
    except (error.URLError, error.HTTPError, error.ContentTooShortError) as e:
        logging.error(str(e))
        return {"status": False, "msg": str(e)}
    except:
        return {"status": False, "msg": "Error loading the URL"}


def write_config(file_name):
    from json import dump
    file_name = base_dir + file_name
    try:
        with open(file_name, "w") as json_file:
            devices = list_devices()["device_list"]
            for device in devices:
                # Remove keys that we don't want to store in the file
                del device["status"]
                del device["file"]
                # It's cleaner not to store an empty parameter for every device without media
                if device["image"] == "":
                    device["image"] = None
                # RaSCSI product names will be generated on the fly by RaSCSI
                if device["vendor"] == "RaSCSI":
                    device["vendor"] = device["product"] = device["revision"] = None
                # A block size of 0 is how RaSCSI indicates N/A for block size
                if device["block_size"] == 0:
                    device["block_size"] = None
                # Convert to a data type that can be serialized
                device["params"] = dict(device["params"])
            dump(devices, json_file, indent=4)
        return {"status": True, "msg": f"Successfully wrote to file: {file_name}"}
    except (IOError, ValueError, EOFError, TypeError) as e:
        logging.error(str(e))
        return {"status": False, "msg": str(e)}
    except:
        logging.error(f"Could not write to file: {file_name}")
        return {"status": False, "msg": f"Could not write to file: {file_name}"}


def read_config(file_name):
    from json import load
    file_name = base_dir + file_name
    try:
        with open(file_name) as json_file:
            detach_all()
            devices = load(json_file)
            for row in devices:
                kwargs = {"device_type": row["device_type"], \
                        "image": row["image"], "unit": int(row["un"]), \
                        "vendor": row["vendor"], "product": row["product"], \
                        "revision": row["revision"], "block_size": row["block_size"]}
                params = dict(row["params"])
                for p in params.keys():
                    kwargs[p] = params[p]
                process = attach_image(row["id"], **kwargs)
        if process["status"] == True:
            return {"status": process["status"], "msg": f"Successfully read from file: {file_name}"}
        else:
            return {"status": process["status"], "msg": process["msg"]}
    except (IOError, ValueError, EOFError, TypeError) as e:
        logging.error(str(e))
        return {"status": False, "msg": str(e)}
    except:
        logging.error(f"Could not read file: {file_name}")
        return {"status": False, "msg": f"Could not read file: {file_name}"}


def write_drive_properties(file_name, conf):
    """
    Writes a drive property configuration file to the images dir.
    Takes file name base (str) and conf (list of dicts) as arguments
    """
    from json import dump
    try:
        with open(base_dir + file_name, "w") as json_file:
            dump(conf, json_file, indent=4)
        return {"status": True, "msg": f"Successfully wrote to file: {file_name}"}
    except (IOError, ValueError, EOFError, TypeError) as e:
        logging.error(str(e))
        return {"status": False, "msg": str(e)}
    except:
        logging.error(f"Could not write to file: {file_name}")
        return {"status": False, "msg": f"Could not write to file: {file_name}"}



def read_drive_properties(path_name):
    """ 
    Reads drive properties to any dir.
    Either ones deployed to the images dir, or the canonical database. 
    Takes file path and bas (str) as argument
    """
    from json import load
    try:
        with open(path_name) as json_file:
            conf = load(json_file)
            return {"status": True, "msg": f"Read data from file: {path_name}", "conf": conf}
    except (IOError, ValueError, EOFError, TypeError) as e:
        logging.error(str(e))
        return {"status": False, "msg": str(e)}
    except:
        logging.error(f"Could not read file: {file_name}")
        return {"status": False, "msg": f"Could not read file: {path_name}"}<|MERGE_RESOLUTION|>--- conflicted
+++ resolved
@@ -65,14 +65,6 @@
 def unzip_file(file_name):
     from subprocess import run
 
-<<<<<<< HEAD
-    if is_zipfile(file_name):
-        with ZipFile(base_dir + file_name, "r") as zip_ref:
-            zip_ref.extractall(base_dir)
-        return {"status": True, "msg": f"{file_name} unzipped"}
-    else:
-        return {"status": False, "msg": f"{file_name} is not a zip file"}
-=======
     unzip_proc = run(
         ["unzip", "-d", base_dir, "-o", "-j", base_dir + file_name], capture_output=True
     )
@@ -81,7 +73,6 @@
         return {"status": False, "msg": unzip_proc}
 
     return {"status": True, "msg": f"{file_name} unzipped"}
->>>>>>> 01443ec6
 
 
 def download_file_to_iso(scsi_id, url):
