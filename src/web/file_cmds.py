--- conflicted
+++ resolved
@@ -58,12 +58,8 @@
         else:
             prop = False
         size_mb = "{:,.1f}".format(f.size / 1024 / 1024)
-<<<<<<< HEAD
         dtype = proto.PbDeviceType.Name(f.type)
-        files.append({"name": f.name, "size": f.size, "size_mb": size_mb, "detected_type": dtype})
-=======
-        files.append({"name": f.name, "size": f.size, "size_mb": size_mb, "prop": prop})
->>>>>>> 4aece5cf
+        files.append({"name": f.name, "size": f.size, "size_mb": size_mb, "detected_type": dtype, "prop": prop})
 
     return {"status": result.status, "msg": result.msg, "files": files}
 
