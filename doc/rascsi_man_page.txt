--- conflicted
+++ resolved
@@ -6,99 +6,92 @@
        rascsi - Emulates SCSI devices using the Raspberry Pi GPIO pins
 
 SYNOPSIS
-<<<<<<< HEAD
        rascsi  [-F[u00AE]  FOLDER] [-L[u00AE] LOG_LEVEL] [-P[u00AE] ACCESS_TO‐
-       KEN_FILE] [-h] [-n VENDOR:PRODUCT:REVISION] [-p[u00AE]  PORT]  [-r  RE‐
-       SERVED_IDS] [-n TYPE] [-v] [-IDn:[u] FILE] [-HDn[:u] FILE]...
-=======
-       rascsi  [-F[u00AE]  FOLDER]  [-L[u00AE] LOG_LEVEL] [-R SCAN_DEPTH] [-h]
-       [-n VENDOR:PRODUCT:REVISION] [-p[u00AE]  PORT]  [-r  RESERVED_IDS]  [-n
-       TYPE] [-v] [-IDn:[u] FILE] [-HDn[:u] FILE]...
->>>>>>> e32211ef
+       KEN_FILE] [-R SCAN_DEPTH] [-h] [-n VENDOR:PRODUCT:REVISION]  [-p[u00AE]
+       PORT]  [-r  RESERVED_IDS]  [-n  TYPE]  [-v]  [-IDn:[u]  FILE] [-HDn[:u]
+       FILE]...
 
 DESCRIPTION
        rascsi Emulates SCSI devices using the Raspberry Pi GPIO pins.
 
-       In  the  arguments  to  RaSCSI,  one  or  more  SCSI (-IDn[:u]) or SASI
+       In the arguments to  RaSCSI,  one  or  more  SCSI  (-IDn[:u])  or  SASI
        (-HDn[:u]) devices can be specified.  The number (n) after the ID or HD
        identifier specifies the ID number for that device. The optional number
-       (u) specifies the LUN (logical unit) for that device. The  default  LUN
+       (u)  specifies  the LUN (logical unit) for that device. The default LUN
        is 0.  For SCSI: The ID is limited from 0-7. However, typically SCSI ID
-       7 is reserved for the "initiator" (the host computer). The LUN is  lim‐
+       7  is reserved for the "initiator" (the host computer). The LUN is lim‐
        ited from 0-31. Note that SASI is considered rare and only used on very
        early Sharp X68000 computers.
 
-       RaSCSI will determine the type of device based upon the file  extension
+       RaSCSI  will determine the type of device based upon the file extension
        of the FILE argument.
-           hdf:  SASI Hard Disk image (XM6 SASI HD image - typically only used
+           hdf: SASI Hard Disk image (XM6 SASI HD image - typically only  used
        with X68000)
            hds: SCSI Hard Disk image (generic, non-removable)
            hdr: SCSI Hard Disk image (generic, removable)
            hdn: SCSI Hard Disk image (NEC GENUINE)
            hdi: SCSI Hard Disk image (Anex86 HD image)
            nhd: SCSI Hard Disk image (T98Next HD image)
-           hda: SCSI Hard Disk image (APPLE GENUINE - typically used with  Mac
+           hda:  SCSI Hard Disk image (APPLE GENUINE - typically used with Mac
        SCSI emulation)
            mos: SCSI Magneto-optical image (XM6 SCSI MO image - typically only
        used with X68000)
            iso: SCSI CD-ROM image (ISO 9660 image)
 
-       For example, if you want to specify an Apple-compatible HD image on  ID
+       For  example, if you want to specify an Apple-compatible HD image on ID
        0, you can use the following command:
            sudo rascsi -ID0 /path/to/drive/hdimage.hda
 
        Once RaSCSI starts, it will open a socket (default port is 6868) to al‐
-       low external management commands.  If  another  process  is  using  the
+       low  external  management  commands.   If  another process is using the
        rascsi port, RaSCSI will terminate, since it is likely another instance
        of RaSCSI.  Once RaSCSI has initialized, the rasctl utility can be used
        to send commands.
 
-       To  quit RaSCSI, press Control + C. If it is running in the background,
+       To quit RaSCSI, press Control + C. If it is running in the  background,
        you can kill it using an INT signal.
 
 OPTIONS
        -b BLOCK_SIZE
               The optional block size. For SCSI drives 512, 1024, 2048 or 4096
-              bytes,  default  size  is 512 bytes. For SASI drives 256 or 1024
+              bytes, default size is 512 bytes. For SASI drives  256  or  1024
               bytes, default is 256 bytes.
 
        -F FOLDER
-              The default folder for image files. For files in this folder  no
-              absolute  path needs to be specified. The initial default folder
+              The  default folder for image files. For files in this folder no
+              absolute path needs to be specified. The initial default  folder
               is '~/images'.
 
        -L LOG_LEVEL
-              The rascsi log level (trace, debug, info, warn,  err,  critical,
+              The  rascsi  log level (trace, debug, info, warn, err, critical,
               off). The default log level is 'info'.
 
-<<<<<<< HEAD
        -P ACCESS_TOKEN_FILE
-              Enable  authentication and read the access token from the speci‐
-              fied file. The access token file must be owned by root and  must
+              Enable authentication and read the access token from the  speci‐
+              fied  file. The access token file must be owned by root and must
               be readable by root only.
-=======
+
        -R SCAN_DEPTH
-              Scan  for  image files recursively, up to a depth -f SCAN_DEPTH.
-              Be careful when using this option with many sub-folders  in  the
+              Scan for image files recursively, up to a depth  of  SCAN_DEPTH.
+              Be  careful  when using this option with many sub-folders in the
               default image folder.
->>>>>>> e32211ef
 
        -h     Show a help page.
 
        -n VENDOR:PRODUCT:REVISION
-              Set  the  vendor, product and revision for the device, to be re‐
-              turned with the INQUIRY data. A complete set of name  components
+              Set the vendor, product and revision for the device, to  be  re‐
+              turned  with the INQUIRY data. A complete set of name components
               must be provided. VENDOR may have up to 8, PRODUCT up to 16, RE‐
-              VISION up to 4 characters. Padding with  blanks  to  the  maxium
-              length  is  automatically applied. Once set the name of a device
+              VISION  up  to  4  characters. Padding with blanks to the maxium
+              length is automatically applied. Once set the name of  a  device
               cannot be changed.
 
        -p PORT
               The rascsi server port, default is 6868.
 
        -r RESERVED_IDS
-              Comma-separated list of IDs to reserve.  -p  TYPE  The  optional
-              case-insensitive  device  type  (SAHD,  SCHD,  SCRM, SCCD, SCMO,
+              Comma-separated  list  of  IDs to reserve.  -p TYPE The optional
+              case-insensitive device type  (SAHD,  SCHD,  SCRM,  SCCD,  SCMO,
               SCBR, SCDP). If no type is specified for devices that support an
               image file, rascsi tries to derive the type from the file exten‐
               sion.
@@ -106,17 +99,17 @@
        -v     Display the rascsi version.
 
        -IDn[:u] FILE
-              n is the SCSI ID number (0-7). u  (0-31)  is  the  optional  LUN
+              n  is  the  SCSI  ID  number (0-7). u (0-31) is the optional LUN
               (logical unit). The default LUN is 0.
 
-              FILE  is  the name of the image file to use for the SCSI device.
-              For devices that do not support an image  file  (SCBR,  SCDP)  a
+              FILE is the name of the image file to use for the  SCSI  device.
+              For  devices  that  do  not support an image file (SCBR, SCDP) a
               dummy name must be provided.
 
        -HDn[:u] FILE
-              n  is the SASI ID number (0-15). The effective SASI ID is calcu‐
-              lated as n/2, the effective SASI LUN is calculated  is  the  re‐
-              mainder  of n/2. Alternatively the n:u syntax can be used, where
+              n is the SASI ID number (0-15). The effective SASI ID is  calcu‐
+              lated  as  n/2,  the effective SASI LUN is calculated is the re‐
+              mainder of n/2. Alternatively the n:u syntax can be used,  where
               ns is the SASI ID (0-7) and u the LUN (0-1).
 
               FILE is the name of the image file to use for the SASI device.
@@ -133,7 +126,7 @@
           rascsi -ID0 /path/to/harddrive.hda -ID2 /path/to/cdimage.iso
 
        Launch RaSCSI with a removable SCSI drive image as ID 0 and the raw de‐
-       vice  file  /dev/hdb (e.g. a USB stick) and a DaynaPort network adapter
+       vice file /dev/hdb (e.g. a USB stick) and a DaynaPort  network  adapter
        as ID 6:
           rascsi -ID0 -t scrm /dev/hdb -ID6 -t scdp DUMMY_FILENAME
 
