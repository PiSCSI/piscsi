--- conflicted
+++ resolved
@@ -111,14 +111,10 @@
     response_data = response.json()
 
     assert response.status_code == 200
-<<<<<<< HEAD
     assert "piscsi" in response_data["data"]["manpage"]
-=======
-    assert "rascsi" in response_data["data"]["manpage"]
 
 
 # route("/healthcheck", methods=["GET"])
 def test_healthcheck(http_client):
     response = http_client.get("/healthcheck")
-    assert response.status_code == 200
->>>>>>> 88ff542a
+    assert response.status_code == 200