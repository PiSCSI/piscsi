# German translations for PiSCSI.
# Copyright (C) 2021 akuker
# This file is distributed under the same license as the PiSCSI project.
# Christian Victor <christian.victor@gmail.com>, 2021.
#
msgid ""
msgstr ""
"Project-Id-Version:  PiSCSI\n"
"Report-Msgid-Bugs-To: https://github.com/PiSCSI/piscsi/issues\n"
<<<<<<< HEAD
"POT-Creation-Date: 2023-02-03 20:46-0600\n"
"PO-Revision-Date: 2022-12-22 21:56+0100\n"
=======
"POT-Creation-Date: 2023-02-03 22:30+0100\n"
"PO-Revision-Date: 2023-02-03 22:47+0100\n"
>>>>>>> 4d9d90aa
"Last-Translator: Christian Victor <christian.victor@gmail.com>\n"
"Language: de\n"
"Language-Team: de N/A\n"
"Plural-Forms: nplurals=2; plural=(n != 1);\n"
"MIME-Version: 1.0\n"
"Content-Type: text/plain; charset=utf-8\n"
"Content-Transfer-Encoding: 8bit\n"
"Generated-By: Babel 2.11.0\n"

#: src/return_code_mapper.py:14
#, python-format
msgid "File deleted: %(file_path)s"
msgstr "Datei %(file_path)s gelöscht"

#: src/return_code_mapper.py:16
#, python-format
msgid "File to delete not found: %(file_path)s"
msgstr "Datei zum Löschen nicht gefunden: %(file_path)s"

#: src/return_code_mapper.py:18
#, python-format
msgid "File moved to: %(target_path)s"
msgstr "Datei nach: %(target_path)s verschoben"

#: src/return_code_mapper.py:20
#, python-format
msgid "Unable to move file to: %(target_path)s"
msgstr "Datei kann nicht verschoben werden nach: %(target_path)s"

#: src/return_code_mapper.py:22
#, python-format
msgid "Created CD-ROM ISO image with arguments \"%(value)s\""
msgstr "CD-ROM ISO-Image mit Parametern \"%(value)s\" erzeugt"

#: src/return_code_mapper.py:24
#, python-format
msgid "%(file_name)s downloaded to %(save_dir)s"
msgstr "%(file_name)s heruntergeladen nach %(save_dir)s"

#: src/return_code_mapper.py:26
#, python-format
msgid "File created: %(target_path)s"
msgstr "Datei erzeugt: %(target_path)s"

#: src/return_code_mapper.py:28
#, python-format
msgid "Could not create file: %(target_path)s"
msgstr "Konnte Datei %(target_path)s nicht erzeugen"

#: src/return_code_mapper.py:30
#, python-format
msgid "Loaded configurations from: %(file_name)s"
msgstr "Konfigurationen von %(file_name)s geladen"

#: src/return_code_mapper.py:32
#, python-format
msgid "Could not read configuration file: %(file_name)s"
msgstr "Konnte die Konfigurationsdatei %(file_name)s nicht lesen"

#: src/return_code_mapper.py:34
msgid "Invalid configuration file format"
msgstr "Ungültiges Konfigurationsdateiformat"

#: src/return_code_mapper.py:36
#, python-format
msgid "Read properties from file: %(file_path)s"
msgstr "Eigenschaften von Datei %(file_path)s gelesen"

#: src/return_code_mapper.py:38
#, python-format
msgid "Could not read properties from file: %(file_path)s"
msgstr "Konnte Eigenschaften von Datei %(file_path)s nicht lesen"

#: src/return_code_mapper.py:40
#, python-format
msgid ""
"Cannot insert an image for %(device_type)s into a %(current_device_type)s"
" device"
msgstr ""
"Kann kein Image für %(device_type)s in ein %(current_device_type)s Gerät "
"einlegen"

#: src/return_code_mapper.py:42
#, python-format
msgid "Extracted %(count)s file(s)"
msgstr "%(count)s Datei(en) entpackt"

#: src/return_code_mapper.py:44
msgid "Unable to extract archive: No files were specified"
msgstr "Konnte Archiv nicht entpacken: Es wurden keine Dateien angegeben"

#: src/return_code_mapper.py:46
msgid "No files were extracted (existing files are skipped)"
msgstr "Es wurden keine Dateien entpackt (vorhandene Dateien werden übersprungen)"

#: src/return_code_mapper.py:48
#, python-format
msgid "Unable to extract archive: %(error)s"
msgstr "Kann Archiv %(error)s nicht entpacken"

#: src/socket_cmds_flask.py:42
#, python-format
msgid ""
"The PiSCSI Web Interface failed to connect to PiSCSI at %(host)s:%(port)s"
" with error: %(error_msg)s. The PiSCSI process is not running or may have"
" crashed."
msgstr ""
<<<<<<< HEAD
"Das PiSCSI-Webinterface konnte sich mit Fehler %(error_msg)s nicht mit "
"PiSCSI an %(host)s:%(port)s verbinden. Der PiSCSI-Prozess läuft nicht "
"oder könnte abgestürzt sein."
=======
"Das PiSCSI-Webinterface konnte sich mit Fehler %(error_msg)s nicht mit PiSCSI "
"an %(host)s:%(port)s verbinden. Der PiSCSI-Prozess läuft nicht oder könnte "
"abgestürzt sein."
>>>>>>> 4d9d90aa

#: src/socket_cmds_flask.py:54
msgid ""
"The PiSCSI Web Interface lost connection to PiSCSI. Please go back and "
"try again. If the issue persists, please report a bug."
msgstr ""
"Das PiSCSI-Webinterface hat die Verbindung verloren. Bitte gehe zurück "
"und versuche es nochmals. Wenn das Problem bestehen bleibt, melde bitte "
"einen Bug."

#: src/socket_cmds_flask.py:64
msgid ""
"The PiSCSI Web Interface did not get a valid response from PiSCSI. Please"
" go back and try again. If the issue persists, please report a bug."
msgstr ""
"Das PiSCSI-Webinterface hat keine gültige Antwort von PiSCSI bekommen. "
"Bitte gehe zurück und versuche es nochmals. Wenn das Problem bestehen "
"bleibt, melde bitte einen Bug."

#: src/web.py:214
msgid ""
"PiSCSI is password protected. Start the Web Interface with the --password"
" parameter."
msgstr ""
"PiSCSI ist passwortgeschützt. Starte das Webinterface mit dem —password "
"Parameter."

#: src/web.py:263
msgid "PiSCSI Control Page"
msgstr "PiSCSI Kontrollseite"

#: src/web.py:309
msgid "PiSCSI Create Drive"
<<<<<<< HEAD
msgstr ""

#: src/web.py:323
#, fuzzy
msgid "PiSCSI File Upload"
msgstr "Dateien zum Hochladen hier ablegen"
=======
msgstr "PiSCSI Erzeuge Laufwerk"

#: src/web.py:323
msgid "PiSCSI File Upload"
msgstr "PiSCSI Dateiupload"
>>>>>>> 4d9d90aa

#: src/web.py:346
#, python-format
msgid "You must log in with valid credentials for a user in the '%(group)s' group"
msgstr ""
"Du musst dich mit gültigen Zugangsdaten eines Users aus der Gruppe "
"%(group)s’ einloggen"

#: src/web.py:399 src/web.py:444
#, python-format
msgid "No properties data for drive %(drive_name)s"
msgstr "Keine Eigenschaften für Laufwerk %(drive_name)s"

#: src/web.py:421
#, python-format
msgid "Image file with properties created: %(file_name)s"
msgstr "Imagedatei mit Eigenschaften erzeugt %(file_name)s"

#: src/web.py:521
msgid "PiSCSI Image Info"
<<<<<<< HEAD
msgstr ""
=======
msgstr "PiSCSI Image-Info"
>>>>>>> 4d9d90aa

#: src/web.py:528
#, python-format
msgid "An error occurred when getting disk info: %(error)s"
msgstr "Fehler beim Abrufen der Diskinformationen: %(error)s"

#: src/web.py:542
#, python-format
msgid "%(app)s is not a recognized PiSCSI app"
msgstr "%(app)s ist keine bekannte PiSCSI-App"

#: src/web.py:569
msgid "PiSCSI Manual"
<<<<<<< HEAD
msgstr ""

#: src/web.py:576
#, fuzzy, python-format
msgid "An error occurred when accessing manual page: %(error)s"
msgstr "Beim Abrufen der Hauptseite ist ein Fehler aufgetreten: %(error)s"

#: src/web.py:592
msgid "PiSCSI System Logs"
msgstr ""
=======
msgstr "PiSCSI Handbuch"

#: src/web.py:576
#, python-format
msgid "An error occurred when accessing manual page: %(error)s"
msgstr "Beim Abrufen der Handbuchseite ist ein Fehler aufgetreten: %(error)s"

#: src/web.py:592
msgid "PiSCSI System Logs"
msgstr "PiSCSI System-Logs"
>>>>>>> 4d9d90aa

#: src/web.py:600
#, python-format
msgid "An error occurred when fetching logs: %(error)s"
msgstr "Beim Abrufen der Logs is ein Fehler aufgetreten: %(error)s"

#: src/web.py:614
#, python-format
msgid "Log level set to %(value)s"
msgstr "Log-Level auf %(value)s gesetzt"

#: src/web.py:631 src/web.py:694
msgid "No SCSI ID specified"
msgstr "Keine SCSI ID angegeben"

#: src/web.py:672
#, python-format
msgid "Attached %(device_type)s to SCSI ID %(id_number)s LUN %(unit_number)s"
msgstr "%(device_type)s mit SCSI-ID %(id_number)s LUN %(unit_number)s verbunden"

#: src/web.py:696
msgid "No image file to insert"
msgstr "Keine Imagedatei zum Einfügen"

#: src/web.py:736
#, python-format
msgid ""
"Attached %(file_name)s as %(device_type)s to SCSI ID %(id_number)s LUN "
"%(unit_number)s"
msgstr ""
"%(file_name)s als %(device_type)s mit SCSI ID %(id_number)s LUN "
"%(unit_number)s verbunden"

#: src/web.py:753
msgid "Detached all SCSI devices"
msgstr "Alle SCSI-Geräte getrennt"

#: src/web.py:769
#, python-format
msgid "Detached SCSI ID %(id_number)s LUN %(unit_number)s"
msgstr "SCSI-ID %(id_number)s LUN %(unit_number)s getrennt"

#: src/web.py:791
#, python-format
msgid "Ejected SCSI ID %(id_number)s LUN %(unit_number)s"
msgstr "SCSI-ID %(id_number)s LUN %(unit_number)s ausgeworfen"

#: src/web.py:810
msgid "PiSCSI Device Info"
<<<<<<< HEAD
msgstr ""
=======
msgstr "PiSCSI Geräteinfo"
>>>>>>> 4d9d90aa

#: src/web.py:814
msgid "No devices attached"
msgstr "Kein Gerät angehängt"

#: src/web.py:830
#, python-format
msgid "Reserved SCSI ID %(id_number)s"
msgstr "Reservierte SCSI-ID %(id_number)s"

#: src/web.py:848
#, python-format
msgid "Released the reservation for SCSI ID %(id_number)s"
msgstr "Reservierung für SCSI-ID %(id_number)s entfernt"

#: src/web.py:867
#, python-format
msgid "System name changed to '%(name)s'."
msgstr "Systemname in '%(name)s' geändert."

#: src/web.py:868
msgid "System name reset to default."
msgstr "Systemname auf default zurückgesetzt."

#: src/web.py:870
msgid "Failed to change system name."
msgstr "Systemname konnte nicht geändert werden."

#: src/web.py:924
#, python-format
msgid "%(iso_type)s is not a valid CD-ROM format."
msgstr "%(iso_type)s ist kein gültiges CD-ROM-Format."

#: src/web.py:939
#, python-format
msgid "The following error occurred when creating the CD-ROM image: %(error)s"
msgstr "Der folgende Fehler trat beim Erstellen des CD-ROM-Image auf: %(error)s"

#: src/web.py:946
<<<<<<< HEAD
#, fuzzy, python-format
msgid "CD-ROM image %(file_name)s with type %(iso_type)s was created."
msgstr ""
"CD-ROM-Image %(file_name)s des Typs %(iso_type)s wurde erstellt aber "
"konnte nicht angehängt werden: %(error)s"
=======
#, python-format
msgid "CD-ROM image %(file_name)s with type %(iso_type)s was created."
msgstr "CD-ROM-Image %(file_name)s des Typs %(iso_type)s wurde erstellt."
>>>>>>> 4d9d90aa

#: src/web.py:974
#, python-format
msgid "The following error occurred when downloading: %(error)s"
msgstr "Der folgende Fehler trat beim Download auf: %(error)s"

#: src/web.py:1045 src/web.py:1058
#, python-format
msgid "%(drive_format)s is not a valid hard disk format."
msgstr "%(drive_format)s ist kein gültiges Festplatten-Format."

#: src/web.py:1103
#, python-format
msgid "Image file with properties created: %(file_name)s%(drive_format)s"
msgstr "Imagedatei mit Eigenschaften erstellt: %(file_name)s%(drive_format)s"

#: src/web.py:1113
#, python-format
msgid "Image file created: %(file_name)s%(drive_format)s"
msgstr "Imagedatei erstellt: %(file_name)s%(drive_format)s"

#: src/web.py:1174
#, python-format
msgid "Image file with properties deleted: %(file_name)s"
msgstr "Imagedatei mit Eigenschaften gelöscht: %(file_name)s"

#: src/web.py:1183
#, python-format
msgid "Image file deleted: %(file_name)s"
msgstr "Imagedatei %(file_name)s gelöscht"

#: src/web.py:1221
#, python-format
msgid "Image file with properties renamed to: %(file_name)s"
msgstr "Imagedatei mit Eigenschaften umbenannt in: %(file_name)s"

#: src/web.py:1230
#, python-format
msgid "Image file renamed to: %(file_name)s"
msgstr "Imagedatei umbenannt in: %(file_name)s"

#: src/web.py:1268
#, python-format
msgid "Copy of image file with properties saved as: %(file_name)s"
msgstr "Kopie der Imagedatei mit Eigenschaften gespeichert als: %(file_name)s"

#: src/web.py:1277
#, python-format
msgid "Copy of image file saved as: %(file_name)s"
msgstr "Kopie der Imagedatei gespeichert als: %(file_name)s"

#: src/web.py:1330
#, python-format
msgid "Changed Web Interface language to %(locale)s"
msgstr "Webinterface-Sprache auf %(locale)s geändert"

#: src/web.py:1341
msgid "The requested theme does not exist."
msgstr "Das angeforderte Theme existiert nicht."

#: src/web.py:1344
#, python-format
msgid "Theme changed to '%(theme)s'."
msgstr "Theme geändert zu '%(theme)s'."

#: src/web_utils.py:98
msgid "Hard Disk Drive"
msgstr "Festplatte"

#: src/web_utils.py:100
msgid "Removable Disk Drive"
msgstr "Wechsellaufwerk"

#: src/web_utils.py:102
msgid "Magneto-Optical Drive"
msgstr "Magneto-Optisches Laufwerk"

#: src/web_utils.py:104
msgid "CD/DVD Drive"
msgstr "CD/DVD-Laufwerk"

#: src/web_utils.py:106
msgid "Host Bridge"
msgstr "Host-Bridge"

#: src/web_utils.py:108
msgid "Ethernet Adapter"
msgstr "Ethernet-Adapter"

#: src/web_utils.py:110
msgid "Printer"
msgstr "Drucker"

#: src/web_utils.py:112
msgid "Host Services"
msgstr "Host-Dienste"

#: src/web_utils.py:135
msgid "Hard Disk Image (Generic)"
msgstr "Festplatten-Image (generisch)"

#: src/web_utils.py:137
msgid "Hard Disk Image (Apple)"
msgstr "Festplatten-Image (Apple)"

#: src/web_utils.py:139
msgid "Hard Disk Image (NEC)"
msgstr "Festplatten-Image (NEC)"

#: src/web_utils.py:141
msgid "Hard Disk Image (SCSI-1)"
msgstr "Festplatten-Image (SCSI-1)"

#: src/web_utils.py:143
msgid "Removable Disk Image"
msgstr "Wechsellaufwerks-Image"

#: src/web_utils.py:145
msgid "Magneto-Optical Disk Image"
msgstr "Magneto-Optisches Laufwerks-Image"

#: src/web_utils.py:219
msgid "You must log in to use this function"
msgstr "Du musst dich einloggen um diese Funktion zu nutzen"

#: src/web_utils.py:233
#, python-format
msgid "Configure the network bridge for %(interface)s first: "
msgstr "Konfiguriere zuerst die Netzwerk-Bridge für %(interface)s: "

#: src/web_utils.py:262
#, python-format
msgid "%(file_name)s is not a valid path"
msgstr "%(file_name)s ist kein gültiger Pfad"

#: src/web_utils.py:283
msgid "The file already exists!"
msgstr "Die Datei existiert bereits!"

#: src/web_utils.py:291
msgid "Unable to write the file to disk!"
msgstr "Kann die Datei nicht auf die Disk schreiben!"

#: src/web_utils.py:299
msgid "Transferred file corrupted!"
msgstr "Übertragene Datei beschädigt!"

#: src/web_utils.py:301
msgid "File upload successful!"
msgstr "Dateiupload erfolgreich!"

#: src/templates/base.html:29
msgid ""
" This process may take a while, and will continue in the background if "
"you navigate away from this page."
msgstr ""
" Dieser Prozess dauert möglicherweise länger und wird im Hintergrund "
"fortgesetzt wenn Du von dieser Seite wegnavigierst."

#: src/templates/base.html:34
msgid ""
" The Web Interface will become unresponsive momentarily. Reload this page"
" after the Pi has started up again."
msgstr ""
<<<<<<< HEAD
" Das Webinterface wird gleich nicht mehr reagieren. Lade diese Seite "
"erneut wenn der Pi wieder hochgefahren ist."
=======
" Das Webinterface wird gleich nicht mehr reagieren. Lade diese Seite erneut "
"wenn der Pi wieder hochgefahren ist."
>>>>>>> 4d9d90aa

#: src/templates/base.html:47
#, python-format
msgid "Logged in as <em>%(username)s</em>"
msgstr "Als <em>%(username)s</em> angemeldet"

#: src/templates/base.html:49
msgid "Log Out"
msgstr "Abmelden"

#: src/templates/base.html:54
msgid "Log in to use Web Interface"
msgstr "Melde dich an um das Webinterface zu benutzen"

#: src/templates/base.html:56
msgid "Username:"
msgstr "Username:"

#: src/templates/base.html:60
msgid "Password:"
msgstr "Passwort:"

#: src/templates/base.html:69
msgid "Web Interface Authentication Disabled"
msgstr "Webinterface-Authentifizierung deaktiviert"

#: src/templates/base.html:71
#, python-format
msgid "See <a href=\"%(url)s\" target=\"_blank\">Wiki</a> for more information"
msgstr ""
"Siehe <a href=\"%(url)s\" target=\"_blank\">Wiki</a> für mehr "
"Informationen"

#: src/templates/base.html:78
msgid "PiSCSI"
msgstr "PiSCSI"

#: src/templates/base.html:79
msgid "Control Page"
msgstr "Kontrollseite"

#: src/templates/base.html:85 src/templates/index.html:707
msgid "System Name:"
msgstr "Systemname:"

#: src/templates/base.html:112 src/templates/base.html:114
#, python-format
msgid "Switch to the <a href=\"/theme?name=%(theme)s\">%(theme)s theme</a>"
msgstr "Wechsle zum <a href=\"/theme?name=%(theme)s\">%(theme)s Theme</a>"

#: src/templates/base.html:120
msgid "The AppleShare server is running. No active connections."
msgstr "Der AppleShare-Server läuft. Keine aktiven Verbindungen."

#: src/templates/base.html:123
#, python-format
msgid "%(value)d active AFP connection"
msgstr "%(value)d aktive AFP-Verbindung"

#: src/templates/base.html:125
#, python-format
msgid "%(value)d active AFP connections"
msgstr "%(value)d aktive AFP-Verbindungen"

#: src/templates/base.html:130
#, python-format
msgid "Macproxy is running at %(ip_addr)s (default port 5000)"
msgstr "Macproxy läuft auf %(ip_addr)s (Default-Port 5000)"

#: src/templates/base.html:134
msgid "PiSCSI version:"
msgstr "PiSCSI-Version:"

#: src/templates/base.html:137
msgid "Hardware and OS:"
msgstr "Hardware und OS:"

#: src/templates/base.html:140
msgid "Network Address:"
msgstr "Netzwerkadresse:"

#: src/templates/deviceinfo.html:4
msgid "Detailed Info for Attached Devices"
msgstr "Detailinfo für verbundene Laufwerke"

#: src/templates/deviceinfo.html:9
msgid "SCSI ID"
msgstr "SCSI ID"

#: src/templates/deviceinfo.html:13 src/templates/index.html:51
#: src/templates/index.html:303 src/templates/index.html:613
msgid "LUN"
msgstr "LUN"

#: src/templates/deviceinfo.html:17 src/templates/index.html:309
msgid "Type"
msgstr "Typ"

#: src/templates/deviceinfo.html:21
msgid "Status"
msgstr "Status"

#: src/templates/deviceinfo.html:25 src/templates/index.html:203
msgid "File"
msgstr "Datei"

#: src/templates/deviceinfo.html:29 src/templates/index.html:54
msgid "Parameters"
msgstr "Parameter"

#: src/templates/deviceinfo.html:33
msgid "Vendor"
msgstr "Anbieter"

#: src/templates/deviceinfo.html:37 src/templates/index.html:55
msgid "Product"
msgstr "Produkt"

#: src/templates/deviceinfo.html:41
msgid "Revision"
msgstr "Revision"

#: src/templates/deviceinfo.html:45
msgid "Block Size"
msgstr "Blockgröße"

#: src/templates/deviceinfo.html:49
msgid "Image Size"
msgstr "Imagegröße"

#: src/templates/deviceinfo.html:55 src/templates/diskinfo.html:6
#: src/templates/drives.html:115 src/templates/logs.html:6
#: src/templates/manpage.html:10
msgid "Go to Home"
msgstr "Gehe zu Home"

#: src/templates/diskinfo.html:4
#, python-format
msgid "Disk Image Details: %(file_name)s"
msgstr "Festplatten-Image Details: %(file_name)s"

#: src/templates/drives.html:4
msgid "Disclaimer"
msgstr "Haftungsausschluss"

#: src/templates/drives.html:5
#, python-format
msgid ""
"These device profiles are provided as-is with no guarantee to work "
"equally to the actual physical device they are named after. You may need "
"to provide appropirate device drivers and/or configuration parameters for"
" them to function properly. If you would like to see data modified, or "
"have additional devices to add to the list, please raise an issue ticket "
"at <a href=\"%(url)s\">GitHub</a>."
msgstr ""
"Diese Geräteprofile werden im Ist-Zuastand und ohne Garantie genauso wie "
"das tatsächliche physische Gerät nach dem sie benannt sind zu "
"funktionieren angeboten. Möglicherweise musst Du passende Gerätetreiber "
"und/oder Konfigurationsparameter liefern damit sie ordentlich "
"funktionieren. Möchtest Du gerne Daten geändert haben oder hast "
"zusätzliche Geräte die der Liste hinzugefügt werden sollen dann eröffne "
"bitte ein Ticket auf  <a href=\"%(url)s\">GitHub</a>."

#: src/templates/drives.html:6
msgid "Hard Disk Drives"
msgstr "Festplatten"

#: src/templates/drives.html:11 src/templates/drives.html:47
#: src/templates/drives.html:86
msgid "Name"
msgstr "Name"

#: src/templates/drives.html:12 src/templates/drives.html:87
msgid "Size (MiB)"
msgstr "Größe (MiB)"

#: src/templates/drives.html:13 src/templates/drives.html:48
#: src/templates/drives.html:88
msgid "Description"
msgstr "Beschreibung"

#: src/templates/drives.html:14 src/templates/drives.html:49
#: src/templates/drives.html:89
msgid "Action"
msgstr "Aktion"

#: src/templates/drives.html:30 src/templates/drives.html:105
msgid "Save as:"
msgstr "Speichern als:"

#: src/templates/drives.html:32 src/templates/drives.html:72
#: src/templates/drives.html:107 src/templates/index.html:422
#: src/templates/index.html:454 src/templates/index.html:514
msgid "Create"
msgstr "Erzeuge"

#: src/templates/drives.html:42
msgid "CD/DVD Drives"
msgstr "CD/DVD-Laufwerke"

#: src/templates/drives.html:43
msgid ""
"This will create a properties file for the given CD-ROM or DVD image. No "
"new image file will be created."
msgstr ""
"Dies wird eine Eigenschaften-Datei für das ausgewählte CD-ROM- oder DVD-"
"Image erstellen. Es wird keine neue Image-Datei erzeugt."

#: src/templates/drives.html:64
msgid "Create for:"
msgstr "Erstelle für:"

#: src/templates/drives.html:82
msgid "Removable Disk Drives"
msgstr "Wechsellaufwerke"

#: src/templates/drives.html:114
#, python-format
msgid "%(disk_space)s MiB disk space remaining on the Pi"
msgstr "%(disk_space)s MiB Festplattenplatz auf dem Pi übrig"

#: src/templates/index.html:7
msgid "Current PiSCSI Configuration"
msgstr "Aktuelle PiSCSI-Konfiguration"

#: src/templates/index.html:10
#, python-format
msgid ""
"Save and load device configurations, stored as json files in "
"<tt>%(config_dir)s</tt>"
msgstr ""
"Speichere und lade Gerätekonfigurationen die als JSON-Dateien in "
"<tt>%(config_dir)s</tt> abgelegt sind"

#: src/templates/index.html:11
msgid ""
"To have a particular device configuration load when PiSCSI starts, save "
"it as <em>default</em>."
msgstr ""
"Um eine bestimmte Gerätekonfiguration zu laden wenn PiSCSI startet, "
"speichere sie als <em>default</em>."

#: src/templates/index.html:17 src/templates/index.html:39
#: src/templates/index.html:473
msgid "File Name:"
msgstr "Dateiname:"

#: src/templates/index.html:27
msgid "No saved configurations"
msgstr "Keine gespeicherten Konfigurationen"

#: src/templates/index.html:31
msgid "Load"
msgstr "Laden"

#: src/templates/index.html:31
msgid "Detach all current device and Load configuration?"
msgstr "Alle derzeitigen Geräte trennen und Konfiguration laden?"

#: src/templates/index.html:32 src/templates/index.html:338
msgid "Delete"
msgstr "Löschen"

#: src/templates/index.html:32
msgid "Delete configuration file?"
msgstr "Konfigurationsdatei löschen?"

#: src/templates/index.html:33 src/templates/index.html:376
msgid "Download"
msgstr "Herunterladen"

#: src/templates/index.html:42
msgid "Save"
msgstr "Speichern"

#: src/templates/index.html:49 src/templates/index.html:295
#: src/templates/index.html:605
msgid "ID"
msgstr "ID"

#: src/templates/index.html:53 src/templates/index.html:545
msgid "Device"
msgstr "Gerät"

#: src/templates/index.html:56 src/templates/index.html:205
msgid "Actions"
msgstr "Aktionen"

#: src/templates/index.html:79
msgid "File name"
msgstr "Dateiname"

#: src/templates/index.html:97 src/templates/index.html:323
#: src/templates/index.html:615
msgid "Attach"
msgstr "Verbinden"

#: src/templates/index.html:127
msgid "Eject Disk?  WARNING: On Mac OS, eject the Disk in the Finder instead!"
msgstr "Disk auswerfen? WARNUNG: Auf Mac OS Disk zuerst im Finder auswerfen!"

#: src/templates/index.html:130
msgid "Eject"
msgstr "Auswerfen"

#: src/templates/index.html:133
msgid "Detach Device?"
msgstr "Gerät trennen?"

#: src/templates/index.html:136
msgid "Detach"
msgstr "Trennen"

#: src/templates/index.html:139
msgid "Enter a memo for this reservation"
msgstr "Gib ein memo für diese Reservierung ein"

#: src/templates/index.html:142
msgid "Reserve"
msgstr "Reservieren"

#: src/templates/index.html:151
msgid "Reserved ID"
msgstr "Reservierte ID"

#: src/templates/index.html:157
msgid "Release"
msgstr "Lösen"

#: src/templates/index.html:167
msgid "Detach all SCSI Devices?"
msgstr "Alle SCSI-Geräte trennen?"

#: src/templates/index.html:168
msgid "Detach All Devices"
msgstr "Alle Geräte trennen"

#: src/templates/index.html:171
msgid "Show Device Info"
msgstr "Zeige Geräteinfo"

#: src/templates/index.html:181
msgid "Image File Management"
msgstr "Image-Dateiverwaltung"

#: src/templates/index.html:184
#, python-format
msgid ""
"Manage image files in the active PiSCSI image directory: "
"<tt>%(directory)s</tt> with a scan depth of %(scan_depth)s."
msgstr ""
"Verwalte Imagedateien im aktiven PiSCSI Imageverzeichnis "
"<tt>%(directory)s</tt> mit einer Scantiefe von %(scan_depth)s."

#: src/templates/index.html:185
#, python-format
msgid ""
"Select a valid SCSI ID and <a href=\"%(url)s\" target=\"_blank\">LUN</a> "
"to attach to. Unless you know what you're doing, always use LUN 0."
msgstr ""
<<<<<<< HEAD
"Wähle eine gültige SCSI-ID und <a href=\"%(url)s\" "
"target=\"_blank\">LUN</a> zum Verbinden. Wenn Du nicht sicher bist dann "
"benutze immer LUN 0."
=======
"Wähle eine gültige SCSI-ID und <a href=\"%(url)s\" target=\"_blank\">LUN</a> "
"zum Verbinden. Wenn Du nicht sicher bist dann benutze immer LUN 0."
>>>>>>> 4d9d90aa

#: src/templates/index.html:188
msgid "Recognized image file types:"
msgstr "Erkannte Image-Dateitypen:"

#: src/templates/index.html:193
msgid "Recognized archive file types:"
msgstr "Erkannte Archiv-Dateitypen:"

#: src/templates/index.html:204
msgid "Size"
msgstr "Größe"

#: src/templates/index.html:210
msgid "The images directory is currently empty."
msgstr "Das Images-Verzeichnis ist derzeit leer."

#: src/templates/index.html:228
msgid "Properties File"
msgstr "Eigenschaftendatei"

#: src/templates/index.html:250 src/templates/index.html:262
#: src/templates/index.html:289
msgid "Extract"
msgstr "Entdecken"

#: src/templates/index.html:250 src/templates/index.html:262
msgid "Extracting a single file..."
msgstr "Entpacke eine einzelne Datei…"

#: src/templates/index.html:277 src/templates/index.html:484
#: src/templates/upload.html:50
msgid "MiB"
msgstr "MiB"

#: src/templates/index.html:282
msgid "In use"
msgstr "In Benutzung"

#: src/templates/index.html:289
msgid "Extracting all files..."
msgstr "Entpacke alle Dateien…"

#: src/templates/index.html:312
msgid "Unknown"
msgstr "Unbekannt"

#: src/templates/index.html:326
#, python-format
msgid "Enter new file name for: %(file_name)s"
msgstr "Gib einen neuen Dateinamen für %(file_name)s ein"

#: src/templates/index.html:329 src/templates/index.html:709
msgid "Rename"
msgstr "Umbenennen"

#: src/templates/index.html:331
#, python-format
msgid "Save copy of %(file_name)s as:"
msgstr "Speichere Kopie von %(file_name)s als:"

#: src/templates/index.html:334
msgid "Copy"
msgstr "Kopiere"

#: src/templates/index.html:336
#, python-format
msgid "Delete file: %(file_name)s?"
msgstr "Datei %(file_name)s löschen?"

#: src/templates/index.html:344
msgid "?"
msgstr "?"

#: src/templates/index.html:344
msgid "Info"
msgstr "Info"

#: src/templates/index.html:352
#, python-format
msgid "%(disk_space)s MiB disk space remaining on the system"
msgstr "%(disk_space)s MiB Festplattenplatz auf dem Pi übrig"

#: src/templates/index.html:360
msgid "Transfer Files to the PiSCSI"
msgstr "Übertrage Dateien zum PiSCSI"

#: src/templates/index.html:363 src/templates/index.html:373
#: src/templates/upload.html:8 src/templates/upload.html:16
msgid "Disk Images"
msgstr "Laufwerksimages"

#: src/templates/index.html:364 src/templates/index.html:375
#: src/templates/upload.html:9 src/templates/upload.html:18
msgid "Shared Files"
msgstr "Geteilte Dateien"

#: src/templates/index.html:365
msgid ""
"To access shared files remotely, you may have to install one of the file "
"servers first."
msgstr ""
"Um entfernt auf geteilte Dateien zuzugreifen wirst Du möglicherweise "
"zuerst einen der Dateiserver installieren müssen."

#: src/templates/index.html:370 src/templates/index.html:399
msgid "Download file from URL:"
msgstr "Datei von URL herunterladen:"

#: src/templates/index.html:376
msgid "Downloading File..."
msgstr "Lade Datei herunter…"

#: src/templates/index.html:381
msgid "Upload Files (new tab)"
msgstr "Dateien hochladen (neuer Tab)"

#: src/templates/index.html:389
msgid "Create CD-ROM Image"
<<<<<<< HEAD
msgstr ""

#: src/templates/index.html:392
msgid "HFS is for Mac OS, Joliet for Windows, and Rock Ridge for POSIX."
msgstr "HFS ist für Mac OS, Joliet für Windows, und Rock Ridge für POSIX."

#: src/templates/index.html:393
msgid ""
"If the downloaded file is a zip archive, we will attempt to unzip it and "
"store the resulting files."
msgstr ""
"Die heruntergeladene Datei ist ein Zip-Archiv. Wir versuchen es zu "
"entziehen und die enthaltenen Dateien abzulegen."

#: src/templates/index.html:401 src/templates/index.html:433
#: src/templates/index.html:475
msgid "Type:"
msgstr "Typ:"

#: src/templates/index.html:422
#, fuzzy
msgid "Downloading file and generating CD-ROM image..."
msgstr "Lader Datei herunter und erzeuge CD-ROM-Image…"

#: src/templates/index.html:427
msgid "Use local file:"
msgstr ""

#: src/templates/index.html:454
msgid "Generating CD-ROM image..."
msgstr ""

#: src/templates/index.html:464
#, fuzzy
msgid "Create Empty Disk Image"
msgstr "Erzeuge leere Diskimage-Datei"

#: src/templates/index.html:467
#, python-format
msgid ""
"Please refer to <a href=\"%(url)s\" target=\"_blank\">wiki "
"documentation</a> to learn more about the supported image file types."
msgstr ""
"Siehe <a href=\"%(url)s\" target=\"_blank\">wiki documentation</a> um "
"mehr über die unterstützten Imagedatei-Typen zu erfahren."

#: src/templates/index.html:468
msgid ""
"It is not recommended to use the Lido hard disk driver with the Macintosh"
" Plus."
msgstr ""
"Es wird nicht empfohlen den Lido Festplattentreiber mit dem Macintosh "
"Plus zu verwenden."

#: src/templates/index.html:483
msgid "Size:"
msgstr "Größe:"

#: src/templates/index.html:485 src/templates/index.html:577
msgid "Masquerade as:"
msgstr "Maskiere als:"

#: src/templates/index.html:488 src/templates/index.html:499
#: src/templates/index.html:580
msgid "None"
msgstr "Keines"

#: src/templates/index.html:496
msgid "Format as:"
msgstr "Formatiere als:"

#: src/templates/index.html:519
msgid "Create Disk Image With Properties"
msgstr "Erzeuge Diskimage mit Eigenschaften"

#: src/templates/index.html:528
msgid "Attach Peripheral Device"
msgstr "Verbinde Peripherie-Gerät"

#: src/templates/index.html:533
=======
msgstr "Erstelle CD-ROM-Image"

#: src/templates/index.html:392
msgid "HFS is for Mac OS, Joliet for Windows, and Rock Ridge for POSIX."
msgstr "HFS ist für Mac OS, Joliet für Windows, und Rock Ridge für POSIX."

#: src/templates/index.html:393
>>>>>>> 4d9d90aa
msgid ""
"The <tt>piscsi_bridge</tt> network bridge is active and ready to be used "
"by an emulated network adapter!"
msgstr ""
<<<<<<< HEAD
"Die <tt>piscsi_bridge</tt>-Netzwerk-Bridge ist aktiv und bereit vom "
"emulierten Netzwerkadapter verwendet zu werden!"

#: src/templates/index.html:535
msgid ""
"Please configure the <tt>piscsi_bridge</tt> network bridge before "
"attaching an emulated network adapter!"
msgstr ""
"Bitte konfiguriere die <tt>piscsi_bridge</tt>-Netzwerk-Bridge vor dem "
"Anhängen an einen emulierten Netzwerkadapter!"

#: src/templates/index.html:537
=======
"Die heruntergeladene Datei ist ein Zip-Archiv. Wir versuchen es zu entziehen "
"und die enthaltenen Dateien abzulegen."

#: src/templates/index.html:401 src/templates/index.html:433
#: src/templates/index.html:475
msgid "Type:"
msgstr "Typ:"

#: src/templates/index.html:422
msgid "Downloading file and generating CD-ROM image..."
msgstr "Lade Datei herunter und erzeuge CD-ROM-Image…"

#: src/templates/index.html:427
msgid "Use local file:"
msgstr "Benutze lokale Datei:"

#: src/templates/index.html:454
msgid "Generating CD-ROM image..."
msgstr "Erzeuge CD-ROM-Image..."

#: src/templates/index.html:464
msgid "Create Empty Disk Image"
msgstr "Erstelle leeres Diskimage"

#: src/templates/index.html:467
>>>>>>> 4d9d90aa
#, python-format
msgid ""
"To browse the modern web, install a vintage web proxy such as <a "
"href=\"%(url)s\" target=\"_blank\">Macproxy</a>."
msgstr ""
"Um das moderne Web zu browsen, installiere einen Vintage Web-Proxy wie "
"z.B. <a href=\"%(url)s\" target=\"_blank\">Macproxy</a>."

<<<<<<< HEAD
#: src/templates/index.html:539
#, python-format
=======
#: src/templates/index.html:468
>>>>>>> 4d9d90aa
msgid ""
"Read more about <a href=\"%(url)s\" target=\"_blank\">supported device "
"types</a> on the wiki."
msgstr ""
"Lies mehr über <a href=\"%(url)s\" target=\"_blank\">unterstützte "
"Gerätetypen</a> auf dem Wiki."

<<<<<<< HEAD
#: src/templates/index.html:546
msgid "Key"
msgstr "Taste"

#: src/templates/index.html:547
msgid "Parameters and Actions"
msgstr "Parameter und Aktionen"

=======
#: src/templates/index.html:483
msgid "Size:"
msgstr "Größe:"

#: src/templates/index.html:485 src/templates/index.html:577
msgid "Masquerade as:"
msgstr "Maskiere als:"

#: src/templates/index.html:488 src/templates/index.html:499
#: src/templates/index.html:580
msgid "None"
msgstr "Keines"

#: src/templates/index.html:496
msgid "Format as:"
msgstr "Formatiere als:"

#: src/templates/index.html:519
msgid "Create Disk Image With Properties"
msgstr "Erzeuge Diskimage mit Eigenschaften"

#: src/templates/index.html:528
msgid "Attach Peripheral Device"
msgstr "Verbinde Peripherie-Gerät"

#: src/templates/index.html:533
msgid ""
"The <tt>piscsi_bridge</tt> network bridge is active and ready to be used by an "
"emulated network adapter!"
msgstr ""
"Die <tt>piscsi_bridge</tt>-Netzwerk-Bridge ist aktiv und bereit vom emulierten "
"Netzwerkadapter verwendet zu werden!"

#: src/templates/index.html:535
msgid ""
"Please configure the <tt>piscsi_bridge</tt> network bridge before attaching an "
"emulated network adapter!"
msgstr ""
"Bitte konfiguriere die <tt>piscsi_bridge</tt>-Netzwerk-Bridge vor dem Anhängen "
"an einen emulierten Netzwerkadapter!"

#: src/templates/index.html:537
#, python-format
msgid ""
"To browse the modern web, install a vintage web proxy such as <a "
"href=\"%(url)s\" target=\"_blank\">Macproxy</a>."
msgstr ""
"Um das moderne Web zu browsen, installiere einen Vintage Web-Proxy wie z.B. <a "
"href=\"%(url)s\" target=\"_blank\">Macproxy</a>."

#: src/templates/index.html:539
#, python-format
msgid ""
"Read more about <a href=\"%(url)s\" target=\"_blank\">supported device types</"
"a> on the wiki."
msgstr ""
"Lies mehr über <a href=\"%(url)s\" target=\"_blank\">unterstützte Gerätetypen</"
"a> auf dem Wiki."

#: src/templates/index.html:546
msgid "Key"
msgstr "Taste"

#: src/templates/index.html:547
msgid "Parameters and Actions"
msgstr "Parameter und Aktionen"

>>>>>>> 4d9d90aa
#: src/templates/index.html:627
msgid "Logging"
msgstr "Logging"

#: src/templates/index.html:630
msgid "The current dropdown selection indicates the active log level."
msgstr "Die aktuelle Dropdown-Auswahl markiert den aktiven Log-Level."

#: src/templates/index.html:636
msgid "Log Lines:"
msgstr "Log-Zeilen:"

#: src/templates/index.html:638
msgid "Scope:"
msgstr "Bereich:"

#: src/templates/index.html:641
msgid "All logs"
msgstr "Alle Logs"

#: src/templates/index.html:656
msgid "Show Logs"
msgstr "Zeige Logs"

#: src/templates/index.html:662
msgid "Log Level:"
msgstr "Log-Level:"

#: src/templates/index.html:670
msgid "Set Log Level"
msgstr "Setze Log-Level"

#: src/templates/index.html:680
msgid "System Operations"
msgstr "Systemoperationen"

#: src/templates/index.html:683
msgid ""
"The System Name is the \"pretty\" hostname if set, with a fallback to the"
" regular hostname."
msgstr ""
"Der Systemname ist der \"schöne\" Hostname wenn gesetzt, mit Fallback auf"
" den gewöhnlichen Hostnamen."

#: src/templates/index.html:684
msgid ""
"IMPORTANT: Always shut down the system before turning off the power. "
"Failing to do so may lead to data loss."
msgstr ""
"WICHTIG: Fahre das System immer herunter bevor Du die Stromversorgung "
"ausschaltest. Andernfalls kann es zu Datenverlust kommen."

#: src/templates/index.html:690
msgid "Language:"
msgstr "Sprache:"

#: src/templates/index.html:702
msgid "Change Language"
msgstr "Sprache ändern"

#: src/templates/index.html:713
msgid "Reset"
msgstr "Zurücksetzen"

#: src/templates/index.html:717
msgid "Reboot the System?"
msgstr "Das System neustarten?"

#: src/templates/index.html:717
msgid "Rebooting the system..."
msgstr "Das System wird neugestartet…"

#: src/templates/index.html:718
msgid "Reboot System"
msgstr "System neustarten"

#: src/templates/index.html:720
msgid "Shut Down the System?"
msgstr "Das System herunterfahren?"

#: src/templates/index.html:720
msgid "Shutting down the system..."
msgstr "System wird heruntergefahren…"

#: src/templates/index.html:721
msgid "Shut Down System"
msgstr "System herunterfahren"

#: src/templates/index.html:729
msgid "Read the PiSCSI Manual"
msgstr "Lies das PiSCSI-Handbuch"

#: src/templates/logs.html:4
#, python-format
msgid "System Logs: %(scope)s %(lines)s lines"
msgstr "System-Logs: %(scope)s %(lines)s Zeilen"

#: src/templates/manpage.html:4
#, python-format
msgid "Manual for %(app)s"
msgstr "Handbuch für %(app)s"

#: src/templates/upload.html:4
msgid "Upload File from Local Computer"
msgstr "Datei vom lokalen Computer hochladen"

#: src/templates/upload.html:6
#, python-format
msgid ""
"The largest file size accepted in this form is %(max_file_size)s MiB. Use"
" other file transfer means for larger files."
msgstr ""
"Die größte akzeptierte Dateigröße in diesem Formular ist "
"%(max_file_size)s MiB. Benutze andere Übertragungsmöglichkeiten für "
"größere Dateien."

#: src/templates/upload.html:7
msgid ""
"You have to manually clean up partially uploaded files, as a result of "
"cancelling the upload or closing this page."
msgstr ""
"Du musst (aufgrund unterbrochener Übertragung oder verlassen der Seite) "
"teilweise hochgeladene Dateien selbst aufräumen."

#: src/templates/upload.html:10 src/templates/upload.html:20
msgid "PiSCSI Config"
<<<<<<< HEAD
msgstr ""
=======
msgstr "PiSCSI Konfiguration"
>>>>>>> 4d9d90aa

#: src/templates/upload.html:13
msgid "Destination"
msgstr "Ziel"

#: src/templates/upload.html:36
msgid "Drop files here to upload"
msgstr "Dateien zum Hochladen hier ablegen"

#: src/templates/upload.html:37
msgid "Your browser does not support drag'n'drop file uploads."
msgstr "Dein Browser unterstützt keine Drag’n’Drop Dateiuploads."

#: src/templates/upload.html:38
msgid ""
"Please use the fallback form below to upload your files like in the olden"
" days."
msgstr ""
"Bitte benutze das Formular unten als Ausweichlösung wie zur guten alten "
"Zeit."

#: src/templates/upload.html:39
msgid "File is too big: {{filesize}}MiB. Max filesize: {{maxFilesize}}MiB."
msgstr "Datei ist zu groß: {{filesize}}MiB. Max. Dateigröße: {{maxFilesize}}MiB."

#: src/templates/upload.html:40
msgid "You can't upload files of this type."
msgstr "Du kannst diesen Dateityp nicht hochladen."

#: src/templates/upload.html:41
msgid "Server responded with code: {{statusCode}}"
msgstr "Server hat mit Code {{statusCode}} geantwortet"

#: src/templates/upload.html:42
msgid "Cancel upload"
msgstr "Hochladen abbrechen"

#: src/templates/upload.html:43
msgid "Upload canceled."
msgstr "Hochladen abgebrochen."

#: src/templates/upload.html:44
msgid "Are you sure you want to cancel this upload?"
msgstr "Bist Du sicher dass Du das Hochladen abbrechen möchtest?"

#: src/templates/upload.html:45
msgid "Dismiss"
msgstr "Verwerfen"

#: src/templates/upload.html:46
msgid "You can not upload any more files."
msgstr "Du kannst keine Dateien mehr hochladen."

#: src/templates/upload.html:48
msgid "TiB"
msgstr "TiB"

#: src/templates/upload.html:49
msgid "GiB"
msgstr "GiB"

#: src/templates/upload.html:51
msgid "KiB"
msgstr "KiB"

#: src/templates/upload.html:52
msgid "B"
msgstr "B"

#~ msgid ""
#~ "CD-ROM image %(file_name)s with type "
#~ "%(iso_type)s was created and attached to"
#~ " SCSI ID %(id_number)s"
#~ msgstr ""
#~ "CD-ROM-Image %(file_name)s des Typs "
#~ "%(iso_type)s wurde erstellt und an SCSI"
#~ " ID %(id_number)s angehängt"

#~ msgid "Download File and Create CD-ROM Image"
#~ msgstr "Lade Datei herunter und erzeuge CD-ROM-Image"

#~ msgid ""
#~ "Create an ISO file system CD-ROM"
#~ " image with the downloaded file, and"
#~ " mount it on the given SCSI ID."
#~ msgstr ""
#~ "Erzeuge ein ISO-Dateisystem CD-ROM-"
#~ "Image mit der heruntergeladenen Datei "
#~ "und verbinde es mit der angegebenen "
#~ "SCSI-ID."

#~ msgid "Download and Mount CD-ROM image"
#~ msgstr "Lade CD-ROM-Image herunter und verbinde es"
<|MERGE_RESOLUTION|>--- conflicted
+++ resolved
@@ -5,23 +5,19 @@
 #
 msgid ""
 msgstr ""
-"Project-Id-Version:  PiSCSI\n"
+"Project-Id-Version: PiSCSI\n"
 "Report-Msgid-Bugs-To: https://github.com/PiSCSI/piscsi/issues\n"
-<<<<<<< HEAD
-"POT-Creation-Date: 2023-02-03 20:46-0600\n"
-"PO-Revision-Date: 2022-12-22 21:56+0100\n"
-=======
 "POT-Creation-Date: 2023-02-03 22:30+0100\n"
 "PO-Revision-Date: 2023-02-03 22:47+0100\n"
->>>>>>> 4d9d90aa
 "Last-Translator: Christian Victor <christian.victor@gmail.com>\n"
+"Language-Team: de N/A\n"
 "Language: de\n"
-"Language-Team: de N/A\n"
-"Plural-Forms: nplurals=2; plural=(n != 1);\n"
 "MIME-Version: 1.0\n"
 "Content-Type: text/plain; charset=utf-8\n"
 "Content-Transfer-Encoding: 8bit\n"
+"Plural-Forms: nplurals=2; plural=(n != 1);\n"
 "Generated-By: Babel 2.11.0\n"
+"X-Generator: Poedit 3.2.2\n"
 
 #: src/return_code_mapper.py:14
 #, python-format
@@ -90,8 +86,7 @@
 #: src/return_code_mapper.py:40
 #, python-format
 msgid ""
-"Cannot insert an image for %(device_type)s into a %(current_device_type)s"
-" device"
+"Cannot insert an image for %(device_type)s into a %(current_device_type)s device"
 msgstr ""
 "Kann kein Image für %(device_type)s in ein %(current_device_type)s Gerät "
 "einlegen"
@@ -117,42 +112,34 @@
 #: src/socket_cmds_flask.py:42
 #, python-format
 msgid ""
-"The PiSCSI Web Interface failed to connect to PiSCSI at %(host)s:%(port)s"
-" with error: %(error_msg)s. The PiSCSI process is not running or may have"
-" crashed."
-msgstr ""
-<<<<<<< HEAD
-"Das PiSCSI-Webinterface konnte sich mit Fehler %(error_msg)s nicht mit "
-"PiSCSI an %(host)s:%(port)s verbinden. Der PiSCSI-Prozess läuft nicht "
-"oder könnte abgestürzt sein."
-=======
+"The PiSCSI Web Interface failed to connect to PiSCSI at %(host)s:%(port)s with "
+"error: %(error_msg)s. The PiSCSI process is not running or may have crashed."
+msgstr ""
 "Das PiSCSI-Webinterface konnte sich mit Fehler %(error_msg)s nicht mit PiSCSI "
 "an %(host)s:%(port)s verbinden. Der PiSCSI-Prozess läuft nicht oder könnte "
 "abgestürzt sein."
->>>>>>> 4d9d90aa
 
 #: src/socket_cmds_flask.py:54
 msgid ""
-"The PiSCSI Web Interface lost connection to PiSCSI. Please go back and "
-"try again. If the issue persists, please report a bug."
-msgstr ""
-"Das PiSCSI-Webinterface hat die Verbindung verloren. Bitte gehe zurück "
-"und versuche es nochmals. Wenn das Problem bestehen bleibt, melde bitte "
-"einen Bug."
+"The PiSCSI Web Interface lost connection to PiSCSI. Please go back and try "
+"again. If the issue persists, please report a bug."
+msgstr ""
+"Das PiSCSI-Webinterface hat die Verbindung verloren. Bitte gehe zurück und "
+"versuche es nochmals. Wenn das Problem bestehen bleibt, melde bitte einen Bug."
 
 #: src/socket_cmds_flask.py:64
 msgid ""
-"The PiSCSI Web Interface did not get a valid response from PiSCSI. Please"
-" go back and try again. If the issue persists, please report a bug."
-msgstr ""
-"Das PiSCSI-Webinterface hat keine gültige Antwort von PiSCSI bekommen. "
-"Bitte gehe zurück und versuche es nochmals. Wenn das Problem bestehen "
-"bleibt, melde bitte einen Bug."
+"The PiSCSI Web Interface did not get a valid response from PiSCSI. Please go "
+"back and try again. If the issue persists, please report a bug."
+msgstr ""
+"Das PiSCSI-Webinterface hat keine gültige Antwort von PiSCSI bekommen. Bitte "
+"gehe zurück und versuche es nochmals. Wenn das Problem bestehen bleibt, melde "
+"bitte einen Bug."
 
 #: src/web.py:214
 msgid ""
-"PiSCSI is password protected. Start the Web Interface with the --password"
-" parameter."
+"PiSCSI is password protected. Start the Web Interface with the --password "
+"parameter."
 msgstr ""
 "PiSCSI ist passwortgeschützt. Starte das Webinterface mit dem —password "
 "Parameter."
@@ -163,27 +150,18 @@
 
 #: src/web.py:309
 msgid "PiSCSI Create Drive"
-<<<<<<< HEAD
-msgstr ""
-
-#: src/web.py:323
-#, fuzzy
-msgid "PiSCSI File Upload"
-msgstr "Dateien zum Hochladen hier ablegen"
-=======
 msgstr "PiSCSI Erzeuge Laufwerk"
 
 #: src/web.py:323
 msgid "PiSCSI File Upload"
 msgstr "PiSCSI Dateiupload"
->>>>>>> 4d9d90aa
 
 #: src/web.py:346
 #, python-format
 msgid "You must log in with valid credentials for a user in the '%(group)s' group"
 msgstr ""
-"Du musst dich mit gültigen Zugangsdaten eines Users aus der Gruppe "
-"%(group)s’ einloggen"
+"Du musst dich mit gültigen Zugangsdaten eines Users aus der Gruppe %(group)s’ "
+"einloggen"
 
 #: src/web.py:399 src/web.py:444
 #, python-format
@@ -197,11 +175,7 @@
 
 #: src/web.py:521
 msgid "PiSCSI Image Info"
-<<<<<<< HEAD
-msgstr ""
-=======
 msgstr "PiSCSI Image-Info"
->>>>>>> 4d9d90aa
 
 #: src/web.py:528
 #, python-format
@@ -215,18 +189,6 @@
 
 #: src/web.py:569
 msgid "PiSCSI Manual"
-<<<<<<< HEAD
-msgstr ""
-
-#: src/web.py:576
-#, fuzzy, python-format
-msgid "An error occurred when accessing manual page: %(error)s"
-msgstr "Beim Abrufen der Hauptseite ist ein Fehler aufgetreten: %(error)s"
-
-#: src/web.py:592
-msgid "PiSCSI System Logs"
-msgstr ""
-=======
 msgstr "PiSCSI Handbuch"
 
 #: src/web.py:576
@@ -237,7 +199,6 @@
 #: src/web.py:592
 msgid "PiSCSI System Logs"
 msgstr "PiSCSI System-Logs"
->>>>>>> 4d9d90aa
 
 #: src/web.py:600
 #, python-format
@@ -268,8 +229,8 @@
 "Attached %(file_name)s as %(device_type)s to SCSI ID %(id_number)s LUN "
 "%(unit_number)s"
 msgstr ""
-"%(file_name)s als %(device_type)s mit SCSI ID %(id_number)s LUN "
-"%(unit_number)s verbunden"
+"%(file_name)s als %(device_type)s mit SCSI ID %(id_number)s LUN %(unit_number)s "
+"verbunden"
 
 #: src/web.py:753
 msgid "Detached all SCSI devices"
@@ -287,11 +248,7 @@
 
 #: src/web.py:810
 msgid "PiSCSI Device Info"
-<<<<<<< HEAD
-msgstr ""
-=======
 msgstr "PiSCSI Geräteinfo"
->>>>>>> 4d9d90aa
 
 #: src/web.py:814
 msgid "No devices attached"
@@ -331,17 +288,9 @@
 msgstr "Der folgende Fehler trat beim Erstellen des CD-ROM-Image auf: %(error)s"
 
 #: src/web.py:946
-<<<<<<< HEAD
-#, fuzzy, python-format
-msgid "CD-ROM image %(file_name)s with type %(iso_type)s was created."
-msgstr ""
-"CD-ROM-Image %(file_name)s des Typs %(iso_type)s wurde erstellt aber "
-"konnte nicht angehängt werden: %(error)s"
-=======
 #, python-format
 msgid "CD-ROM image %(file_name)s with type %(iso_type)s was created."
 msgstr "CD-ROM-Image %(file_name)s des Typs %(iso_type)s wurde erstellt."
->>>>>>> 4d9d90aa
 
 #: src/web.py:974
 #, python-format
@@ -495,24 +444,19 @@
 
 #: src/templates/base.html:29
 msgid ""
-" This process may take a while, and will continue in the background if "
-"you navigate away from this page."
+" This process may take a while, and will continue in the background if you "
+"navigate away from this page."
 msgstr ""
 " Dieser Prozess dauert möglicherweise länger und wird im Hintergrund "
 "fortgesetzt wenn Du von dieser Seite wegnavigierst."
 
 #: src/templates/base.html:34
 msgid ""
-" The Web Interface will become unresponsive momentarily. Reload this page"
-" after the Pi has started up again."
-msgstr ""
-<<<<<<< HEAD
-" Das Webinterface wird gleich nicht mehr reagieren. Lade diese Seite "
-"erneut wenn der Pi wieder hochgefahren ist."
-=======
+" The Web Interface will become unresponsive momentarily. Reload this page after "
+"the Pi has started up again."
+msgstr ""
 " Das Webinterface wird gleich nicht mehr reagieren. Lade diese Seite erneut "
 "wenn der Pi wieder hochgefahren ist."
->>>>>>> 4d9d90aa
 
 #: src/templates/base.html:47
 #, python-format
@@ -543,8 +487,7 @@
 #, python-format
 msgid "See <a href=\"%(url)s\" target=\"_blank\">Wiki</a> for more information"
 msgstr ""
-"Siehe <a href=\"%(url)s\" target=\"_blank\">Wiki</a> für mehr "
-"Informationen"
+"Siehe <a href=\"%(url)s\" target=\"_blank\">Wiki</a> für mehr Informationen"
 
 #: src/templates/base.html:78
 msgid "PiSCSI"
@@ -661,20 +604,19 @@
 #: src/templates/drives.html:5
 #, python-format
 msgid ""
-"These device profiles are provided as-is with no guarantee to work "
-"equally to the actual physical device they are named after. You may need "
-"to provide appropirate device drivers and/or configuration parameters for"
-" them to function properly. If you would like to see data modified, or "
-"have additional devices to add to the list, please raise an issue ticket "
-"at <a href=\"%(url)s\">GitHub</a>."
-msgstr ""
-"Diese Geräteprofile werden im Ist-Zuastand und ohne Garantie genauso wie "
-"das tatsächliche physische Gerät nach dem sie benannt sind zu "
-"funktionieren angeboten. Möglicherweise musst Du passende Gerätetreiber "
-"und/oder Konfigurationsparameter liefern damit sie ordentlich "
-"funktionieren. Möchtest Du gerne Daten geändert haben oder hast "
-"zusätzliche Geräte die der Liste hinzugefügt werden sollen dann eröffne "
-"bitte ein Ticket auf  <a href=\"%(url)s\">GitHub</a>."
+"These device profiles are provided as-is with no guarantee to work equally to "
+"the actual physical device they are named after. You may need to provide "
+"appropirate device drivers and/or configuration parameters for them to function "
+"properly. If you would like to see data modified, or have additional devices to "
+"add to the list, please raise an issue ticket at <a href=\"%(url)s\">GitHub</a>."
+msgstr ""
+"Diese Geräteprofile werden im Ist-Zuastand und ohne Garantie genauso wie das "
+"tatsächliche physische Gerät nach dem sie benannt sind zu funktionieren "
+"angeboten. Möglicherweise musst Du passende Gerätetreiber und/oder "
+"Konfigurationsparameter liefern damit sie ordentlich funktionieren. Möchtest Du "
+"gerne Daten geändert haben oder hast zusätzliche Geräte die der Liste "
+"hinzugefügt werden sollen dann eröffne bitte ein Ticket auf  <a "
+"href=\"%(url)s\">GitHub</a>."
 
 #: src/templates/drives.html:6
 msgid "Hard Disk Drives"
@@ -715,11 +657,11 @@
 
 #: src/templates/drives.html:43
 msgid ""
-"This will create a properties file for the given CD-ROM or DVD image. No "
-"new image file will be created."
-msgstr ""
-"Dies wird eine Eigenschaften-Datei für das ausgewählte CD-ROM- oder DVD-"
-"Image erstellen. Es wird keine neue Image-Datei erzeugt."
+"This will create a properties file for the given CD-ROM or DVD image. No new "
+"image file will be created."
+msgstr ""
+"Dies wird eine Eigenschaften-Datei für das ausgewählte CD-ROM- oder DVD-Image "
+"erstellen. Es wird keine neue Image-Datei erzeugt."
 
 #: src/templates/drives.html:64
 msgid "Create for:"
@@ -749,11 +691,11 @@
 
 #: src/templates/index.html:11
 msgid ""
-"To have a particular device configuration load when PiSCSI starts, save "
-"it as <em>default</em>."
-msgstr ""
-"Um eine bestimmte Gerätekonfiguration zu laden wenn PiSCSI startet, "
-"speichere sie als <em>default</em>."
+"To have a particular device configuration load when PiSCSI starts, save it as "
+"<em>default</em>."
+msgstr ""
+"Um eine bestimmte Gerätekonfiguration zu laden wenn PiSCSI startet, speichere "
+"sie als <em>default</em>."
 
 #: src/templates/index.html:17 src/templates/index.html:39
 #: src/templates/index.html:473
@@ -861,26 +803,20 @@
 #: src/templates/index.html:184
 #, python-format
 msgid ""
-"Manage image files in the active PiSCSI image directory: "
-"<tt>%(directory)s</tt> with a scan depth of %(scan_depth)s."
-msgstr ""
-"Verwalte Imagedateien im aktiven PiSCSI Imageverzeichnis "
-"<tt>%(directory)s</tt> mit einer Scantiefe von %(scan_depth)s."
+"Manage image files in the active PiSCSI image directory: <tt>%(directory)s</tt> "
+"with a scan depth of %(scan_depth)s."
+msgstr ""
+"Verwalte Imagedateien im aktiven PiSCSI Imageverzeichnis <tt>%(directory)s</tt> "
+"mit einer Scantiefe von %(scan_depth)s."
 
 #: src/templates/index.html:185
 #, python-format
 msgid ""
-"Select a valid SCSI ID and <a href=\"%(url)s\" target=\"_blank\">LUN</a> "
-"to attach to. Unless you know what you're doing, always use LUN 0."
-msgstr ""
-<<<<<<< HEAD
-"Wähle eine gültige SCSI-ID und <a href=\"%(url)s\" "
-"target=\"_blank\">LUN</a> zum Verbinden. Wenn Du nicht sicher bist dann "
-"benutze immer LUN 0."
-=======
+"Select a valid SCSI ID and <a href=\"%(url)s\" target=\"_blank\">LUN</a> to "
+"attach to. Unless you know what you're doing, always use LUN 0."
+msgstr ""
 "Wähle eine gültige SCSI-ID und <a href=\"%(url)s\" target=\"_blank\">LUN</a> "
 "zum Verbinden. Wenn Du nicht sicher bist dann benutze immer LUN 0."
->>>>>>> 4d9d90aa
 
 #: src/templates/index.html:188
 msgid "Recognized image file types:"
@@ -983,8 +919,8 @@
 "To access shared files remotely, you may have to install one of the file "
 "servers first."
 msgstr ""
-"Um entfernt auf geteilte Dateien zuzugreifen wirst Du möglicherweise "
-"zuerst einen der Dateiserver installieren müssen."
+"Um entfernt auf geteilte Dateien zuzugreifen wirst Du möglicherweise zuerst "
+"einen der Dateiserver installieren müssen."
 
 #: src/templates/index.html:370 src/templates/index.html:399
 msgid "Download file from URL:"
@@ -1000,8 +936,7 @@
 
 #: src/templates/index.html:389
 msgid "Create CD-ROM Image"
-<<<<<<< HEAD
-msgstr ""
+msgstr "Erstelle CD-ROM-Image"
 
 #: src/templates/index.html:392
 msgid "HFS is for Mac OS, Joliet for Windows, and Rock Ridge for POSIX."
@@ -1009,11 +944,11 @@
 
 #: src/templates/index.html:393
 msgid ""
-"If the downloaded file is a zip archive, we will attempt to unzip it and "
-"store the resulting files."
-msgstr ""
-"Die heruntergeladene Datei ist ein Zip-Archiv. Wir versuchen es zu "
-"entziehen und die enthaltenen Dateien abzulegen."
+"If the downloaded file is a zip archive, we will attempt to unzip it and store "
+"the resulting files."
+msgstr ""
+"Die heruntergeladene Datei ist ein Zip-Archiv. Wir versuchen es zu entziehen "
+"und die enthaltenen Dateien abzulegen."
 
 #: src/templates/index.html:401 src/templates/index.html:433
 #: src/templates/index.html:475
@@ -1021,39 +956,36 @@
 msgstr "Typ:"
 
 #: src/templates/index.html:422
-#, fuzzy
 msgid "Downloading file and generating CD-ROM image..."
-msgstr "Lader Datei herunter und erzeuge CD-ROM-Image…"
+msgstr "Lade Datei herunter und erzeuge CD-ROM-Image…"
 
 #: src/templates/index.html:427
 msgid "Use local file:"
-msgstr ""
+msgstr "Benutze lokale Datei:"
 
 #: src/templates/index.html:454
 msgid "Generating CD-ROM image..."
-msgstr ""
+msgstr "Erzeuge CD-ROM-Image..."
 
 #: src/templates/index.html:464
-#, fuzzy
 msgid "Create Empty Disk Image"
-msgstr "Erzeuge leere Diskimage-Datei"
+msgstr "Erstelle leeres Diskimage"
 
 #: src/templates/index.html:467
 #, python-format
 msgid ""
-"Please refer to <a href=\"%(url)s\" target=\"_blank\">wiki "
-"documentation</a> to learn more about the supported image file types."
-msgstr ""
-"Siehe <a href=\"%(url)s\" target=\"_blank\">wiki documentation</a> um "
-"mehr über die unterstützten Imagedatei-Typen zu erfahren."
+"Please refer to <a href=\"%(url)s\" target=\"_blank\">wiki documentation</a> to "
+"learn more about the supported image file types."
+msgstr ""
+"Siehe <a href=\"%(url)s\" target=\"_blank\">wiki documentation</a> um mehr über "
+"die unterstützten Imagedatei-Typen zu erfahren."
 
 #: src/templates/index.html:468
 msgid ""
-"It is not recommended to use the Lido hard disk driver with the Macintosh"
-" Plus."
-msgstr ""
-"Es wird nicht empfohlen den Lido Festplattentreiber mit dem Macintosh "
-"Plus zu verwenden."
+"It is not recommended to use the Lido hard disk driver with the Macintosh Plus."
+msgstr ""
+"Es wird nicht empfohlen den Lido Festplattentreiber mit dem Macintosh Plus zu "
+"verwenden."
 
 #: src/templates/index.html:483
 msgid "Size:"
@@ -1081,81 +1013,39 @@
 msgstr "Verbinde Peripherie-Gerät"
 
 #: src/templates/index.html:533
-=======
-msgstr "Erstelle CD-ROM-Image"
-
-#: src/templates/index.html:392
-msgid "HFS is for Mac OS, Joliet for Windows, and Rock Ridge for POSIX."
-msgstr "HFS ist für Mac OS, Joliet für Windows, und Rock Ridge für POSIX."
-
-#: src/templates/index.html:393
->>>>>>> 4d9d90aa
-msgid ""
-"The <tt>piscsi_bridge</tt> network bridge is active and ready to be used "
-"by an emulated network adapter!"
-msgstr ""
-<<<<<<< HEAD
-"Die <tt>piscsi_bridge</tt>-Netzwerk-Bridge ist aktiv und bereit vom "
-"emulierten Netzwerkadapter verwendet zu werden!"
+msgid ""
+"The <tt>piscsi_bridge</tt> network bridge is active and ready to be used by an "
+"emulated network adapter!"
+msgstr ""
+"Die <tt>piscsi_bridge</tt>-Netzwerk-Bridge ist aktiv und bereit vom emulierten "
+"Netzwerkadapter verwendet zu werden!"
 
 #: src/templates/index.html:535
 msgid ""
-"Please configure the <tt>piscsi_bridge</tt> network bridge before "
-"attaching an emulated network adapter!"
-msgstr ""
-"Bitte konfiguriere die <tt>piscsi_bridge</tt>-Netzwerk-Bridge vor dem "
-"Anhängen an einen emulierten Netzwerkadapter!"
+"Please configure the <tt>piscsi_bridge</tt> network bridge before attaching an "
+"emulated network adapter!"
+msgstr ""
+"Bitte konfiguriere die <tt>piscsi_bridge</tt>-Netzwerk-Bridge vor dem Anhängen "
+"an einen emulierten Netzwerkadapter!"
 
 #: src/templates/index.html:537
-=======
-"Die heruntergeladene Datei ist ein Zip-Archiv. Wir versuchen es zu entziehen "
-"und die enthaltenen Dateien abzulegen."
-
-#: src/templates/index.html:401 src/templates/index.html:433
-#: src/templates/index.html:475
-msgid "Type:"
-msgstr "Typ:"
-
-#: src/templates/index.html:422
-msgid "Downloading file and generating CD-ROM image..."
-msgstr "Lade Datei herunter und erzeuge CD-ROM-Image…"
-
-#: src/templates/index.html:427
-msgid "Use local file:"
-msgstr "Benutze lokale Datei:"
-
-#: src/templates/index.html:454
-msgid "Generating CD-ROM image..."
-msgstr "Erzeuge CD-ROM-Image..."
-
-#: src/templates/index.html:464
-msgid "Create Empty Disk Image"
-msgstr "Erstelle leeres Diskimage"
-
-#: src/templates/index.html:467
->>>>>>> 4d9d90aa
 #, python-format
 msgid ""
 "To browse the modern web, install a vintage web proxy such as <a "
 "href=\"%(url)s\" target=\"_blank\">Macproxy</a>."
 msgstr ""
-"Um das moderne Web zu browsen, installiere einen Vintage Web-Proxy wie "
-"z.B. <a href=\"%(url)s\" target=\"_blank\">Macproxy</a>."
-
-<<<<<<< HEAD
+"Um das moderne Web zu browsen, installiere einen Vintage Web-Proxy wie z.B. <a "
+"href=\"%(url)s\" target=\"_blank\">Macproxy</a>."
+
 #: src/templates/index.html:539
 #, python-format
-=======
-#: src/templates/index.html:468
->>>>>>> 4d9d90aa
-msgid ""
-"Read more about <a href=\"%(url)s\" target=\"_blank\">supported device "
-"types</a> on the wiki."
-msgstr ""
-"Lies mehr über <a href=\"%(url)s\" target=\"_blank\">unterstützte "
-"Gerätetypen</a> auf dem Wiki."
-
-<<<<<<< HEAD
+msgid ""
+"Read more about <a href=\"%(url)s\" target=\"_blank\">supported device types</"
+"a> on the wiki."
+msgstr ""
+"Lies mehr über <a href=\"%(url)s\" target=\"_blank\">unterstützte Gerätetypen</"
+"a> auf dem Wiki."
+
 #: src/templates/index.html:546
 msgid "Key"
 msgstr "Taste"
@@ -1164,75 +1054,6 @@
 msgid "Parameters and Actions"
 msgstr "Parameter und Aktionen"
 
-=======
-#: src/templates/index.html:483
-msgid "Size:"
-msgstr "Größe:"
-
-#: src/templates/index.html:485 src/templates/index.html:577
-msgid "Masquerade as:"
-msgstr "Maskiere als:"
-
-#: src/templates/index.html:488 src/templates/index.html:499
-#: src/templates/index.html:580
-msgid "None"
-msgstr "Keines"
-
-#: src/templates/index.html:496
-msgid "Format as:"
-msgstr "Formatiere als:"
-
-#: src/templates/index.html:519
-msgid "Create Disk Image With Properties"
-msgstr "Erzeuge Diskimage mit Eigenschaften"
-
-#: src/templates/index.html:528
-msgid "Attach Peripheral Device"
-msgstr "Verbinde Peripherie-Gerät"
-
-#: src/templates/index.html:533
-msgid ""
-"The <tt>piscsi_bridge</tt> network bridge is active and ready to be used by an "
-"emulated network adapter!"
-msgstr ""
-"Die <tt>piscsi_bridge</tt>-Netzwerk-Bridge ist aktiv und bereit vom emulierten "
-"Netzwerkadapter verwendet zu werden!"
-
-#: src/templates/index.html:535
-msgid ""
-"Please configure the <tt>piscsi_bridge</tt> network bridge before attaching an "
-"emulated network adapter!"
-msgstr ""
-"Bitte konfiguriere die <tt>piscsi_bridge</tt>-Netzwerk-Bridge vor dem Anhängen "
-"an einen emulierten Netzwerkadapter!"
-
-#: src/templates/index.html:537
-#, python-format
-msgid ""
-"To browse the modern web, install a vintage web proxy such as <a "
-"href=\"%(url)s\" target=\"_blank\">Macproxy</a>."
-msgstr ""
-"Um das moderne Web zu browsen, installiere einen Vintage Web-Proxy wie z.B. <a "
-"href=\"%(url)s\" target=\"_blank\">Macproxy</a>."
-
-#: src/templates/index.html:539
-#, python-format
-msgid ""
-"Read more about <a href=\"%(url)s\" target=\"_blank\">supported device types</"
-"a> on the wiki."
-msgstr ""
-"Lies mehr über <a href=\"%(url)s\" target=\"_blank\">unterstützte Gerätetypen</"
-"a> auf dem Wiki."
-
-#: src/templates/index.html:546
-msgid "Key"
-msgstr "Taste"
-
-#: src/templates/index.html:547
-msgid "Parameters and Actions"
-msgstr "Parameter und Aktionen"
-
->>>>>>> 4d9d90aa
 #: src/templates/index.html:627
 msgid "Logging"
 msgstr "Logging"
@@ -1271,16 +1092,16 @@
 
 #: src/templates/index.html:683
 msgid ""
-"The System Name is the \"pretty\" hostname if set, with a fallback to the"
-" regular hostname."
-msgstr ""
-"Der Systemname ist der \"schöne\" Hostname wenn gesetzt, mit Fallback auf"
-" den gewöhnlichen Hostnamen."
+"The System Name is the \"pretty\" hostname if set, with a fallback to the "
+"regular hostname."
+msgstr ""
+"Der Systemname ist der \"schöne\" Hostname wenn gesetzt, mit Fallback auf den "
+"gewöhnlichen Hostnamen."
 
 #: src/templates/index.html:684
 msgid ""
-"IMPORTANT: Always shut down the system before turning off the power. "
-"Failing to do so may lead to data loss."
+"IMPORTANT: Always shut down the system before turning off the power. Failing to "
+"do so may lead to data loss."
 msgstr ""
 "WICHTIG: Fahre das System immer herunter bevor Du die Stromversorgung "
 "ausschaltest. Andernfalls kann es zu Datenverlust kommen."
@@ -1342,12 +1163,11 @@
 #: src/templates/upload.html:6
 #, python-format
 msgid ""
-"The largest file size accepted in this form is %(max_file_size)s MiB. Use"
-" other file transfer means for larger files."
-msgstr ""
-"Die größte akzeptierte Dateigröße in diesem Formular ist "
-"%(max_file_size)s MiB. Benutze andere Übertragungsmöglichkeiten für "
-"größere Dateien."
+"The largest file size accepted in this form is %(max_file_size)s MiB. Use other "
+"file transfer means for larger files."
+msgstr ""
+"Die größte akzeptierte Dateigröße in diesem Formular ist %(max_file_size)s MiB. "
+"Benutze andere Übertragungsmöglichkeiten für größere Dateien."
 
 #: src/templates/upload.html:7
 msgid ""
@@ -1359,11 +1179,7 @@
 
 #: src/templates/upload.html:10 src/templates/upload.html:20
 msgid "PiSCSI Config"
-<<<<<<< HEAD
-msgstr ""
-=======
 msgstr "PiSCSI Konfiguration"
->>>>>>> 4d9d90aa
 
 #: src/templates/upload.html:13
 msgid "Destination"
@@ -1379,11 +1195,9 @@
 
 #: src/templates/upload.html:38
 msgid ""
-"Please use the fallback form below to upload your files like in the olden"
-" days."
-msgstr ""
-"Bitte benutze das Formular unten als Ausweichlösung wie zur guten alten "
-"Zeit."
+"Please use the fallback form below to upload your files like in the olden days."
+msgstr ""
+"Bitte benutze das Formular unten als Ausweichlösung wie zur guten alten Zeit."
 
 #: src/templates/upload.html:39
 msgid "File is too big: {{filesize}}MiB. Max filesize: {{maxFilesize}}MiB."
@@ -1431,29 +1245,4 @@
 
 #: src/templates/upload.html:52
 msgid "B"
-msgstr "B"
-
-#~ msgid ""
-#~ "CD-ROM image %(file_name)s with type "
-#~ "%(iso_type)s was created and attached to"
-#~ " SCSI ID %(id_number)s"
-#~ msgstr ""
-#~ "CD-ROM-Image %(file_name)s des Typs "
-#~ "%(iso_type)s wurde erstellt und an SCSI"
-#~ " ID %(id_number)s angehängt"
-
-#~ msgid "Download File and Create CD-ROM Image"
-#~ msgstr "Lade Datei herunter und erzeuge CD-ROM-Image"
-
-#~ msgid ""
-#~ "Create an ISO file system CD-ROM"
-#~ " image with the downloaded file, and"
-#~ " mount it on the given SCSI ID."
-#~ msgstr ""
-#~ "Erzeuge ein ISO-Dateisystem CD-ROM-"
-#~ "Image mit der heruntergeladenen Datei "
-#~ "und verbinde es mit der angegebenen "
-#~ "SCSI-ID."
-
-#~ msgid "Download and Mount CD-ROM image"
-#~ msgstr "Lade CD-ROM-Image herunter und verbinde es"
+msgstr "B"