--- conflicted
+++ resolved
@@ -73,15 +73,15 @@
                     <select type="select" name="file_name" id="device_list_file_name_{{ device.id }}_{{ device.unit }}">
                     {% for f in files|sort(attribute='name') %}
                     {% if device.device_type == "SCCD" %}
-                    {% if f["name"].lower().endswith(cdrom_file_suffix) %}
+                    {% if f["name"].lower().endswith(env['cd_suffixes']) %}
                     <option value="{{ f["name"] }}">{{ f["name"].replace(env["base_dir"], '') }}</option>
                     {% endif %}
                     {% elif device.device_type == "SCRM" %}
-                    {% if f["name"].lower().endswith(removable_file_suffix) %}
+                    {% if f["name"].lower().endswith(env['rm_suffixes']) %}
                     <option value="{{ f["name"] }}">{{ f["name"].replace(env["base_dir"], '') }}</option>
                     {% endif %}
                     {% elif device.device_type == "SCMO" %}
-                    {% if f["name"].lower().endswith(mo_file_suffix) %}
+                    {% if f["name"].lower().endswith(env['mo_suffixes']) %}
                     <option value="{{ f["name"] }}">{{ f["name"].replace(env["base_dir"], '') }}</option>
                     {% endif %}
                     {% endif %}
@@ -116,14 +116,9 @@
                 {% endif %}
                 </center>
             </td>
-<<<<<<< HEAD
             <td>
                 <center>
-                {% if device.device_type != "-" %}
-=======
-            <td style="text-align:center">
-            {% if device.id in scsi_ids["occupied_ids"] %}
->>>>>>> 90ace5fd
+                {% if device.id in scsi_ids["occupied_ids"] %}
                 {% if device.device_type in REMOVABLE_DEVICE_TYPES and "No Media" not in device.status %}
                 <form action="/scsi/eject" method="post" onsubmit="return confirm('{{ _("Eject Disk?  WARNING: On Mac OS, eject the Disk in the Finder instead!") }}')">
                     <input name="scsi_id" type="hidden" value="{{ device.id }}">
@@ -288,17 +283,10 @@
                 <form action="/scsi/attach" method="post">
                     <input name="file_name" type="hidden" value="{{ file['name'] }}">
                     <input name="file_size" type="hidden" value="{{ file['size'] }}">
-<<<<<<< HEAD
                     <label for="image_list_scsi_id_{{ file["name"] }}">{{ _("ID") }}</label>
                     <select name="scsi_id" id="image_list_scsi_id_{{ file["name"] }}">
-                        {% for id in scsi_ids %}
-                        <option name="id" value="{{id}}"{% if id == recommended_id %} selected{% endif %}>
-=======
-                    <label for="id">{{ _("ID") }}</label>
-                    <select name="scsi_id">
                         {% for id in scsi_ids["valid_ids"] %}
                         <option name="id" value="{{id}}"{% if id == scsi_ids["recommended_id"] %} selected{% endif %}>
->>>>>>> 90ace5fd
                             {{ id }}
                         </option>
                         {% endfor %}
@@ -394,19 +382,11 @@
             <form action="/scsi/attach_device" method="post">
                 <input name="type" type="hidden" value="{{ type }}">
                 {% for key, value in device_types[type]["params"] | dictsort %}
-<<<<<<< HEAD
-                <label for="{{ type }}_{{ key }}">{{ key }}:</label>
+                <label for="param_{{ type }}_{{ key }}">{{ key }}:</label>
                 {% if value.isnumeric() %}
-                <input name="{{ key }}" id="{{ type }}_{{ key }}" type="number" value="{{ value }}">
+                <input name="param_{{ key }}" id="param_{{ type }}_{{ key }}" type="number" value="{{ value }}">
                 {% elif key == "interface" %}
-                <select name="{{ key }}" id="{{ type }}_{{ key }}">
-=======
-                <label for="param_{{ key }}">{{ key }}:</label>
-                {% if value.isnumeric() %}
-                <input name="param_{{ key }}" id="param_{{ key }}" type="number" value="{{ value }}">
-                {% elif key == "interface" %}
-                <select name="param_{{ key }}" id="param_{{ key }}">
->>>>>>> 90ace5fd
+                <select name="param_{{ key }}" id="param_{{ type }}_{{ key }}">
                 {% for if in netinfo["ifs"] %}
                     <option value="{{ if }}">
                         {{ if }}
@@ -414,11 +394,7 @@
                 {% endfor %}
                 </select>
                 {% else %}
-<<<<<<< HEAD
-                <input name="{{ key }}" id="{{ type }}_{{ key }}" type="text" size="{{ value|length }}" placeholder="{{ value }}">
-=======
-                <input name="param_{{ key }}" id="param_{{ key }}" type="text" size="{{ value|length }}" placeholder="{{ value }}">
->>>>>>> 90ace5fd
+                <input name="param_{{ key }}" id="param_{{ type }}_{{ key }}" type="text" size="{{ value|length }}" placeholder="{{ value }}">
                 {% endif %}
                 {% endfor %}
                 {% if type in REMOVABLE_DEVICE_TYPES %}
@@ -450,17 +426,10 @@
                 {% endif %}
                 </select>
                 {% endif %}
-<<<<<<< HEAD
                 <label for="{{ type }}_scsi_id">{{ _("ID") }}</label>
                 <select name="scsi_id" id="{{ type }}_scsi_id">
-                {% for id in scsi_ids %}
-                    <option value="{{ id }}"{% if id == recommended_id %} selected{% endif %}>
-=======
-                <label for="scsi_id">{{ _("SCSI ID:") }}</label>
-                <select name="scsi_id">
                 {% for id in scsi_ids["valid_ids"] %}
                     <option value="{{ id }}"{% if id == scsi_ids["recommended_id"] %} selected{% endif %}>
->>>>>>> 90ace5fd
                         {{ id }}
                     </option>
                 {% endfor %}
@@ -560,7 +529,6 @@
         <li>{{ _("If the downloaded file is a zip archive, we will attempt to unzip it and store the resulting files.") }}</li>
     </ul>
 </details>
-<<<<<<< HEAD
 
 <form action="/files/download_to_iso" method="post">
     <label for="iso_url">{{ _("URL:") }}</label>
@@ -588,56 +556,14 @@
     </select>
     <label for="iso_scsi_id">{{ _("ID") }}</label>
     <select name="scsi_id" id="iso_scsi_id">
-        {% for id in scsi_ids %}
-        <option value="{{ id }}"{% if id == recommended_id %} selected{% endif %}>
+        {% for id in scsi_ids["valid_ids"] %}
+        <option value="{{ id }}"{% if id == scsi_ids["recommended_id"] %} selected{% endif %}>
             {{ id }}
         </option>
         {% endfor %}
     </select>
     <input type="submit" value="{{ _("Download and Mount CD-ROM image") }}" onclick="processNotify('{{ _("Downloading File and generating CD-ROM image...") }}')">
 </form>
-=======
-<table style="border: none">
-    <tr style="border: none">
-        <td style="border: none; vertical-align:top;">
-            <label for="scsi_id">{{ _("SCSI ID:") }}</label>
-            <form action="/files/download_to_iso" method="post">
-                <select name="scsi_id">
-                    {% for id in scsi_ids["valid_ids"] %}
-                    <option value="{{ id }}"{% if id == scsi_ids["recommended_id"] %} selected{% endif %}>
-                        {{ id }}
-                    </option>
-                    {% endfor %}
-                </select>
-                <label for="url">{{ _("URL:") }}</label>
-                <input name="url" placeholder="{{ _("URL") }}" required="" type="url">
-                <label for="type">{{ _("Type:") }}</label>
-                <select name="type">
-                    <option value="-hfs">
-                        HFS
-                    </option>
-                    <option value="-iso-level 1">
-                        ISO-9660 Level 1
-                    </option>
-                    <option value="-iso-level 2">
-                        ISO-9660 Level 2
-                    </option>
-                    <option value="-iso-level 3">
-                        ISO-9660 Level 3
-                    </option>
-                    <option value="-J">
-                        Joliet
-                    </option>
-                    <option value="-r">
-                        Rock Ridge
-                    </option>
-                </select>
-                <input type="submit" value="{{ _("Download and Mount CD-ROM image") }}" onclick="processNotify('{{ _("Downloading File and generating CD-ROM image...") }}')">
-            </form>
-        </td>
-    </tr>
-</table>
->>>>>>> 90ace5fd
 
 <hr/>
 
