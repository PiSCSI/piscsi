--- conflicted
+++ resolved
@@ -596,23 +596,7 @@
     PARAM_PREFIX = "param_"
     params = {}
     for item in request.form:
-<<<<<<< HEAD
-        if item == "scsi_id":
-            scsi_id = request.form.get(item)
-        elif item == "unit":
-            unit = request.form.get(item)
-        elif item == "type":
-            device_type = request.form.get(item)
-        elif item == "drive_name":
-            drive_name = request.form.get(item)
-            drive_props = get_properties_by_drive_name(
-                APP.config["RASCSI_DRIVE_PROPERTIES"],
-                drive_name
-                )
-        else:
-=======
         if item.startswith(PARAM_PREFIX):
->>>>>>> 52ebb3a2
             param = request.form.get(item)
             if param:
                 params.update({item.replace(PARAM_PREFIX, ""): param})
