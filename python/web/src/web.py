"""
Module for the Flask app rendering and endpoints
"""

import sys
import logging
import argparse
from pathlib import Path
from functools import wraps
from grp import getgrall

import bjoern
from rascsi.return_codes import ReturnCodes
from werkzeug.utils import secure_filename
from simplepam import authenticate
from flask_babel import Babel, Locale, refresh, _

from flask import (
    Flask,
    render_template,
    request,
    flash,
    url_for,
    redirect,
    send_file,
    send_from_directory,
    make_response,
    session,
    abort,
)

from rascsi.ractl_cmds import RaCtlCmds
from rascsi.file_cmds import FileCmds
from rascsi.sys_cmds import SysCmds

from rascsi.common_settings import (
    CFG_DIR,
    CONFIG_FILE_SUFFIX,
    PROPERTIES_SUFFIX,
    ARCHIVE_FILE_SUFFIXES,
    RESERVATIONS,
)

from return_code_mapper import ReturnCodeMapper
from socket_cmds_flask import SocketCmdsFlask

from web_utils import (
    sort_and_format_devices,
    get_valid_scsi_ids,
    map_device_types_and_names,
    get_device_name,
    auth_active,
    is_bridge_configured,
    upload_with_dropzonejs,
)
from settings import (
    AFP_DIR,
    MAX_FILE_SIZE,
    DEFAULT_CONFIG,
    DRIVE_PROPERTIES_FILE,
    AUTH_GROUP,
    LANGUAGES,
)


APP = Flask(__name__)
BABEL = Babel(APP)


@BABEL.localeselector
def get_locale():
    """
    Uses the session language, or tries to detect based on accept-languages header
    """
    try:
        language = session["language"]
    except KeyError:
        language = ""
        logging.warning("The default locale could not be detected. Falling back to English.")
    if language:
        return language
    # Hardcoded fallback to "en" when the user agent does not send an accept-language header
    language = request.accept_languages.best_match(LANGUAGES) or "en"
    return language


def get_supported_locales():
    """
    Returns a list of Locale objects that the Web Interfaces supports
    """
    locales = BABEL.list_translations()
    locales.append(Locale("en"))
    sorted_locales = sorted(locales, key=lambda x: x.language)
    return sorted_locales


# pylint: disable=too-many-locals
@APP.route("/")
def index():
    """
    Sets up data structures for and renders the index page
    """
    if not ractl_cmd.is_token_auth()["status"] and not APP.config["TOKEN"]:
        abort(
            403,
            _(
                "RaSCSI is password protected. "
                "Start the Web Interface with the --password parameter."
                ),
            )

    server_info = ractl_cmd.get_server_info()
    devices = ractl_cmd.list_devices()
    device_types = map_device_types_and_names(ractl_cmd.get_device_types()["device_types"])
    image_files = file_cmd.list_images()
    config_files = file_cmd.list_config_files()
    ip_addr, host = sys_cmd.get_ip_and_host()

    extended_image_files = []
    for image in image_files["files"]:
        if image["detected_type"] != "UNDEFINED":
            image["detected_type_name"] = device_types[image["detected_type"]]["name"]
        extended_image_files.append(image)

    attached_images = []
    units = 0
    # If there are more than 0 logical unit numbers, display in the Web UI
    for device in devices["device_list"]:
        attached_images.append(device["image"].replace(server_info["image_dir"] + "/", ""))
        units += int(device["unit"])

    reserved_scsi_ids = server_info["reserved_ids"]
    scsi_ids, recommended_id = get_valid_scsi_ids(devices["device_list"], reserved_scsi_ids)
    formatted_devices = sort_and_format_devices(devices["device_list"])

<<<<<<< HEAD
    valid_file_suffix = "." + ", .".join(
=======
    valid_image_suffixes = "." + ", .".join(
        server_info["sahd"] +
>>>>>>> 2411afb2
        server_info["schd"] +
        server_info["scrm"] +
        server_info["scmo"] +
        server_info["sccd"]
        )

    if "username" in session:
        username = session["username"]
    else:
        username = None

    return render_template(
        "index.html",
        locales=get_supported_locales(),
        bridge_configured=sys_cmd.is_bridge_setup(),
        netatalk_configured=sys_cmd.running_proc("afpd"),
        macproxy_configured=sys_cmd.running_proc("macproxy"),
        ip_addr=ip_addr,
        host=host,
        devices=formatted_devices,
        files=extended_image_files,
        config_files=config_files,
        base_dir=server_info["image_dir"],
        scan_depth=server_info["scan_depth"],
        CFG_DIR=CFG_DIR,
        AFP_DIR=AFP_DIR,
        scsi_ids=scsi_ids,
        recommended_id=recommended_id,
        attached_images=attached_images,
        units=units,
        reserved_scsi_ids=reserved_scsi_ids,
        RESERVATIONS=RESERVATIONS,
        max_file_size=int(int(MAX_FILE_SIZE) / 1024 / 1024),
        running_env=sys_cmd.running_env(),
        version=server_info["version"],
        log_levels=server_info["log_levels"],
        current_log_level=server_info["current_log_level"],
        netinfo=ractl_cmd.get_network_info(),
        device_types=device_types,
        free_disk=int(sys_cmd.disk_space()["free"] / 1024 / 1024),
        valid_image_suffixes=valid_image_suffixes,
        cdrom_file_suffix=tuple(server_info["sccd"]),
        removable_file_suffix=tuple(server_info["scrm"]),
        mo_file_suffix=tuple(server_info["scmo"]),
        username=username,
        auth_active=auth_active(AUTH_GROUP)["status"],
        PROPERTIES_SUFFIX=PROPERTIES_SUFFIX,
        ARCHIVE_FILE_SUFFIXES="." + ", .".join(ARCHIVE_FILE_SUFFIXES),
        REMOVABLE_DEVICE_TYPES=ractl_cmd.get_removable_device_types(),
        DISK_DEVICE_TYPES=ractl_cmd.get_disk_device_types(),
        PERIPHERAL_DEVICE_TYPES=ractl_cmd.get_peripheral_device_types(),
    )


@APP.route("/drive/list", methods=["GET"])
def drive_list():
    """
    Sets up the data structures and kicks off the rendering of the drive list page
    """
    # Reads the canonical drive properties into a dict
    # The file resides in the current dir of the web ui process
    drive_properties = Path(DRIVE_PROPERTIES_FILE)
    if drive_properties.is_file():
        process = file_cmd.read_drive_properties(str(drive_properties))
        process = ReturnCodeMapper.add_msg(process)
        if not process["status"]:
            flash(process["msg"], "error")
            return redirect(url_for("index"))
        conf = process["conf"]
    else:
        flash(
                _(
                    "Could not read drive properties from %(properties_file)s",
                    properties_file=drive_properties,
                    ),
                "error",
                )
        return redirect(url_for("index"))

    hd_conf = []
    cd_conf = []
    rm_conf = []

    for device in conf:
        if device["device_type"] == "SCHD":
            device["secure_name"] = secure_filename(device["name"])
            device["size_mb"] = "{:,.2f}".format(device["size"] / 1024 / 1024)
            hd_conf.append(device)
        elif device["device_type"] == "SCCD":
            device["size_mb"] = "N/A"
            cd_conf.append(device)
        elif device["device_type"] == "SCRM":
            device["secure_name"] = secure_filename(device["name"])
            device["size_mb"] = "{:,.2f}".format(device["size"] / 1024 / 1024)
            rm_conf.append(device)

    if "username" in session:
        username = session["username"]
    else:
        username = None

    server_info = ractl_cmd.get_server_info()
    ip_addr, host = sys_cmd.get_ip_and_host()

    return render_template(
        "drives.html",
        files=file_cmd.list_images()["files"],
        base_dir=server_info["image_dir"],
        hd_conf=hd_conf,
        cd_conf=cd_conf,
        rm_conf=rm_conf,
        running_env=sys_cmd.running_env(),
        version=server_info["version"],
        free_disk=int(sys_cmd.disk_space()["free"] / 1024 / 1024),
        cdrom_file_suffix=tuple(server_info["sccd"]),
        username=username,
        auth_active=auth_active(AUTH_GROUP)["status"],
        ip_addr=ip_addr,
        host=host,
    )


@APP.route("/login", methods=["POST"])
def login():
    """
    Uses simplepam to authenticate against Linux users
    """
    username = request.form["username"]
    password = request.form["password"]

    groups = [g.gr_name for g in getgrall() if username in g.gr_mem]
    if AUTH_GROUP in groups:
        if authenticate(str(username), str(password)):
            session["username"] = request.form["username"]
            return redirect(url_for("index"))
    flash(
            _(
                "You must log in with credentials for a user in the '%(group)s' group",
                group=AUTH_GROUP,
                ),
            "error",
            )
    return redirect(url_for("index"))


@APP.route("/logout")
def logout():
    """
    Removes the logged in user from the session
    """
    session.pop("username", None)
    return redirect(url_for("index"))


@APP.route("/pwa/<path:pwa_path>")
def send_pwa_files(pwa_path):
    """
    Sets up mobile web resources
    """
    return send_from_directory("pwa", pwa_path)


def login_required(func):
    """
    Wrapper method for enabling authentication for an endpoint
    """
    @wraps(func)
    def decorated_function(*args, **kwargs):
        auth = auth_active(AUTH_GROUP)
        if auth["status"] and "username" not in session:
            flash(auth["msg"], "error")
            return redirect(url_for("index"))
        return func(*args, **kwargs)
    return decorated_function


@APP.route("/drive/create", methods=["POST"])
@login_required
def drive_create():
    """
    Creates the image and properties file pair
    """
    vendor = request.form.get("vendor")
    product = request.form.get("product")
    revision = request.form.get("revision")
    block_size = request.form.get("block_size")
    size = request.form.get("size")
    file_type = request.form.get("file_type")
    file_name = request.form.get("file_name")
    full_file_name = file_name + "." + file_type

    # Creating the image file
    process = file_cmd.create_new_image(file_name, file_type, size)
    if process["status"]:
        flash(_("Image file created: %(file_name)s", file_name=full_file_name))
    else:
        flash(process["msg"], "error")
        return redirect(url_for("index"))

    # Creating the drive properties file
    prop_file_name = f"{file_name}.{file_type}.{PROPERTIES_SUFFIX}"
    properties = {
                "vendor": vendor,
                "product": product,
                "revision": revision,
                "block_size": block_size,
                }
    process = file_cmd.write_drive_properties(prop_file_name, properties)
    process = ReturnCodeMapper.add_msg(process)
    if process["status"]:
        flash(process["msg"])
        return redirect(url_for("index"))

    flash(process['msg'], "error")
    return redirect(url_for("index"))


@APP.route("/drive/cdrom", methods=["POST"])
@login_required
def drive_cdrom():
    """
    Creates a properties file for a CD-ROM image
    """
    vendor = request.form.get("vendor")
    product = request.form.get("product")
    revision = request.form.get("revision")
    block_size = request.form.get("block_size")
    file_name = request.form.get("file_name")

    # Creating the drive properties file
    file_name = f"{file_name}.{PROPERTIES_SUFFIX}"
    properties = {
        "vendor": vendor,
        "product": product,
        "revision": revision,
        "block_size": block_size,
        }
    process = file_cmd.write_drive_properties(file_name, properties)
    process = ReturnCodeMapper.add_msg(process)
    if process["status"]:
        flash(process["msg"])
        return redirect(url_for("index"))

    flash(process['msg'], "error")
    return redirect(url_for("index"))


@APP.route("/config/save", methods=["POST"])
@login_required
def config_save():
    """
    Saves a config file to disk
    """
    file_name = request.form.get("name") or "default"
    file_name = f"{file_name}.{CONFIG_FILE_SUFFIX}"

    process = file_cmd.write_config(file_name)
    process = ReturnCodeMapper.add_msg(process)
    if process["status"]:
        flash(process["msg"])
        return redirect(url_for("index"))

    flash(process['msg'], "error")
    return redirect(url_for("index"))


@APP.route("/config/load", methods=["POST"])
@login_required
def config_load():
    """
    Loads a config file from disk
    """
    file_name = request.form.get("name")

    if "load" in request.form:
        process = file_cmd.read_config(file_name)
        process = ReturnCodeMapper.add_msg(process)
        if process["status"]:
            flash(process["msg"])
            return redirect(url_for("index"))

        flash(process['msg'], "error")
        return redirect(url_for("index"))
    if "delete" in request.form:
        process = file_cmd.delete_file(f"{CFG_DIR}/{file_name}")
        process = ReturnCodeMapper.add_msg(process)
        if process["status"]:
            flash(process["msg"])
            return redirect(url_for("index"))

        flash(process['msg'], "error")
        return redirect(url_for("index"))

    # The only reason we would reach here would be a Web UI bug. Will not localize.
    flash("Got an unhandled request (needs to be either load or delete)", "error")
    return redirect(url_for("index"))


@APP.route("/logs/show", methods=["POST"])
def show_logs():
    """
    Displays system logs
    """
    lines = request.form.get("lines")
    scope = request.form.get("scope")

    returncode, logs = sys_cmd.get_logs(lines, scope)
    if returncode == 0:
        headers = {"content-type": "text/plain"}
        return logs, int(lines), headers

    flash(_("An error occurred when fetching logs."))
    flash(logs, "stderr")
    return redirect(url_for("index"))


@APP.route("/logs/level", methods=["POST"])
@login_required
def log_level():
    """
    Sets RaSCSI backend log level
    """
    level = request.form.get("level") or "info"

    process = ractl_cmd.set_log_level(level)
    if process["status"]:
        flash(_("Log level set to %(value)s", value=level))
        return redirect(url_for("index"))

    flash(process["msg"], "error")
    return redirect(url_for("index"))


@APP.route("/scsi/attach_device", methods=["POST"])
@login_required
def attach_device():
    """
    Attaches a peripheral device that doesn't take an image file as argument
    """
    params = {}
    for item in request.form:
        if item == "scsi_id":
            scsi_id = request.form.get(item)
        elif item == "unit":
            unit = request.form.get(item)
        elif item == "type":
            device_type = request.form.get(item)
        else:
            param = request.form.get(item)
            if param:
                params.update({item: param})

    error_url = "https://github.com/akuker/RASCSI/wiki/Dayna-Port-SCSI-Link"
    error_msg = _("Please follow the instructions at %(url)s", url=error_url)

    if "interface" in params.keys():
        bridge_status = is_bridge_configured(params["interface"])
        if bridge_status:
            flash(bridge_status, "error")
            flash(error_msg, "error")
            return redirect(url_for("index"))

    kwargs = {
            "unit": int(unit),
            "device_type": device_type,
            "params": params,
            }
    process = ractl_cmd.attach_device(scsi_id, **kwargs)
    process = ReturnCodeMapper.add_msg(process)
    if process["status"]:
        flash(_(
            "Attached %(device_type)s to SCSI ID %(id_number)s LUN %(unit_number)s",
            device_type=get_device_name(device_type),
            id_number=scsi_id,
            unit_number=unit,
            ))
        return redirect(url_for("index"))

    flash(process["msg"], "error")
    return redirect(url_for("index"))


@APP.route("/scsi/attach", methods=["POST"])
@login_required
def attach_image():
    """
    Attaches a file image as a device
    """
    file_name = request.form.get("file_name")
    file_size = request.form.get("file_size")
    scsi_id = request.form.get("scsi_id")
    unit = request.form.get("unit")
    device_type = request.form.get("type")

    kwargs = {"unit": int(unit), "params": {"file": file_name}}

    if device_type:
        kwargs["device_type"] = device_type
        device_types = ractl_cmd.get_device_types()
        expected_block_size = min(device_types["device_types"][device_type]["block_sizes"])

    # Attempt to load the device properties file:
    # same file name with PROPERTIES_SUFFIX appended
    drive_properties = f"{CFG_DIR}/{file_name}.{PROPERTIES_SUFFIX}"
    if Path(drive_properties).is_file():
        process = file_cmd.read_drive_properties(drive_properties)
        process = ReturnCodeMapper.add_msg(process)
        if not process["status"]:
            flash(process["msg"], "error")
            return redirect(url_for("index"))
        conf = process["conf"]
        kwargs["vendor"] = conf["vendor"]
        kwargs["product"] = conf["product"]
        kwargs["revision"] = conf["revision"]
        kwargs["block_size"] = conf["block_size"]
        expected_block_size = conf["block_size"]

    process = ractl_cmd.attach_device(scsi_id, **kwargs)
    process = ReturnCodeMapper.add_msg(process)
    if process["status"]:
        flash(_(
            "Attached %(file_name)s as %(device_type)s to "
            "SCSI ID %(id_number)s LUN %(unit_number)s",
            file_name=file_name,
            device_type=get_device_name(device_type),
            id_number=scsi_id,
            unit_number=unit,
            ))
        if int(file_size) % int(expected_block_size):
            flash(_(
                "The image file size %(file_size)s bytes is not a multiple of "
                "%(block_size)s. RaSCSI will ignore the trailing data. "
                "The image may be corrupted, so proceed with caution.",
                file_size=file_size,
                block_size=expected_block_size,
                ), "error")
        return redirect(url_for("index"))

    flash(_("Failed to attach %(file_name)s to SCSI ID %(id_number)s LUN %(unit_number)s",
        file_name=file_name, id_number=scsi_id, unit_number=unit), "error")
    flash(process["msg"], "error")
    return redirect(url_for("index"))


@APP.route("/scsi/detach_all", methods=["POST"])
@login_required
def detach_all_devices():
    """
    Detaches all currently attached devices
    """
    process = ractl_cmd.detach_all()
    if process["status"]:
        flash(_("Detached all SCSI devices"))
        return redirect(url_for("index"))

    flash(process["msg"], "error")
    return redirect(url_for("index"))


@APP.route("/scsi/detach", methods=["POST"])
@login_required
def detach():
    """
    Detaches a specified device
    """
    scsi_id = request.form.get("scsi_id")
    unit = request.form.get("unit")
    process = ractl_cmd.detach_by_id(scsi_id, unit)
    if process["status"]:
        flash(_("Detached SCSI ID %(id_number)s LUN %(unit_number)s",
            id_number=scsi_id, unit_number=unit))
        return redirect(url_for("index"))

    flash(_("Failed to detach SCSI ID %(id_number)s LUN %(unit_number)s",
        id_number=scsi_id, unit_number=unit), "error")
    flash(process["msg"], "error")
    return redirect(url_for("index"))


@APP.route("/scsi/eject", methods=["POST"])
@login_required
def eject():
    """
    Ejects a specified removable device image, but keeps the device attached
    """
    scsi_id = request.form.get("scsi_id")
    unit = request.form.get("unit")

    process = ractl_cmd.eject_by_id(scsi_id, unit)
    if process["status"]:
        flash(_("Ejected SCSI ID %(id_number)s LUN %(unit_number)s",
            id_number=scsi_id, unit_number=unit))
        return redirect(url_for("index"))

    flash(_("Failed to eject SCSI ID %(id_number)s LUN %(unit_number)s",
        id_number=scsi_id, unit_number=unit), "error")
    flash(process["msg"], "error")
    return redirect(url_for("index"))

@APP.route("/scsi/info", methods=["POST"])
def device_info():
    """
    Displays detailed info for a specific device
    """
    scsi_id = request.form.get("scsi_id")
    unit = request.form.get("unit")

    devices = ractl_cmd.list_devices(scsi_id, unit)

    # First check if any device at all was returned
    if not devices["status"]:
        flash(devices["msg"], "error")
        return redirect(url_for("index"))
    # Looking at the first dict in list to get
    # the one and only device that should have been returned
    device = devices["device_list"][0]
    if str(device["id"]) == scsi_id:
        flash(_("DEVICE INFO"))
        flash("===========")
        flash(_("SCSI ID: %(id_number)s", id_number=device["id"]))
        flash(_("LUN: %(unit_number)s", unit_number=device["unit"]))
        flash(_("Type: %(device_type)s", device_type=device["device_type"]))
        flash(_("Status: %(device_status)s", device_status=device["status"]))
        flash(_("File: %(image_file)s", image_file=device["image"]))
        flash(_("Parameters: %(value)s", value=device["params"]))
        flash(_("Vendor: %(value)s", value=device["vendor"]))
        flash(_("Product: %(value)s", value=device["product"]))
        flash(_("Revision: %(revision_number)s", revision_number=device["revision"]))
        flash(_("Block Size: %(value)s bytes", value=device["block_size"]))
        flash(_("Image Size: %(value)s bytes", value=device["size"]))
        return redirect(url_for("index"))

    flash(devices["msg"], "error")
    return redirect(url_for("index"))

@APP.route("/scsi/reserve", methods=["POST"])
@login_required
def reserve_id():
    """
    Reserves a SCSI ID and stores the memo for that reservation
    """
    scsi_id = request.form.get("scsi_id")
    memo = request.form.get("memo")
    reserved_ids = ractl_cmd.get_reserved_ids()["ids"]
    reserved_ids.extend(scsi_id)
    process = ractl_cmd.reserve_scsi_ids(reserved_ids)
    if process["status"]:
        RESERVATIONS[int(scsi_id)] = memo
        flash(_("Reserved SCSI ID %(id_number)s", id_number=scsi_id))
        return redirect(url_for("index"))

    flash(_("Failed to reserve SCSI ID %(id_number)s", id_number=scsi_id))
    flash(process["msg"], "error")
    return redirect(url_for("index"))

@APP.route("/scsi/release", methods=["POST"])
@login_required
def release_id():
    """
    Releases the reservation of a SCSI ID as well as the memo for the reservation
    """
    scsi_id = request.form.get("scsi_id")
    reserved_ids = ractl_cmd.get_reserved_ids()["ids"]
    reserved_ids.remove(scsi_id)
    process = ractl_cmd.reserve_scsi_ids(reserved_ids)
    if process["status"]:
        RESERVATIONS[int(scsi_id)] = ""
        flash(_("Released the reservation for SCSI ID %(id_number)s", id_number=scsi_id))
        return redirect(url_for("index"))

    flash(_("Failed to release the reservation for SCSI ID %(id_number)s", id_number=scsi_id))
    flash(process["msg"], "error")
    return redirect(url_for("index"))


@APP.route("/pi/reboot", methods=["POST"])
@login_required
def restart():
    """
    Restarts the Pi
    """
    ractl_cmd.shutdown_pi("reboot")
    return redirect(url_for("index"))


@APP.route("/pi/shutdown", methods=["POST"])
@login_required
def shutdown():
    """
    Shuts down the Pi
    """
    ractl_cmd.shutdown_pi("system")
    return redirect(url_for("index"))


@APP.route("/files/download_to_iso", methods=["POST"])
@login_required
def download_to_iso():
    """
    Downloads a remote file and creates a CD-ROM image formatted with HFS that contains the file
    """
    scsi_id = request.form.get("scsi_id")
    url = request.form.get("url")
    iso_args = request.form.get("type").split()

    process = file_cmd.download_file_to_iso(url, *iso_args)
    process = ReturnCodeMapper.add_msg(process)
    if process["status"]:
        flash(process["msg"])
        flash(_("Saved image as: %(file_name)s", file_name=process['file_name']))
    else:
        flash(_("Failed to create CD-ROM image from %(url)s", url=url), "error")
        flash(process["msg"], "error")
        return redirect(url_for("index"))

    process_attach = ractl_cmd.attach_device(
            scsi_id,
            device_type="SCCD",
            params={"file": process["file_name"]},
            )
    process_attach = ReturnCodeMapper.add_msg(process_attach)
    if process_attach["status"]:
        flash(_("Attached to SCSI ID %(id_number)s", id_number=scsi_id))
        return redirect(url_for("index"))

    flash(_("Failed to attach image to SCSI ID %(id_number)s. Try attaching it manually.",
        id_number=scsi_id), "error")
    flash(process_attach["msg"], "error")
    return redirect(url_for("index"))


@APP.route("/files/download_to_images", methods=["POST"])
@login_required
def download_img():
    """
    Downloads a remote file onto the images dir on the Pi
    """
    url = request.form.get("url")
    server_info = ractl_cmd.get_server_info()
    process = file_cmd.download_to_dir(url, server_info["image_dir"], Path(url).name)
    process = ReturnCodeMapper.add_msg(process)
    if process["status"]:
        flash(process["msg"])
        return redirect(url_for("index"))

    flash(_("Failed to download file from %(url)s", url=url), "error")
    flash(process["msg"], "error")
    return redirect(url_for("index"))


@APP.route("/files/download_to_afp", methods=["POST"])
@login_required
def download_afp():
    """
    Downloads a remote file onto the AFP shared dir on the Pi
    """
    url = request.form.get("url")
    file_name = Path(url).name
    process = file_cmd.download_to_dir(url, AFP_DIR, file_name)
    process = ReturnCodeMapper.add_msg(process)
    if process["status"]:
        flash(process["msg"])
        return redirect(url_for("index"))

    flash(_("Failed to download file from %(url)s", url=url), "error")
    flash(process["msg"], "error")
    return redirect(url_for("index"))


@APP.route("/files/upload", methods=["POST"])
def upload_file():
    """
    Uploads a file from the local computer to the images dir on the Pi
    Depending on the Dropzone.js JavaScript library
    """
    # Due to the embedded javascript library, we cannot use the @login_required decorator
    auth = auth_active(AUTH_GROUP)
    if auth["status"] and "username" not in session:
        return make_response(auth["msg"], 403)

    server_info = ractl_cmd.get_server_info()
    return upload_with_dropzonejs(server_info["image_dir"])


@APP.route("/files/create", methods=["POST"])
@login_required
def create_file():
    """
    Creates an empty image file in the images dir
    """
    file_name = request.form.get("file_name")
    size = (int(request.form.get("size")) * 1024 * 1024)
    file_type = request.form.get("type")
    full_file_name = file_name + "." + file_type

    process = file_cmd.create_new_image(file_name, file_type, size)
    if process["status"]:
        flash(_("Image file created: %(file_name)s", file_name=full_file_name))
        return redirect(url_for("index"))

    flash(process["msg"], "error")
    return redirect(url_for("index"))


@APP.route("/files/download", methods=["POST"])
@login_required
def download():
    """
    Downloads a file from the Pi to the local computer
    """
    image = request.form.get("file")
    return send_file(image, as_attachment=True)


@APP.route("/files/delete", methods=["POST"])
@login_required
def delete():
    """
    Deletes a specified file in the images dir
    """
    file_name = request.form.get("file_name")

    process = file_cmd.delete_image(file_name)
    if process["status"]:
        flash(_("Image file deleted: %(file_name)s", file_name=file_name))
    else:
        flash(process["msg"], "error")
        return redirect(url_for("index"))

    # Delete the drive properties file, if it exists
    prop_file_path = f"{CFG_DIR}/{file_name}.{PROPERTIES_SUFFIX}"
    if Path(prop_file_path).is_file():
        process = file_cmd.delete_file(prop_file_path)
        process = ReturnCodeMapper.add_msg(process)

        if process["status"]:
            flash(process["msg"])
            return redirect(url_for("index"))

        flash(process["msg"], "error")
        return redirect(url_for("index"))

    return redirect(url_for("index"))


@APP.route("/files/rename", methods=["POST"])
@login_required
def rename():
    """
    Renames a specified file in the images dir
    """
    file_name = request.form.get("file_name")
    new_file_name = request.form.get("new_file_name")

    process = file_cmd.rename_image(file_name, new_file_name)
    if process["status"]:
        flash(_("Image file renamed to: %(file_name)s", file_name=new_file_name))
    else:
        flash(process["msg"], "error")
        return redirect(url_for("index"))

    # Rename the drive properties file, if it exists
    prop_file_path = f"{CFG_DIR}/{file_name}.{PROPERTIES_SUFFIX}"
    new_prop_file_path = f"{CFG_DIR}/{new_file_name}.{PROPERTIES_SUFFIX}"
    if Path(prop_file_path).is_file():
        process = file_cmd.rename_file(prop_file_path, new_prop_file_path)
        process = ReturnCodeMapper.add_msg(process)
        if process["status"]:
            flash(process["msg"])
            return redirect(url_for("index"))

        flash(process["msg"], "error")
        return redirect(url_for("index"))

    return redirect(url_for("index"))


@APP.route("/files/copy", methods=["POST"])
@login_required
def copy():
    """
    Creates a copy of a specified file in the images dir
    """
    file_name = request.form.get("file_name")
    new_file_name = request.form.get("copy_file_name")

    process = file_cmd.copy_image(file_name, new_file_name)
    if process["status"]:
        flash(_("Copy of image file saved as: %(file_name)s", file_name=new_file_name))
    else:
        flash(process["msg"], "error")
        return redirect(url_for("index"))

    # Create a copy of the drive properties file, if it exists
    prop_file_path = f"{CFG_DIR}/{file_name}.{PROPERTIES_SUFFIX}"
    new_prop_file_path = f"{CFG_DIR}/{new_file_name}.{PROPERTIES_SUFFIX}"
    if Path(prop_file_path).is_file():
        process = file_cmd.copy_file(prop_file_path, new_prop_file_path)
        process = ReturnCodeMapper.add_msg(process)
        if process["status"]:
            flash(process["msg"])
            return redirect(url_for("index"))

        flash(process["msg"], "error")
        return redirect(url_for("index"))

    return redirect(url_for("index"))


@APP.route("/files/extract_image", methods=["POST"])
@login_required
def extract_image():
    """
    Extracts all or a subset of files in the specified archive
    """
    archive_file = request.form.get("archive_file")
    archive_members_raw = request.form.get("archive_members") or None
    archive_members = archive_members_raw.split("|") if archive_members_raw else None

    extract_result = file_cmd.extract_image(
        archive_file,
        archive_members
        )

    if extract_result["return_code"] == ReturnCodes.EXTRACTIMAGE_SUCCESS:
        flash(ReturnCodeMapper.add_msg(extract_result).get("msg"))

        for properties_file in extract_result["properties_files_moved"]:
            if properties_file["status"]:
                flash(_("Properties file %(file)s moved to %(directory)s",
                        file=properties_file['name'],
                        directory=CFG_DIR
                        ))
            else:
                flash(_("Failed to move properties file %(file)s to %(directory)s",
                        file=properties_file['name'],
                        directory=CFG_DIR
                        ), "error")
    else:
        flash(ReturnCodeMapper.add_msg(extract_result).get("msg"), "error")

    return redirect(url_for("index"))


@APP.route("/language", methods=["POST"])
def change_language():
    """
    Changes the session language locale and refreshes the Flask app context
    """
    locale = request.form.get("locale")
    session["language"] = locale
    ractl_cmd.locale = session["language"]
    file_cmd.locale = session["language"]
    refresh()

    language = Locale.parse(locale)
    language_name = language.get_language_name(locale)
    flash(_("Changed Web Interface language to %(locale)s", locale=language_name))
    return redirect(url_for("index"))


@APP.before_first_request
def detect_locale():
    """
    Get the detected locale to use for UI string translations.
    This requires the Flask app to have started first.
    """
    session["language"] = get_locale()
    ractl_cmd.locale = session["language"]
    file_cmd.locale = session["language"]


if __name__ == "__main__":
    APP.secret_key = "rascsi_is_awesome_insecure_secret_key"
    APP.config["SESSION_TYPE"] = "filesystem"
    APP.config["MAX_CONTENT_LENGTH"] = int(MAX_FILE_SIZE)

    parser = argparse.ArgumentParser(description="RaSCSI Web Interface command line arguments")
    parser.add_argument(
        "--port",
        type=int,
        default=8080,
        action="store",
        help="Port number the web server will run on",
        )
    parser.add_argument(
        "--password",
        type=str,
        default="",
        action="store",
        help="Token password string for authenticating with RaSCSI",
        )
    parser.add_argument(
        "--rascsi-host",
        type=str,
        default="localhost",
        action="store",
        help="RaSCSI host. Default: localhost",
        )
    parser.add_argument(
        "--rascsi-port",
        type=int,
        default=6868,
        action="store",
        help="RaSCSI port. Default: 6868",
        )
    parser.add_argument(
        "--log-level",
        type=str,
        default="warning",
        action="store",
        help="Log level for Web UI. Default: warning",
        choices=["debug", "info", "warning", "error", "critical"],
        )

    arguments = parser.parse_args()
    APP.config["TOKEN"] = arguments.password

    sock_cmd = SocketCmdsFlask(host=arguments.rascsi_host, port=arguments.rascsi_port)
    ractl_cmd = RaCtlCmds(sock_cmd=sock_cmd, token=APP.config["TOKEN"])
    file_cmd = FileCmds(sock_cmd=sock_cmd, ractl=ractl_cmd, token=APP.config["TOKEN"])
    sys_cmd = SysCmds()

    if Path(f"{CFG_DIR}/{DEFAULT_CONFIG}").is_file():
        file_cmd.read_config(DEFAULT_CONFIG)

    logging.basicConfig(stream=sys.stdout,
                        format="%(asctime)s %(levelname)s %(filename)s:%(lineno)s %(message)s",
                        level=arguments.log_level.upper())

    print("Serving rascsi-web...")
    bjoern.run(APP, "0.0.0.0", arguments.port)<|MERGE_RESOLUTION|>--- conflicted
+++ resolved
@@ -133,12 +133,8 @@
     scsi_ids, recommended_id = get_valid_scsi_ids(devices["device_list"], reserved_scsi_ids)
     formatted_devices = sort_and_format_devices(devices["device_list"])
 
-<<<<<<< HEAD
-    valid_file_suffix = "." + ", .".join(
-=======
     valid_image_suffixes = "." + ", .".join(
         server_info["sahd"] +
->>>>>>> 2411afb2
         server_info["schd"] +
         server_info["scrm"] +
         server_info["scmo"] +
