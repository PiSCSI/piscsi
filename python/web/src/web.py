"""
Module for the Flask app rendering and endpoints
"""

import logging
import logging.config
import argparse
from pathlib import Path, PurePath
from functools import wraps
from grp import getgrall

import bjoern
from piscsi.return_codes import ReturnCodes
from simplepam import authenticate
from flask_babel import Babel, Locale, refresh, _

from flask import (
    Flask,
    render_template,
    request,
    flash,
    url_for,
    redirect,
    send_from_directory,
    make_response,
    session,
    abort,
    jsonify,
)

from piscsi.piscsi_cmds import PiscsiCmds
from piscsi.file_cmds import FileCmds
from piscsi.sys_cmds import SysCmds

from piscsi.common_settings import (
    CFG_DIR,
    CONFIG_FILE_SUFFIX,
    PROPERTIES_SUFFIX,
    ARCHIVE_FILE_SUFFIXES,
    RESERVATIONS,
)

from return_code_mapper import ReturnCodeMapper
from socket_cmds_flask import SocketCmdsFlask

from web_utils import (
    sort_and_format_devices,
    get_valid_scsi_ids,
    map_device_types_and_names,
    get_device_name,
    map_image_file_descriptions,
    format_drive_properties,
    get_properties_by_drive_name,
    auth_active,
    is_bridge_configured,
    is_safe_path,
    upload_with_dropzonejs,
    browser_supports_modern_themes,
)
from settings import (
    WEB_DIR,
    FILE_SERVER_DIR,
    MAX_FILE_SIZE,
    DEFAULT_CONFIG,
    DRIVE_PROPERTIES_FILE,
    AUTH_GROUP,
    LANGUAGES,
    TEMPLATE_THEMES,
    TEMPLATE_THEME_DEFAULT,
    TEMPLATE_THEME_LEGACY,
)


APP = Flask(__name__)
BABEL = Babel(APP)


def get_env_info():
    """
    Get information about the app/host environment
    """
    server_info = piscsi_cmd.get_server_info()
    ip_addr, host = sys_cmd.get_ip_and_host()

    if "username" in session:
        username = session["username"]
    else:
        username = None

    return {
        "running_env": sys_cmd.running_env(),
        "username": username,
        "auth_active": auth_active(AUTH_GROUP)["status"],
        "logged_in": username and auth_active(AUTH_GROUP)["status"],
        "ip_addr": ip_addr,
        "host": host,
        "system_name": sys_cmd.get_pretty_host(),
        "free_disk_space": int(sys_cmd.disk_space()["free"] / 1024 / 1024),
        "locale": get_locale(),
        "version": server_info["version"],
        "image_dir": server_info["image_dir"],
        "netatalk_configured": sys_cmd.running_proc("afpd"),
        "macproxy_configured": sys_cmd.running_proc("macproxy"),
        "cd_suffixes": tuple(server_info["sccd"]),
        "rm_suffixes": tuple(server_info["scrm"]),
        "mo_suffixes": tuple(server_info["scmo"]),
    }


def response(
    template=None,
    message=None,
    redirect_url=None,
    error=False,
    status_code=200,
    **kwargs,
):
    """
    Generates a HTML or JSON HTTP response
    """
    status = "error" if error else "success"

    if isinstance(message, list):
        messages = message
    elif message is None:
        messages = []
    else:
        messages = [(str(message), status)]

    if request.headers.get("accept") == "application/json":
        return (
            jsonify(
                {
                    "status": status,
                    "messages": [{"message": m, "category": c} for m, c in messages],
                    "data": kwargs,
                }
            ),
            status_code,
        )

    if messages:
        for message, category in messages:
            flash(message, category)

    if template:
        if session.get("theme") and session["theme"] in TEMPLATE_THEMES:
            theme = session["theme"]
        elif browser_supports_modern_themes():
            theme = TEMPLATE_THEME_DEFAULT
        else:
            theme = TEMPLATE_THEME_LEGACY

        kwargs["env"] = get_env_info()
        kwargs["body_class"] = f"page-{PurePath(template).stem.lower()}"
        kwargs["current_theme_stylesheet"] = f"themes/{theme}/style.css"
        kwargs["current_theme"] = theme
        kwargs["available_themes"] = TEMPLATE_THEMES
        return render_template(template, **kwargs)

    if redirect_url:
        return redirect(url_for(redirect_url))
    return redirect(url_for("index"))


@BABEL.localeselector
def get_locale():
    """
    Uses the session language, or tries to detect based on accept-languages header
    """
    session_locale = session.get("language")
    if session_locale:
        return session_locale

    client_locale = request.accept_languages.best_match(LANGUAGES)
    if client_locale:
        return client_locale

    logging.info("The default locale could not be detected. Falling back to English.")
    return "en"


def get_supported_locales():
    """
    Returns a list of languages supported by the web UI
    """
    locales = [
        {"language": x.language, "display_name": x.display_name}
        for x in [*BABEL.list_translations(), Locale("en")]
    ]

    return sorted(locales, key=lambda x: x["language"])


# pylint: disable=too-many-locals
@APP.route("/")
def index():
    """
    Sets up data structures for and renders the index page
    """
    if not piscsi_cmd.is_token_auth()["status"] and not APP.config["PISCSI_TOKEN"]:
        abort(
            403,
            _(
                "PiSCSI is password protected. "
                "Start the Web Interface with the --password parameter."
            ),
        )

    server_info = piscsi_cmd.get_server_info()
    devices = piscsi_cmd.list_devices()
    device_types = map_device_types_and_names(piscsi_cmd.get_device_types()["device_types"])
    image_files = file_cmd.list_images()
    config_files = file_cmd.list_config_files()
    ip_addr, host = sys_cmd.get_ip_and_host()

    extended_image_files = []
    for image in image_files["files"]:
        if image["detected_type"] != "UNDEFINED":
            image["detected_type_name"] = device_types[image["detected_type"]]["name"]
        extended_image_files.append(image)

    attached_images = []
    units = 0
    # If there are more than 0 logical unit numbers, display in the Web UI
    for device in devices["device_list"]:
        attached_images.append(device["image"].replace(server_info["image_dir"] + "/", ""))
        units += int(device["unit"])

    reserved_scsi_ids = server_info["reserved_ids"]
    scsi_ids = get_valid_scsi_ids(devices["device_list"], reserved_scsi_ids)
    formatted_devices = sort_and_format_devices(devices["device_list"])

    image_suffixes_to_create = map_image_file_descriptions(
        # Here we strip out hdi and nhd, since they are proprietary PC-98 emulator formats
        # that require a particular header to work. We can't generate them on the fly.
        # We also reverse the resulting list, in order for hds to be the default in the UI.
        # This might break if something like 'hdt' etc. gets added in the future.
        sorted(
            [suffix for suffix in server_info["schd"] if suffix not in {"hdi", "nhd"}],
            reverse=True,
        )
        + server_info["scrm"]
        + server_info["scmo"]
    )

    valid_image_suffixes = (
        server_info["schd"] + server_info["scrm"] + server_info["scmo"] + server_info["sccd"]
    )

    return response(
        template="index.html",
        locales=get_supported_locales(),
        netinfo=piscsi_cmd.get_network_info(),
        bridge_configured=sys_cmd.is_bridge_setup(),
        devices=formatted_devices,
        attached_images=attached_images,
        files=extended_image_files,
        config_files=config_files,
        device_types=device_types,
        scan_depth=server_info["scan_depth"],
        log_levels=server_info["log_levels"],
        current_log_level=server_info["current_log_level"],
        scsi_ids=scsi_ids,
        units=units,
        reserved_scsi_ids=reserved_scsi_ids,
        image_suffixes_to_create=image_suffixes_to_create,
        valid_image_suffixes=valid_image_suffixes,
        max_file_size=int(int(MAX_FILE_SIZE) / 1024 / 1024),
        drive_properties=format_drive_properties(APP.config["PISCSI_DRIVE_PROPERTIES"]),
        RESERVATIONS=RESERVATIONS,
        CFG_DIR=CFG_DIR,
        FILE_SERVER_DIR=FILE_SERVER_DIR,
        PROPERTIES_SUFFIX=PROPERTIES_SUFFIX,
        ARCHIVE_FILE_SUFFIXES=ARCHIVE_FILE_SUFFIXES,
        CONFIG_FILE_SUFFIX=CONFIG_FILE_SUFFIX,
        REMOVABLE_DEVICE_TYPES=piscsi_cmd.get_removable_device_types(),
        DISK_DEVICE_TYPES=piscsi_cmd.get_disk_device_types(),
        PERIPHERAL_DEVICE_TYPES=piscsi_cmd.get_peripheral_device_types(),
    )


@APP.route("/env")
def env():
    """
    Shows information about the app/host environment
    """
    return response(**get_env_info())


@APP.route("/drive/list", methods=["GET"])
def drive_list():
    """
    Sets up the data structures and kicks off the rendering of the drive list page
    """

    return response(
        template="drives.html",
        files=file_cmd.list_images()["files"],
        drive_properties=format_drive_properties(APP.config["PISCSI_DRIVE_PROPERTIES"]),
    )


@APP.route("/login", methods=["POST"])
def login():
    """
    Uses simplepam to authenticate against Linux users
    """
    username = request.form["username"]
    password = request.form["password"]
    groups = [g.gr_name for g in getgrall() if username in g.gr_mem]

    if AUTH_GROUP in groups and authenticate(str(username), str(password)):
        session["username"] = request.form["username"]
        return response(env=get_env_info())

    return response(
        error=True,
        status_code=401,
        message=_(
            "You must log in with valid credentials for a user in the '%(group)s' group",
            group=AUTH_GROUP,
        ),
    )


@APP.route("/logout")
def logout():
    """
    Removes the logged in user from the session
    """
    session.pop("username", None)
    return response()


@APP.route("/pwa/<path:pwa_path>")
def send_pwa_files(pwa_path):
    """
    Sets up mobile web resources
    """
    return send_from_directory("pwa", pwa_path)


def login_required(func):
    """
    Wrapper method for enabling authentication for an endpoint
    """

    @wraps(func)
    def decorated_function(*args, **kwargs):
        auth = auth_active(AUTH_GROUP)
        if auth["status"] and "username" not in session:
            return response(error=True, message=auth["msg"])
        return func(*args, **kwargs)

    return decorated_function


@APP.route("/drive/create", methods=["POST"])
@login_required
def drive_create():
    """
    Creates the image and properties file pair
    """
    drive_name = request.form.get("drive_name")
    file_name = Path(request.form.get("file_name")).name

    properties = get_properties_by_drive_name(APP.config["PISCSI_DRIVE_PROPERTIES"], drive_name)

    if not properties:
        return response(
            error=True,
            message=_("No properties data for drive %(drive_name)s", drive_name=drive_name),
        )

    # Creating the image file
    process = file_cmd.create_new_image(
        file_name,
        properties["file_type"],
        properties["size"],
    )
    if not process["status"]:
        return response(error=True, message=process["msg"])

    # Creating the drive properties file
    full_file_name = f"{file_name}.{properties['file_type']}"
    prop_file_name = f"{full_file_name}.{PROPERTIES_SUFFIX}"
    process = file_cmd.write_drive_properties(prop_file_name, properties)
    process = ReturnCodeMapper.add_msg(process)
    if not process["status"]:
        return response(error=True, message=process["msg"])

    return response(
        message=_(
            "Image file with properties created: %(file_name)s",
            file_name=full_file_name,
        )
    )


@APP.route("/drive/cdrom", methods=["POST"])
@login_required
def drive_cdrom():
    """
    Creates a properties file for a CD-ROM image
    """
    drive_name = request.form.get("drive_name")
    file_name = Path(request.form.get("file_name")).name

    # Creating the drive properties file
    file_name = f"{file_name}.{PROPERTIES_SUFFIX}"
    properties = get_properties_by_drive_name(APP.config["PISCSI_DRIVE_PROPERTIES"], drive_name)

    if not properties:
        return response(
            error=True,
            message=_("No properties data for drive %(drive_name)s", drive_name=drive_name),
        )

    process = file_cmd.write_drive_properties(file_name, properties)
    process = ReturnCodeMapper.add_msg(process)
    if process["status"]:
        return response(message=process["msg"])

    return response(error=True, message=process["msg"])


@APP.route("/config/save", methods=["POST"])
@login_required
def config_save():
    """
    Saves a config file to disk
    """
    file_name = Path(request.form.get("name") + f".{CONFIG_FILE_SUFFIX}").name

    process = file_cmd.write_config(file_name)
    process = ReturnCodeMapper.add_msg(process)
    if process["status"]:
        return response(message=process["msg"])

    return response(error=True, message=process["msg"])


@APP.route("/config/load", methods=["POST"])
@login_required
def config_load():
    """
    Loads a config file from disk
    """
    file_name = Path(request.form.get("name")).name

    if "load" in request.form:
        process = file_cmd.read_config(file_name)
        process = ReturnCodeMapper.add_msg(process)
        if process["status"]:
            return response(message=process["msg"])

        return response(error=True, message=process["msg"])

    if "delete" in request.form:
        file_path = Path(CFG_DIR) / file_name
        process = file_cmd.delete_file(file_path)
        process = ReturnCodeMapper.add_msg(process)
        if process["status"]:
            return response(message=process["msg"])

        return response(error=True, message=process["msg"])

    return response(error=True, message="Action field (load, delete) missing")


@APP.route("/files/diskinfo", methods=["POST"])
def show_diskinfo():
    """
    Displays disk image info
    """
    file_name = Path(request.form.get("file_name"))
    safe_path = is_safe_path(file_name)
    if not safe_path["status"]:
        return response(error=True, message=safe_path["msg"])
    server_info = piscsi_cmd.get_server_info()
    returncode, diskinfo = sys_cmd.get_diskinfo(Path(server_info["image_dir"]) / file_name)
    if returncode == 0:
        return response(
            template="diskinfo.html",
            file_name=str(file_name),
            diskinfo=diskinfo,
        )

    return response(
        error=True,
        message=_("An error occurred when getting disk info: %(error)s", error=diskinfo),
    )


@APP.route("/sys/manpage", methods=["GET"])
def show_manpage():
    """
    Displays manpage
    """
    app_allowlist = ["piscsi", "scsictl", "scsidump", "scsimon"]

    app = request.args.get("app", type=str)

    if app not in app_allowlist:
        return response(error=True, message=_("%(app)s is not a recognized PiSCSI app", app=app))

    file_path = f"{WEB_DIR}/../../../doc/{app}.1"
    html_to_strip = [
        "Content-type",
        "!DOCTYPE",
        "<HTML>",
        "<HEAD>",
        "<BODY>",
        "<H1>",
    ]

    returncode, manpage = sys_cmd.get_manpage(file_path)
    if returncode == 0:
        formatted_manpage = ""
        for line in manpage.splitlines(True):
            # Make URIs compatible with the Flask webapp
            if "/?1+" in line:
                line = line.replace("/?1+", "manpage?app=")
            # Strip out useless hyperlink
            elif "man2html" in line:
                line = line.replace('<A HREF="/">man2html</A>', "man2html")
            if not any(ele in line for ele in html_to_strip):
                formatted_manpage += line

        return response(
            template="manpage.html",
            app=app,
            manpage=formatted_manpage,
        )

    return response(
        error=True,
        message=_("An error occurred when accessing man page: %(error)s", error=manpage),
    )


@APP.route("/logs/show", methods=["POST"])
def show_logs():
    """
    Displays system logs
    """
    lines = request.form.get("lines")
    scope = request.form.get("scope")

    returncode, logs = sys_cmd.get_logs(lines, scope)
    if returncode == 0:
        return response(
            template="logs.html",
            scope=scope,
            lines=lines,
            logs=logs,
        )

    return response(
        error=True,
        message=_("An error occurred when fetching logs: %(error)s", error=logs),
    )


@APP.route("/logs/level", methods=["POST"])
@login_required
def log_level():
    """
    Sets PiSCSI backend log level
    """
    level = request.form.get("level") or "info"

    process = piscsi_cmd.set_log_level(level)
    if process["status"]:
        return response(message=_("Log level set to %(value)s", value=level))

    return response(error=True, message=process["msg"])


@APP.route("/scsi/attach_device", methods=["POST"])
@login_required
def attach_device():
    """
    Attaches a peripheral device that doesn't take an image file as argument
    """
    scsi_id = request.form.get("scsi_id")
    unit = request.form.get("unit")
    device_type = request.form.get("type")
    drive_name = request.form.get("drive_name")

    if not scsi_id:
        return response(error=True, message=_("No SCSI ID specified"))

    # Attempt to fetch the drive properties based on drive name
    drive_props = None
    if drive_name:
        for drive in APP.config["PISCSI_DRIVE_PROPERTIES"]:
            if drive["name"] == drive_name:
                drive_props = drive
                break

    # Collect device parameters into a dictionary
    PARAM_PREFIX = "param_"
    params = {}
    for item in request.form:
        if item.startswith(PARAM_PREFIX):
            param = request.form.get(item)
            if param:
                params.update({item.replace(PARAM_PREFIX, ""): param})

    if "interface" in params.keys():
        bridge_status = is_bridge_configured(params["interface"])
        if not bridge_status["status"]:
            return response(error=True, message=bridge_status["msg"])

    kwargs = {
        "unit": int(unit),
        "device_type": device_type,
        "params": params,
    }
    if drive_props:
        kwargs["vendor"] = drive_props["vendor"]
        kwargs["product"] = drive_props["product"]
        kwargs["revision"] = drive_props["revision"]
        kwargs["block_size"] = drive_props["block_size"]

    process = piscsi_cmd.attach_device(scsi_id, **kwargs)
    process = ReturnCodeMapper.add_msg(process)
    if process["status"]:
        return response(
            message=_(
                "Attached %(device_type)s to SCSI ID %(id_number)s LUN %(unit_number)s",
                device_type=get_device_name(device_type),
                id_number=scsi_id,
                unit_number=unit,
            )
        )

    return response(error=True, message=process["msg"])


@APP.route("/scsi/attach", methods=["POST"])
@login_required
def attach_image():
    """
    Attaches a file image as a device
    """
    file_name = request.form.get("file_name")
    file_size = request.form.get("file_size")
    scsi_id = request.form.get("scsi_id")
    unit = request.form.get("unit")
    device_type = request.form.get("type")

    if not scsi_id:
        return response(error=True, message=_("No SCSI ID specified"))
    if not file_name:
        return response(error=True, message=_("No image file to insert"))

    kwargs = {"unit": int(unit), "params": {"file": file_name}}

    if device_type:
        kwargs["device_type"] = device_type
        device_types = piscsi_cmd.get_device_types()
        expected_block_size = min(device_types["device_types"][device_type]["block_sizes"])

    # Attempt to load the device properties file:
    # same file name with PROPERTIES_SUFFIX appended
    drive_properties = Path(CFG_DIR) / f"{file_name}.{PROPERTIES_SUFFIX}"
    if drive_properties.is_file():
        process = file_cmd.read_drive_properties(drive_properties)
        process = ReturnCodeMapper.add_msg(process)
        if not process["status"]:
            return response(error=True, message=process["msg"])
        conf = process["conf"]
        kwargs["vendor"] = conf["vendor"]
        kwargs["product"] = conf["product"]
        kwargs["revision"] = conf["revision"]
        kwargs["block_size"] = conf["block_size"]
        expected_block_size = conf["block_size"]

    process = piscsi_cmd.attach_device(scsi_id, **kwargs)
    process = ReturnCodeMapper.add_msg(process)
    if process["status"]:
        if int(file_size) % int(expected_block_size):
            logging.warning(
                "The image file size %s bytes is not a multiple of %s. "
                "PiSCSI will ignore the trailing data. "
                "The image may be corrupted, so proceed with caution.",
                file_size,
                expected_block_size,
            )
        return response(
            message=_(
                "Attached %(file_name)s as %(device_type)s to "
                "SCSI ID %(id_number)s LUN %(unit_number)s",
                file_name=file_name,
                device_type=get_device_name(device_type),
                id_number=scsi_id,
                unit_number=unit,
            )
        )

    return response(error=True, message=process["msg"])


@APP.route("/scsi/detach_all", methods=["POST"])
@login_required
def detach_all_devices():
    """
    Detaches all currently attached devices
    """
    process = piscsi_cmd.detach_all()
    if process["status"]:
        return response(message=_("Detached all SCSI devices"))

    return response(error=True, message=process["msg"])


@APP.route("/scsi/detach", methods=["POST"])
@login_required
def detach():
    """
    Detaches a specified device
    """
    scsi_id = request.form.get("scsi_id")
    unit = request.form.get("unit")
    process = piscsi_cmd.detach_by_id(scsi_id, unit)
    if process["status"]:
        return response(
            message=_(
                "Detached SCSI ID %(id_number)s LUN %(unit_number)s",
                id_number=scsi_id,
                unit_number=unit,
            )
        )

    return response(error=True, message=process["msg"])


@APP.route("/scsi/eject", methods=["POST"])
@login_required
def eject():
    """
    Ejects a specified removable device image, but keeps the device attached
    """
    scsi_id = request.form.get("scsi_id")
    unit = request.form.get("unit")

    process = piscsi_cmd.eject_by_id(scsi_id, unit)
    if process["status"]:
        return response(
            message=_(
                "Ejected SCSI ID %(id_number)s LUN %(unit_number)s",
                id_number=scsi_id,
                unit_number=unit,
            )
        )

    return response(error=True, message=process["msg"])


@APP.route("/scsi/info", methods=["POST"])
def device_info():
    """
    Displays detailed info for all attached devices
    """
    process = piscsi_cmd.list_devices()
    if process["status"]:
        return response(
            template="deviceinfo.html",
            devices=process["device_list"],
        )

    return response(error=True, message=_("No devices attached"))


@APP.route("/scsi/reserve", methods=["POST"])
@login_required
def reserve_id():
    """
    Reserves a SCSI ID and stores the memo for that reservation
    """
    scsi_id = request.form.get("scsi_id")
    memo = request.form.get("memo")
    reserved_ids = piscsi_cmd.get_reserved_ids()["ids"]
    reserved_ids.extend(scsi_id)
    process = piscsi_cmd.reserve_scsi_ids(reserved_ids)
    if process["status"]:
        RESERVATIONS[int(scsi_id)] = memo
        return response(message=_("Reserved SCSI ID %(id_number)s", id_number=scsi_id))

    return response(error=True, message=process["msg"])


@APP.route("/scsi/release", methods=["POST"])
@login_required
def release_id():
    """
    Releases the reservation of a SCSI ID as well as the memo for the reservation
    """
    scsi_id = request.form.get("scsi_id")
    reserved_ids = piscsi_cmd.get_reserved_ids()["ids"]
    reserved_ids.remove(scsi_id)
    process = piscsi_cmd.reserve_scsi_ids(reserved_ids)
    if process["status"]:
        RESERVATIONS[int(scsi_id)] = ""
        return response(
            message=_("Released the reservation for SCSI ID %(id_number)s", id_number=scsi_id)
        )

    return response(error=True, message=process["msg"])


@APP.route("/sys/rename", methods=["POST"])
@login_required
def rename_system():
    """
    Changes the hostname of the system
    """
    name = str(request.form.get("system_name"))
    max_length = 120

    if len(name) <= max_length:
        process = sys_cmd.set_pretty_host(name)
        if process:
            if name:
                return response(message=_("System name changed to '%(name)s'.", name=name))
            return response(message=_("System name reset to default."))

    return response(error=True, message=_("Failed to change system name."))


@APP.route("/sys/reboot", methods=["POST"])
@login_required
def restart():
    """
    Restarts the system
    """
    returncode, message = sys_cmd.reboot_system()
    if not returncode:
        return response()

    return response(error=True, message=message)


@APP.route("/sys/shutdown", methods=["POST"])
@login_required
def shutdown():
    """
    Shuts down the system
    """
    returncode, message = sys_cmd.shutdown_system()
    if not returncode:
        return response()

    return response(error=True, message=message)


@APP.route("/files/download_to_iso", methods=["POST"])
@login_required
def download_to_iso():
    """
    Downloads a file and creates a CD-ROM image with the specified file system and the file
    """
    scsi_id = request.form.get("scsi_id")
    url = request.form.get("url")
    iso_type = request.form.get("type")

    if iso_type == "HFS":
        iso_args = ["-hfs"]
    elif iso_type == "ISO-9660 Level 1":
        iso_args = ["-iso-level", "1"]
    elif iso_type == "ISO-9660 Level 2":
        iso_args = ["-iso-level", "2"]
    elif iso_type == "ISO-9660 Level 3":
        iso_args = ["-iso-level", "3"]
    elif iso_type == "Joliet":
        iso_args = ["-J"]
    elif iso_type == "Rock Ridge":
        iso_args = ["-r"]
    else:
        return response(
            error=True,
            message=_("%(iso_type)s is not a valid CD-ROM format.", iso_type=iso_type),
        )

    process = file_cmd.download_file_to_iso(url, *iso_args)
    process = ReturnCodeMapper.add_msg(process)
    if not process["status"]:
        return response(
            error=True,
            message=_(
                "The following error occurred when creating the CD-ROM image: %(error)s",
                error=process["msg"],
            ),
        )

    process_attach = piscsi_cmd.attach_device(
        scsi_id,
        device_type="SCCD",
        params={"file": process["file_name"]},
    )
    process_attach = ReturnCodeMapper.add_msg(process_attach)
    if process_attach["status"]:
        return response(
            message=_(
                "CD-ROM image %(file_name)s with type %(iso_type)s was created "
                "and attached to SCSI ID %(id_number)s",
                file_name=process["file_name"],
                iso_type=iso_type,
                id_number=scsi_id,
            ),
        )

    return response(
        error=True,
        message=_(
            "CD-ROM image %(file_name)s with type %(iso_type)s was created "
            "but could not be attached: %(error)s",
            file_name=process["file_name"],
            iso_type=iso_type,
            error=process_attach["msg"],
        ),
    )


@APP.route("/files/download_url", methods=["POST"])
@login_required
def download_file():
    """
    Downloads a remote file onto the images dir on the system
    """
    destination = request.form.get("destination")
    url = request.form.get("url")
    if destination == "file_server":
        destination_dir = FILE_SERVER_DIR
    else:
        server_info = piscsi_cmd.get_server_info()
        destination_dir = server_info["image_dir"]
    process = file_cmd.download_to_dir(url, destination_dir, Path(url).name)
    process = ReturnCodeMapper.add_msg(process)
    if process["status"]:
        return response(message=process["msg"])

    return response(
        error=True,
        message=_(
            "The following error occurred when downloading: %(error)s",
            error=process["msg"],
        ),
    )


@APP.route("/files/upload", methods=["POST"])
def upload_file():
    """
    Uploads a file from the local computer to the images dir on the system
    Depending on the Dropzone.js JavaScript library
    """
    # Due to the embedded javascript library, we cannot use the @login_required decorator
    auth = auth_active(AUTH_GROUP)
    if auth["status"] and "username" not in session:
        return make_response(auth["msg"], 403)

    destination = request.form.get("destination")
    if destination == "file_server":
        destination_dir = FILE_SERVER_DIR
    else:
        server_info = piscsi_cmd.get_server_info()
        destination_dir = server_info["image_dir"]
    return upload_with_dropzonejs(destination_dir)


@APP.route("/files/create", methods=["POST"])
@login_required
def create_file():
    """
    Creates an empty image file in the images dir
    """
    file_name = Path(request.form.get("file_name"))
    size = int(request.form.get("size")) * 1024 * 1024
    file_type = request.form.get("type")
    drive_name = request.form.get("drive_name")
    drive_format = request.form.get("drive_format")

    safe_path = is_safe_path(file_name)
    if not safe_path["status"]:
        return response(error=True, message=safe_path["msg"])
    full_file_name = f"{file_name}.{file_type}"
    process = file_cmd.create_new_image(str(file_name), file_type, size)
    if not process["status"]:
        return response(error=True, message=process["msg"])

    message_postfix = ""

    # Formatting and injecting driver, if one is chosen
    if drive_format:
        volume_name = f"HD {size / 1024 / 1024:0.0f}M"
        known_formats = [
            "Lido 7.56",
            "SpeedTools 3.6",
            "FAT16",
            "FAT32",
        ]
        message_postfix = f" ({drive_format})"

        if drive_format not in known_formats:
            return response(
                error=True,
                message=_(
                    "%(drive_format)s is not a valid hard disk format.",
                    drive_format=drive_format,
                ),
            )
        elif drive_format.startswith("FAT"):
            if drive_format == "FAT16":
                fat_size = "16"
            elif drive_format == "FAT32":
                fat_size = "32"
            else:
                return response(
                    error=True,
                    message=_(
                        "%(drive_format)s is not a valid hard disk format.",
                        drive_format=drive_format,
                    ),
                )

            process = file_cmd.partition_disk(full_file_name, volume_name, "FAT")
            if not process["status"]:
                return response(error=True, message=process["msg"])

            process = file_cmd.format_fat(
                full_file_name,
                # FAT volume labels are max 11 chars
                volume_name[:11],
                fat_size,
            )
            if not process["status"]:
                return response(error=True, message=process["msg"])

        else:
            driver_base_path = Path(f"{WEB_DIR}/../../../mac-hard-disk-drivers")
            process = file_cmd.partition_disk(full_file_name, volume_name, "HFS")
            if not process["status"]:
                return response(error=True, message=process["msg"])

            process = file_cmd.format_hfs(
                full_file_name,
                volume_name,
                driver_base_path / Path(drive_format.replace(" ", "-") + ".img"),
            )
            if not process["status"]:
                return response(error=True, message=process["msg"])

    # Creating the drive properties file, if one is chosen
    if drive_name:
        properties = get_properties_by_drive_name(APP.config["PISCSI_DRIVE_PROPERTIES"], drive_name)
        if properties:
            prop_file_name = f"{full_file_name}.{PROPERTIES_SUFFIX}"
            process = file_cmd.write_drive_properties(prop_file_name, properties)
            process = ReturnCodeMapper.add_msg(process)
            if not process["status"]:
                return response(error=True, message=process["msg"])

            return response(
                status_code=201,
                message=_(
                    "Image file with properties created: %(file_name)s%(drive_format)s",
                    file_name=full_file_name,
                    drive_format=message_postfix,
                ),
                image=full_file_name,
            )

    return response(
        status_code=201,
        message=_(
            "Image file created: %(file_name)s%(drive_format)s",
            file_name=full_file_name,
            drive_format=message_postfix,
        ),
        image=full_file_name,
    )


@APP.route("/files/download", methods=["POST"])
@login_required
def download():
    """
    Downloads a file from the system to the local computer
    """
    file_name = Path(request.form.get("file"))
    safe_path = is_safe_path(file_name)
    if not safe_path["status"]:
        return response(error=True, message=safe_path["msg"])
    server_info = piscsi_cmd.get_server_info()
    return send_from_directory(server_info["image_dir"], str(file_name), as_attachment=True)


@APP.route("/files/delete", methods=["POST"])
@login_required
def delete():
    """
    Deletes a specified file in the images dir
    """
    file_name = Path(request.form.get("file_name"))
    safe_path = is_safe_path(file_name)
    if not safe_path["status"]:
        return response(error=True, message=safe_path["msg"])
    process = file_cmd.delete_image(str(file_name))
    if not process["status"]:
        return response(error=True, message=process["msg"])

    # Delete the drive properties file, if it exists
    prop_file_path = Path(CFG_DIR) / f"{file_name}.{PROPERTIES_SUFFIX}"
    if prop_file_path.is_file():
        process = file_cmd.delete_file(prop_file_path)
        process = ReturnCodeMapper.add_msg(process)
        if process["status"]:
            return response(
                message=_(
                    "Image file with properties deleted: %(file_name)s",
                    file_name=str(file_name),
                ),
            )
        else:
            return response(error=True, message=process["msg"])

    return response(
        message=_(
            "Image file deleted: %(file_name)s",
            file_name=str(file_name),
        ),
    )


@APP.route("/files/rename", methods=["POST"])
@login_required
def rename():
    """
    Renames a specified file in the images dir
    """
    file_name = Path(request.form.get("file_name"))
    new_file_name = Path(request.form.get("new_file_name"))
    safe_path = is_safe_path(file_name)
    if not safe_path["status"]:
        return response(error=True, message=safe_path["msg"])
    safe_path = is_safe_path(new_file_name)
    if not safe_path["status"]:
        return response(error=True, message=safe_path["msg"])
    process = file_cmd.rename_image(str(file_name), str(new_file_name))
    if not process["status"]:
        return response(error=True, message=process["msg"])

    # Rename the drive properties file, if it exists
    prop_file_path = Path(CFG_DIR) / f"{file_name}.{PROPERTIES_SUFFIX}"
    new_prop_file_path = Path(CFG_DIR) / f"{new_file_name}.{PROPERTIES_SUFFIX}"
    if prop_file_path.is_file():
        process = file_cmd.rename_file(prop_file_path, new_prop_file_path)
        process = ReturnCodeMapper.add_msg(process)
        if process["status"]:
            return response(
                message=_(
                    "Image file with properties renamed to: %(file_name)s",
                    file_name=str(new_file_name),
                ),
            )
        else:
            return response(error=True, message=process["msg"])

    return response(
        message=_(
            "Image file renamed to: %(file_name)s",
            file_name=str(new_file_name),
        ),
    )


@APP.route("/files/copy", methods=["POST"])
@login_required
def copy():
    """
    Creates a copy of a specified file in the images dir
    """
    file_name = Path(request.form.get("file_name"))
    new_file_name = Path(request.form.get("copy_file_name"))
    safe_path = is_safe_path(file_name)
    if not safe_path["status"]:
        return response(error=True, message=safe_path["msg"])
    safe_path = is_safe_path(new_file_name)
    if not safe_path["status"]:
        return response(error=True, message=safe_path["msg"])
    process = file_cmd.copy_image(str(file_name), str(new_file_name))
    if not process["status"]:
        return response(error=True, message=process["msg"])

    # Create a copy of the drive properties file, if it exists
    prop_file_path = Path(CFG_DIR) / f"{file_name}.{PROPERTIES_SUFFIX}"
    new_prop_file_path = Path(CFG_DIR) / f"{new_file_name}.{PROPERTIES_SUFFIX}"
    if prop_file_path.is_file():
        process = file_cmd.copy_file(prop_file_path, new_prop_file_path)
        process = ReturnCodeMapper.add_msg(process)
        if process["status"]:
            return response(
                message=_(
                    "Copy of image file with properties saved as: %(file_name)s",
                    file_name=str(new_file_name),
                ),
            )
        else:
            return response(error=True, message=process["msg"])

    return response(
        message=_(
            "Copy of image file saved as: %(file_name)s",
            file_name=str(new_file_name),
        ),
    )


@APP.route("/files/extract_image", methods=["POST"])
@login_required
def extract_image():
    """
    Extracts all or a subset of files in the specified archive
    """
    archive_file = Path(request.form.get("archive_file"))
    archive_members_raw = request.form.get("archive_members") or None
    archive_members = archive_members_raw.split("|") if archive_members_raw else None
    safe_path = is_safe_path(archive_file)
    if not safe_path["status"]:
        return response(error=True, message=safe_path["msg"])
    extract_result = file_cmd.extract_image(str(archive_file), archive_members)

    if extract_result["return_code"] == ReturnCodes.EXTRACTIMAGE_SUCCESS:

        for properties_file in extract_result["properties_files_moved"]:
            if properties_file["status"]:
                logging.info(
                    "Properties file %s moved to %s",
                    properties_file["name"],
                    CFG_DIR,
                )
            else:
                logging.warning(
                    "Failed to move properties file %s to %s",
                    properties_file["name"],
                    CFG_DIR,
                )

        return response(message=ReturnCodeMapper.add_msg(extract_result).get("msg"))

    return response(error=True, message=ReturnCodeMapper.add_msg(extract_result).get("msg"))


@APP.route("/language", methods=["POST"])
def change_language():
    """
    Changes the session language locale and refreshes the Flask app context
    """
    locale = request.form.get("locale")
    session["language"] = locale
    piscsi_cmd.locale = session["language"]
    file_cmd.locale = session["language"]
    refresh()

    language = Locale.parse(locale)
    language_name = language.get_language_name(locale)
    return response(message=_("Changed Web Interface language to %(locale)s", locale=language_name))


@APP.route("/theme", methods=["GET", "POST"])
def change_theme():
    if request.method == "GET":
        theme = request.args.get("name")
    else:
        theme = request.form.get("name")

    if theme not in TEMPLATE_THEMES:
        return response(error=True, message=_("The requested theme does not exist."))

    session["theme"] = theme
    return response(message=_("Theme changed to '%(theme)s'.", theme=theme))


@APP.route("/healthcheck", methods=["GET"])
def healthcheck():
    return "", 200


@APP.before_first_request
def detect_locale():
    """
    Get the detected locale to use for UI string translations.
    This requires the Flask app to have started first.
    """
    session["language"] = get_locale()
    piscsi_cmd.locale = session["language"]
    file_cmd.locale = session["language"]


@APP.before_request
def log_http_request():
    if logging.getLogger().isEnabledFor(logging.DEBUG):
        message = f"HTTP request: {request.method} {request.path}"

        if request.method == "POST":
            if request.path == "/login":
                message += " (<hidden>)"
            elif len(request.get_data()) > 100:
                message += f" (payload: {request.get_data()[:100]} <truncated>)"
            else:
                message += f" (payload: {request.get_data()})"

        logging.debug(message)


if __name__ == "__main__":
    APP.secret_key = "piscsi_is_awesome_insecure_secret_key"
    APP.config["SESSION_TYPE"] = "filesystem"
    APP.config["MAX_CONTENT_LENGTH"] = int(MAX_FILE_SIZE)

    parser = argparse.ArgumentParser(description="PiSCSI Web Interface command line arguments")
    parser.add_argument(
        "--port",
        type=int,
        default=8080,
        action="store",
        help="Port number the web server will run on",
    )
    parser.add_argument(
        "--password",
        type=str,
        default="",
        action="store",
        help="Token password string for authenticating with PiSCSI",
    )
    parser.add_argument(
        "--piscsi-host",
        type=str,
        default="localhost",
        action="store",
        help="PiSCSI host. Default: localhost",
    )
    parser.add_argument(
        "--piscsi-port",
        type=int,
        default=6868,
        action="store",
        help="PiSCSI port. Default: 6868",
    )
    parser.add_argument(
        "--log-level",
        type=str,
        default="warning",
        action="store",
        help="Log level for Web UI. Default: warning",
        choices=["debug", "info", "warning", "error", "critical"],
    )
    parser.add_argument(
        "--dev-mode",
        action="store_true",
        help="Run in development mode",
    )

    arguments = parser.parse_args()
    APP.config["PISCSI_TOKEN"] = arguments.password

<<<<<<< HEAD
    sock_cmd = SocketCmdsFlask(host=arguments.piscsi_host, port=arguments.piscsi_port)
    piscsi_cmd = PiscsiCmds(sock_cmd=sock_cmd, token=APP.config["PISCSI_TOKEN"])
    file_cmd = FileCmds(sock_cmd=sock_cmd, piscsi=piscsi_cmd, token=APP.config["PISCSI_TOKEN"])
=======
    logging.config.dictConfig(
        {
            "version": 1,
            "formatters": {
                "default": {
                    "format": "[%(asctime)s] [%(levelname)s] %(filename)s:%(lineno)s %(message)s",
                }
            },
            "handlers": {
                "wsgi": {
                    "class": "logging.StreamHandler",
                    "formatter": "default",
                }
            },
            "root": {
                "level": arguments.log_level.upper(),
                "handlers": ["wsgi"],
            },
        }
    )

    sock_cmd = SocketCmdsFlask(host=arguments.rascsi_host, port=arguments.rascsi_port)
    ractl_cmd = RaCtlCmds(sock_cmd=sock_cmd, token=APP.config["RASCSI_TOKEN"])
    file_cmd = FileCmds(sock_cmd=sock_cmd, ractl=ractl_cmd, token=APP.config["RASCSI_TOKEN"])
>>>>>>> 88ff542a
    sys_cmd = SysCmds()

    if Path(f"{CFG_DIR}/{DEFAULT_CONFIG}").is_file():
        file_cmd.read_config(DEFAULT_CONFIG)
    if Path(f"{DRIVE_PROPERTIES_FILE}").is_file():
        process = file_cmd.read_drive_properties(DRIVE_PROPERTIES_FILE)
        if process["status"]:
            APP.config["PISCSI_DRIVE_PROPERTIES"] = process["conf"]
        else:
            APP.config["PISCSI_DRIVE_PROPERTIES"] = []
            logging.error(process["msg"])
    else:
        APP.config["PISCSI_DRIVE_PROPERTIES"] = []
        logging.warning("Could not read drive properties from %s", DRIVE_PROPERTIES_FILE)

    logging.info("Starting WSGI server...")
    if arguments.dev_mode:
<<<<<<< HEAD
        print("Running piscsi-web in development mode ...")
=======
        logging.info("Dev mode enabled")
>>>>>>> 88ff542a
        APP.debug = True
        from werkzeug.debug import DebuggedApplication

        try:
            bjoern.run(DebuggedApplication(APP, evalex=False), "0.0.0.0", arguments.port)
        except KeyboardInterrupt:
            pass
    else:
<<<<<<< HEAD
        print("Serving piscsi-web...")
=======
>>>>>>> 88ff542a
        bjoern.run(APP, "0.0.0.0", arguments.port)<|MERGE_RESOLUTION|>--- conflicted
+++ resolved
@@ -1368,11 +1368,11 @@
     arguments = parser.parse_args()
     APP.config["PISCSI_TOKEN"] = arguments.password
 
-<<<<<<< HEAD
     sock_cmd = SocketCmdsFlask(host=arguments.piscsi_host, port=arguments.piscsi_port)
     piscsi_cmd = PiscsiCmds(sock_cmd=sock_cmd, token=APP.config["PISCSI_TOKEN"])
     file_cmd = FileCmds(sock_cmd=sock_cmd, piscsi=piscsi_cmd, token=APP.config["PISCSI_TOKEN"])
-=======
+    sys_cmd = SysCmds()
+
     logging.config.dictConfig(
         {
             "version": 1,
@@ -1394,12 +1394,6 @@
         }
     )
 
-    sock_cmd = SocketCmdsFlask(host=arguments.rascsi_host, port=arguments.rascsi_port)
-    ractl_cmd = RaCtlCmds(sock_cmd=sock_cmd, token=APP.config["RASCSI_TOKEN"])
-    file_cmd = FileCmds(sock_cmd=sock_cmd, ractl=ractl_cmd, token=APP.config["RASCSI_TOKEN"])
->>>>>>> 88ff542a
-    sys_cmd = SysCmds()
-
     if Path(f"{CFG_DIR}/{DEFAULT_CONFIG}").is_file():
         file_cmd.read_config(DEFAULT_CONFIG)
     if Path(f"{DRIVE_PROPERTIES_FILE}").is_file():
@@ -1415,11 +1409,7 @@
 
     logging.info("Starting WSGI server...")
     if arguments.dev_mode:
-<<<<<<< HEAD
-        print("Running piscsi-web in development mode ...")
-=======
         logging.info("Dev mode enabled")
->>>>>>> 88ff542a
         APP.debug = True
         from werkzeug.debug import DebuggedApplication
 
@@ -1428,8 +1418,4 @@
         except KeyboardInterrupt:
             pass
     else:
-<<<<<<< HEAD
-        print("Serving piscsi-web...")
-=======
->>>>>>> 88ff542a
         bjoern.run(APP, "0.0.0.0", arguments.port)