--- conflicted
+++ resolved
@@ -35,17 +35,11 @@
 	properties.set_supports_file(device.SupportsFile());
 	properties.set_supports_params(device.SupportsParams());
 
-<<<<<<< HEAD
-	for (const auto& [key, value] : device_factory.GetDefaultParams(device.GetType())) {
-		auto& map = *properties.mutable_default_params();
-		map[key] = value;
-=======
 	if (device.SupportsParams()) {
 		for (const auto& [key, value] : device.GetDefaultParams()) {
 			auto& map = *properties.mutable_default_params();
 			map[key] = value;
 		}
->>>>>>> 8f45e4f4
 	}
 
 	for (const auto& block_size : device_factory.GetSectorSizes(device.GetType())) {
