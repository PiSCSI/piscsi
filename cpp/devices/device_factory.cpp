--- conflicted
+++ resolved
@@ -29,18 +29,6 @@
 	sector_sizes[SCMO] = { 512, 1024, 2048, 4096 };
 	sector_sizes[SCCD] = { 512, 2048};
 
-<<<<<<< HEAD
-	const string interfaces = Join(GetNetworkInterfaces(), ",");
-
-	// TODO Move to the respective device
-	default_params[SCBR]["interface"] = interfaces;
-	default_params[SCBR]["inet"] = DEFAULT_IP;
-	default_params[SCDP]["interface"] = interfaces;
-	default_params[SCDP]["inet"] = DEFAULT_IP;
-	default_params[SCLP]["cmd"] = "lp -oraw %f";
-
-=======
->>>>>>> 8f45e4f4
 	extension_mapping["hd1"] = SCHD;
 	extension_mapping["hds"] = SCHD;
 	extension_mapping["hda"] = SCHD;
