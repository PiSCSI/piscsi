//---------------------------------------------------------------------------
//
// SCSI Target Emulator RaSCSI Reloaded
// for Raspberry Pi
//
// Copyright (C) 2022 Uwe Seimet
//
//---------------------------------------------------------------------------

#include "controllers/scsi_controller.h"
#include "mocks.h"
#include "scsi.h"
#include "rascsi_exceptions.h"
#include "controllers/scsi_controller.h"

using namespace scsi_defs;

TEST(ScsiControllerTest, GetInitiatorId)
{
	const int ID = 2;

	auto bus = make_shared<NiceMock<MockBus>>();
	auto controller_manager = make_shared<ControllerManager>(*bus);
	MockScsiController controller(controller_manager, 0);

	controller.Process(ID);
	EXPECT_EQ(ID, controller.GetInitiatorId());
	controller.Process(-1);
	EXPECT_EQ(-1, controller.GetInitiatorId());
}

TEST(ScsiControllerTest, Process)
{
	auto bus = make_shared<NiceMock<MockBus>>();
	auto controller_manager = make_shared<ControllerManager>(*bus);
	MockScsiController controller(controller_manager, 0);

	controller.SetPhase(BUS::phase_t::reserved);
	ON_CALL(*bus, GetRST).WillByDefault(Return(true));
	EXPECT_CALL(*bus, Acquire);
	EXPECT_CALL(*bus, GetRST);
	EXPECT_CALL(*bus, Reset);
	EXPECT_CALL(controller, Reset);
	EXPECT_EQ(BUS::phase_t::reserved, controller.Process(0));

	controller.SetPhase(BUS::phase_t::busfree);
	ON_CALL(*bus, GetRST).WillByDefault(Return(false));
	EXPECT_CALL(*bus, Acquire);
	EXPECT_CALL(*bus, GetRST);
	EXPECT_EQ(BUS::phase_t::busfree, controller.Process(0));

	controller.SetPhase(BUS::phase_t::reserved);
	EXPECT_CALL(*bus, Acquire);
	EXPECT_CALL(*bus, GetRST);
	EXPECT_CALL(*bus, Reset);
	EXPECT_CALL(controller, Reset);
	EXPECT_EQ(BUS::phase_t::busfree, controller.Process(0));
}

TEST(ScsiControllerTest, BusFree)
{
	auto bus = make_shared<NiceMock<MockBus>>();
	auto controller_manager = make_shared<ControllerManager>(*bus);
	MockScsiController controller(controller_manager, 0);

	controller.SetPhase(BUS::phase_t::busfree);
	controller.BusFree();
	EXPECT_EQ(BUS::phase_t::busfree, controller.GetPhase());

	controller.SetStatus(status::CHECK_CONDITION);
	controller.SetPhase(BUS::phase_t::reserved);
	controller.BusFree();
	EXPECT_EQ(BUS::phase_t::busfree, controller.GetPhase());
	EXPECT_EQ(status::GOOD, controller.GetStatus());

	controller.ScheduleShutdown(AbstractController::rascsi_shutdown_mode::NONE);
	controller.SetPhase(BUS::phase_t::reserved);
	controller.BusFree();

	controller.ScheduleShutdown(AbstractController::rascsi_shutdown_mode::STOP_PI);
	controller.SetPhase(BUS::phase_t::reserved);
	controller.BusFree();

	controller.ScheduleShutdown(AbstractController::rascsi_shutdown_mode::RESTART_PI);
	controller.SetPhase(BUS::phase_t::reserved);
	controller.BusFree();

	controller.ScheduleShutdown(AbstractController::rascsi_shutdown_mode::STOP_RASCSI);
	controller.SetPhase(BUS::phase_t::reserved);
	EXPECT_EXIT(controller.BusFree(), ExitedWithCode(EXIT_SUCCESS), "");
}

TEST(ScsiControllerTest, Selection)
{
	auto bus = make_shared<NiceMock<MockBus>>();
	auto controller_manager = make_shared<ControllerManager>(*bus);
	auto controller = make_shared<MockScsiController>(controller_manager, 0);

	controller->SetPhase(BUS::phase_t::selection);
	ON_CALL(*bus, GetSEL).WillByDefault(Return(true));
	ON_CALL(*bus, GetBSY).WillByDefault(Return(true));
	EXPECT_CALL(*bus, GetATN).Times(0);
	controller->Selection();
	EXPECT_EQ(BUS::phase_t::selection, controller->GetPhase());

	ON_CALL(*bus, GetSEL).WillByDefault(Return(true));
	ON_CALL(*bus, GetBSY).WillByDefault(Return(false));
	EXPECT_CALL(*bus, GetATN).Times(0);
	EXPECT_CALL(*controller, Status);
	controller->Selection();
	EXPECT_EQ(BUS::phase_t::selection, controller->GetPhase());

	ON_CALL(*bus, GetSEL).WillByDefault(Return(false));
	ON_CALL(*bus, GetBSY).WillByDefault(Return(false));
	EXPECT_CALL(*bus, GetATN).Times(0);
	controller->Selection();
	EXPECT_EQ(BUS::phase_t::selection, controller->GetPhase());

	ON_CALL(*bus, GetSEL).WillByDefault(Return(false));
	ON_CALL(*bus, GetBSY).WillByDefault(Return(true));
	ON_CALL(*bus, GetATN).WillByDefault(Return(false));
	EXPECT_CALL(*bus, GetATN);
	controller->Selection();
	EXPECT_EQ(BUS::phase_t::command, controller->GetPhase());

	controller->SetPhase(BUS::phase_t::selection);
	ON_CALL(*bus, GetSEL).WillByDefault(Return(false));
	ON_CALL(*bus, GetBSY).WillByDefault(Return(true));
	ON_CALL(*bus, GetATN).WillByDefault(Return(true));
	EXPECT_CALL(*bus, GetATN);
	controller->Selection();
	EXPECT_EQ(BUS::phase_t::msgout, controller->GetPhase());

	controller->SetPhase(BUS::phase_t::reserved);
	ON_CALL(*bus, GetDAT).WillByDefault(Return(0));
	controller->Selection();
	EXPECT_EQ(BUS::phase_t::reserved, controller->GetPhase());

	ON_CALL(*bus, GetDAT).WillByDefault(Return(1));
	controller->Selection();
	EXPECT_EQ(BUS::phase_t::reserved, controller->GetPhase()) << "There is no device that can be selected";

	auto device = make_shared<MockPrimaryDevice>(0);
	controller->AddDevice(device);
	EXPECT_CALL(*bus, SetBSY(true));
	controller->Selection();
	EXPECT_EQ(BUS::phase_t::selection, controller->GetPhase());
}

TEST(ScsiControllerTest, Command)
{
	auto bus = make_shared<NiceMock<MockBus>>();
	auto controller_manager = make_shared<ControllerManager>(*bus);
	MockScsiController controller(controller_manager, 0);

	controller.SetPhase(BUS::phase_t::command);
	EXPECT_CALL(controller, Status);
	controller.Command();
	EXPECT_EQ(BUS::phase_t::command, controller.GetPhase());

	controller.SetPhase(BUS::phase_t::reserved);
	EXPECT_CALL(*bus, SetMSG(false));
	EXPECT_CALL(*bus, SetCD(true));
	EXPECT_CALL(*bus, SetIO(false));
	controller.Command();
	EXPECT_EQ(BUS::phase_t::command, controller.GetPhase());

	controller.SetPhase(BUS::phase_t::reserved);
	ON_CALL(*bus, CommandHandShake).WillByDefault(Return(6));
	EXPECT_CALL(*bus, SetMSG(false));
	EXPECT_CALL(*bus, SetCD(true));
	EXPECT_CALL(*bus, SetIO(false));
	EXPECT_CALL(controller, Execute);
	controller.Command();
	EXPECT_EQ(BUS::phase_t::command, controller.GetPhase());
}

TEST(ScsiControllerTest, MsgIn)
{
	auto bus = make_shared<NiceMock<MockBus>>();
	auto controller_manager = make_shared<ControllerManager>(*bus);
	MockScsiController controller(controller_manager, 0);

	controller.SetPhase(BUS::phase_t::reserved);
	EXPECT_CALL(*bus, SetMSG(true));
	EXPECT_CALL(*bus, SetCD(true));
	EXPECT_CALL(*bus, SetIO(true));
	controller.MsgIn();
	EXPECT_EQ(BUS::phase_t::msgin, controller.GetPhase());
	EXPECT_FALSE(controller.HasValidLength());
	EXPECT_EQ(0, controller.GetOffset());
}

TEST(ScsiControllerTest, MsgOut)
{
	auto bus = make_shared<NiceMock<MockBus>>();
	auto controller_manager = make_shared<ControllerManager>(*bus);
	MockScsiController controller(controller_manager, 0);

	controller.SetPhase(BUS::phase_t::reserved);
	EXPECT_CALL(*bus, SetMSG(true));
	EXPECT_CALL(*bus, SetCD(true));
	EXPECT_CALL(*bus, SetIO(false));
	controller.MsgOut();
	EXPECT_EQ(BUS::phase_t::msgout, controller.GetPhase());
	EXPECT_EQ(1, controller.GetLength());
	EXPECT_EQ(0, controller.GetOffset());
}

TEST(ScsiControllerTest, DataIn)
{
	auto bus = make_shared<NiceMock<MockBus>>();
	auto controller_manager = make_shared<ControllerManager>(*bus);
	MockScsiController controller(controller_manager, 0);

	controller.SetPhase(BUS::phase_t::reserved);
	controller.SetLength(0);
	EXPECT_CALL(controller, Status);
	controller.DataIn();
	EXPECT_EQ(BUS::phase_t::reserved, controller.GetPhase());

	controller.SetLength(1);
	EXPECT_CALL(*bus, SetMSG(false));
	EXPECT_CALL(*bus, SetCD(false));
	EXPECT_CALL(*bus, SetIO(true));
	controller.DataIn();
	EXPECT_EQ(BUS::phase_t::datain, controller.GetPhase());
	EXPECT_EQ(0, controller.GetOffset());
}

TEST(ScsiControllerTest, DataOut)
{
	auto bus = make_shared<NiceMock<MockBus>>();
	auto controller_manager = make_shared<ControllerManager>(*bus);
	MockScsiController controller(controller_manager, 0);

	controller.SetPhase(BUS::phase_t::reserved);
	controller.SetLength(0);
	EXPECT_CALL(controller, Status);
	controller.DataOut();
	EXPECT_EQ(BUS::phase_t::reserved, controller.GetPhase());

	controller.SetLength(1);
	EXPECT_CALL(*bus, SetMSG(false));
	EXPECT_CALL(*bus, SetCD(false));
	EXPECT_CALL(*bus, SetIO(false));
	controller.DataOut();
	EXPECT_EQ(BUS::phase_t::dataout, controller.GetPhase());
	EXPECT_EQ(0, controller.GetOffset());
}

TEST(ScsiControllerTest, Error)
{
	auto bus = make_shared<NiceMock<MockBus>>();
	auto controller_manager = make_shared<ControllerManager>(*bus);
	MockScsiController controller(controller_manager, 0);

	ON_CALL(*bus, GetRST).WillByDefault(Return(true));
	controller.SetPhase(BUS::phase_t::reserved);
	EXPECT_CALL(*bus, Acquire);
	EXPECT_CALL(*bus, GetRST());
	EXPECT_CALL(*bus, Reset);
	EXPECT_CALL(controller, Reset);
	controller.Error(sense_key::ABORTED_COMMAND, asc::NO_ADDITIONAL_SENSE_INFORMATION, status::RESERVATION_CONFLICT);
	EXPECT_EQ(status::GOOD, controller.GetStatus());
	EXPECT_EQ(BUS::phase_t::reserved, controller.GetPhase());

	ON_CALL(*bus, GetRST).WillByDefault(Return(false));
	controller.SetPhase(BUS::phase_t::status);
	EXPECT_CALL(*bus, Acquire);
	EXPECT_CALL(*bus, GetRST());
	EXPECT_CALL(*bus, Reset).Times(0);
	EXPECT_CALL(controller, Reset).Times(0);
	controller.Error(sense_key::ABORTED_COMMAND, asc::NO_ADDITIONAL_SENSE_INFORMATION, status::RESERVATION_CONFLICT);
	EXPECT_EQ(BUS::phase_t::busfree, controller.GetPhase());

	controller.SetPhase(BUS::phase_t::msgin);
	EXPECT_CALL(*bus, Acquire);
	EXPECT_CALL(*bus, GetRST());
	EXPECT_CALL(*bus, Reset).Times(0);
	EXPECT_CALL(controller, Reset).Times(0);
	controller.Error(sense_key::ABORTED_COMMAND, asc::NO_ADDITIONAL_SENSE_INFORMATION, status::RESERVATION_CONFLICT);
	EXPECT_EQ(BUS::phase_t::busfree, controller.GetPhase());

	controller.SetPhase(BUS::phase_t::reserved);
	EXPECT_CALL(*bus, Acquire);
	EXPECT_CALL(*bus, GetRST());
	EXPECT_CALL(*bus, Reset).Times(0);
	EXPECT_CALL(controller, Reset).Times(0);
	EXPECT_CALL(controller, Status);
	controller.Error(sense_key::ABORTED_COMMAND, asc::NO_ADDITIONAL_SENSE_INFORMATION, status::RESERVATION_CONFLICT);
	EXPECT_EQ(status::RESERVATION_CONFLICT, controller.GetStatus());
	EXPECT_EQ(BUS::phase_t::reserved, controller.GetPhase());
}

TEST(ScsiControllerTest, RequestSense)
{
	auto bus = make_shared<NiceMock<MockBus>>();
	auto controller_manager = make_shared<ControllerManager>(*bus);
	auto controller = make_shared<MockScsiController>(controller_manager, 0);
	auto device = make_shared<MockPrimaryDevice>(0);
	const unordered_map<string, string> params;
	device->Init(params);

<<<<<<< HEAD
    controller.AddDevice(device);
=======
	controller->AddDevice(device);
>>>>>>> c98c52ff

	auto& cmd = controller->GetCmd();
	// ALLOCATION LENGTH
	cmd[4] = 255;
	// Non-existing LUN
	cmd[1] = 0x20;

	device->SetReady(true);
	EXPECT_CALL(*controller, Status);
	device->Dispatch(scsi_command::eCmdRequestSense);
	EXPECT_EQ(status::GOOD, controller->GetStatus()) << "Wrong CHECK CONDITION for non-existing LUN";
}<|MERGE_RESOLUTION|>--- conflicted
+++ resolved
@@ -302,11 +302,7 @@
 	const unordered_map<string, string> params;
 	device->Init(params);
 
-<<<<<<< HEAD
-    controller.AddDevice(device);
-=======
 	controller->AddDevice(device);
->>>>>>> c98c52ff
 
 	auto& cmd = controller->GetCmd();
 	// ALLOCATION LENGTH
