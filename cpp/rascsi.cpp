--- conflicted
+++ resolved
@@ -7,102 +7,11 @@
 //
 //---------------------------------------------------------------------------
 
-<<<<<<< HEAD
-#include "config.h"
-#include "log.h"
-#include "controllers/controller_manager.h"
-#include "controllers/scsi_controller.h"
-#include "devices/device_factory.h"
-#include "devices/disk.h"
-#include "hal/gpiobus.h"
-#include "hal/gpiobus_factory.h"
-#include "hal/sbc_version.h"
-#include "hal/systimer.h"
-#include "list_devices.h"
-#include "rascsi_version.h"
-#include "rascsi_exceptions.h"
-#include "protobuf_serializer.h"
-#include "protobuf_util.h"
-#include "rascsi_interface.pb.h"
-#include "rascsi/rascsi_executor.h"
-#include "rascsi/rascsi_response.h"
-#include "rascsi/rascsi_image.h"
-#include "rascsi/rascsi_service.h"
-#include "rasutil.h"
-#include "spdlog/sinks/stdout_color_sinks.h"
-#include <netinet/in.h>
-#include <csignal>
-#include <string>
-#include <sstream>
-#include <iostream>
-#include <fstream>
-#include <list>
-#include <map>
-#include <deque>
-=======
 #include "rascsi/rascsi_core.h"
->>>>>>> c98c52ff
 
 using namespace std;
 
-<<<<<<< HEAD
-//---------------------------------------------------------------------------
-//
-//  Constant declarations
-//
-//---------------------------------------------------------------------------
-static const int DEFAULT_PORT = 6868;
-static const char COMPONENT_SEPARATOR = ':';
-
-//---------------------------------------------------------------------------
-//
-//	Variable declarations
-//
-//---------------------------------------------------------------------------
-static volatile bool active;		// Processing flag
-RascsiService service;
-shared_ptr<GPIOBUS> bus;
-string current_log_level = "info";	// Some versions of spdlog do not support get_log_level()
-string access_token;
-DeviceFactory device_factory;
-shared_ptr<ControllerManager> controller_manager;
-RascsiImage rascsi_image;
-shared_ptr<RascsiResponse> rascsi_response;
-shared_ptr<RascsiExecutor> executor;
-const ProtobufSerializer serializer;
-
-using optarg_value_type = std::pair<int,string>;
-using optarg_queue_type = std::deque<optarg_value_type>;
-
-void Banner(int argc, char* argv[])
-{
-	cout << Banner("Reloaded");
-	cout << "Connect type: " << bus->GetConnectDesc() << '\n' << flush;
-
-	if ((argc > 1 && strcmp(argv[1], "-h") == 0) || (argc > 1 && strcmp(argv[1], "--help") == 0)){
-		cout << "\nUsage: " << argv[0] << " [-idn[:m] FILE] ...\n\n";
-		cout << " n is SCSI device ID (0-7).\n";
-		cout << " m is the optional logical unit (LUN) (0-31).\n";
-		cout << " FILE is a disk image file, \"daynaport\", \"bridge\", \"printer\" or \"services\".\n\n";
-		cout << " Image type is detected based on file extension if no explicit type is specified.\n";
-		cout << "  hd1 : SCSI-1 HD image (Non-removable generic SCSI-1 HD image)\n";
-		cout << "  hds : SCSI HD image (Non-removable generic SCSI HD image)\n";
-		cout << "  hdr : SCSI HD image (Removable generic HD image)\n";
-		cout << "  hda : SCSI HD image (Apple compatible image)\n";
-		cout << "  hdn : SCSI HD image (NEC compatible image)\n";
-		cout << "  hdi : SCSI HD image (Anex86 HD image)\n";
-		cout << "  nhd : SCSI HD image (T98Next HD image)\n";
-		cout << "  mos : SCSI MO image (MO image)\n";
-		cout << "  iso : SCSI CD image (ISO 9660 image)\n" << flush;
-
-		exit(EXIT_SUCCESS);
-	}
-}
-
-bool InitBus()
-=======
 int main(int argc, char *argv[])
->>>>>>> c98c52ff
 {
 	const vector<char *> args(argv, argv + argc);
 
