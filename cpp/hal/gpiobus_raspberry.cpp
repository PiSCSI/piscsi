//---------------------------------------------------------------------------
//
//	SCSI Target Emulator PiSCSI
//	for Raspberry Pi
//
//	Powered by XM6 TypeG Technology.
//	Copyright (C) 2016-2020 GIMONS
//
//	[ GPIO-SCSI bus ]
//
//  Raspberry Pi 4:
//     https://datasheets.raspberrypi.com/bcm2711/bcm2711-peripherals.pdf
//  Raspberry Pi Zero:
//     https://datasheets.raspberrypi.com/bcm2835/bcm2835-peripherals.pdf
//
//---------------------------------------------------------------------------

#include "hal/gpiobus_raspberry.h"
#include "hal/gpiobus.h"
#include "hal/systimer.h"
#include <spdlog/spdlog.h>
#include <map>
#include <cstring>
#ifdef __linux__
#include <sys/epoll.h>
#endif
#include <sys/ioctl.h>
#include <sys/mman.h>
#include <sys/time.h>

//---------------------------------------------------------------------------
//
//	imported from bcm_host.c
//
//---------------------------------------------------------------------------
uint32_t GPIOBUS_Raspberry::get_dt_ranges(const char *filename, uint32_t offset)
{
    GPIO_FUNCTION_TRACE
    uint32_t address = ~0;
    if (FILE *fp = fopen(filename, "rb"); fp) {
        fseek(fp, offset, SEEK_SET);
        if (array<uint8_t, 4> buf; fread(buf.data(), 1, buf.size(), fp) == buf.size()) {
            address = (int)buf[0] << 24 | (int)buf[1] << 16 | (int)buf[2] << 8 | (int)buf[3] << 0;
        }
        fclose(fp);
    }
    return address;
}

uint32_t GPIOBUS_Raspberry::bcm_host_get_peripheral_address()
{
    GPIO_FUNCTION_TRACE
#ifdef __linux__
    uint32_t address = get_dt_ranges("/proc/device-tree/soc/ranges", 4);
    if (address == 0) {
        address = get_dt_ranges("/proc/device-tree/soc/ranges", 8);
    }
    address = (address == (uint32_t)~0) ? 0x20000000 : address;
    return address;
#else
    return 0;
#endif
}

bool GPIOBUS_Raspberry::Init(mode_e mode)
{
    GPIOBUS::Init(mode);

#if defined(__x86_64__) || defined(__X86__)
    (void)baseaddr;
    level = new uint32_t();
    return true;
#else
    int i;
#ifdef USE_SEL_EVENT_ENABLE
    epoll_event ev = {};
#endif

    // Get the base address
    baseaddr = (uint32_t)bcm_host_get_peripheral_address();

    // Open /dev/mem
    int fd = open("/dev/mem", O_RDWR | O_SYNC);
    if (fd == -1) {
        spdlog::error("Error: Unable to open /dev/mem. Are you running as root?");
        return false;
    }

    // Map peripheral region memory
    void *map = mmap(NULL, 0x1000100, PROT_READ | PROT_WRITE, MAP_SHARED, fd, baseaddr);
    if (map == MAP_FAILED) {
        spdlog::error("Error: Unable to map memory: "+ string(strerror(errno)));
        close(fd);
        return false;
    }

    // Determine the type of raspberry pi from the base address
    if (baseaddr == 0xfe000000) {
        rpitype = 4;
    } else if (baseaddr == 0x3f000000) {
        rpitype = 2;
    } else {
        rpitype = 1;
    }

    // GPIO
    gpio = (uint32_t *)map;
    gpio += GPIO_OFFSET / sizeof(uint32_t);
    level = &gpio[GPIO_LEV_0];

    // PADS
    pads = (uint32_t *)map;
    pads += PADS_OFFSET / sizeof(uint32_t);

    // System timer
    SysTimer::Init();

    // Interrupt controller
    irpctl = (uint32_t *)map;
    irpctl += IRPT_OFFSET / sizeof(uint32_t);

    // Quad-A7 control
    qa7regs = (uint32_t *)map;
    qa7regs += QA7_OFFSET / sizeof(uint32_t);

    // Map GIC memory
    if (rpitype == 4) {
        map = mmap(NULL, 8192, PROT_READ | PROT_WRITE, MAP_SHARED, fd, ARM_GICD_BASE);
        if (map == MAP_FAILED) {
            close(fd);
            return false;
        }
        gicd = (uint32_t *)map;
        gicc = (uint32_t *)map;
        gicc += (ARM_GICC_BASE - ARM_GICD_BASE) / sizeof(uint32_t);
    } else {
        gicd = NULL;
        gicc = NULL;
    }
    close(fd);

    // Set Drive Strength to 16mA
    DrvConfig(7);

    // Set pull up/pull down
#if SIGNAL_CONTROL_MODE == 0
    int pullmode = GPIO_PULLNONE;
#elif SIGNAL_CONTROL_MODE == 1
    int pullmode = GPIO_PULLUP;
#else
    int pullmode = GPIO_PULLDOWN;
#endif

    // Initialize all signals
    for (i = 0; SignalTable[i] >= 0; i++) {
        int j = SignalTable[i];
        PinSetSignal(j, OFF);
        PinConfig(j, GPIO_INPUT);
        PullConfig(j, pullmode);
    }

    // Set control signals
    PinSetSignal(PIN_ACT, OFF);
    PinSetSignal(PIN_TAD, OFF);
    PinSetSignal(PIN_IND, OFF);
    PinSetSignal(PIN_DTD, OFF);
    PinConfig(PIN_ACT, GPIO_OUTPUT);
    PinConfig(PIN_TAD, GPIO_OUTPUT);
    PinConfig(PIN_IND, GPIO_OUTPUT);
    PinConfig(PIN_DTD, GPIO_OUTPUT);

    // Set the ENABLE signal
    // This is used to show that the application is running
    PinSetSignal(PIN_ENB, ENB_OFF);
    PinConfig(PIN_ENB, GPIO_OUTPUT);

    // GPIO Function Select (GPFSEL) registers backup
    gpfsel[0] = gpio[GPIO_FSEL_0];
    gpfsel[1] = gpio[GPIO_FSEL_1];
    gpfsel[2] = gpio[GPIO_FSEL_2];
    gpfsel[3] = gpio[GPIO_FSEL_3];

    // Initialize SEL signal interrupt
#ifdef USE_SEL_EVENT_ENABLE
    // GPIO chip open
    fd = open("/dev/gpiochip0", 0);
    if (fd == -1) {
<<<<<<< HEAD
        spdlog::error("Unable to open /dev/gpiochip0. Is PiSCSI or RaSCSI already running?");
=======
        LOGERROR("Unable to open /dev/gpiochip0. If PiSCSI is running, please shut it down first.")
>>>>>>> 65c1b194
        return false;
    }

    // Event request setting
    strcpy(selevreq.consumer_label, "PiSCSI");
    selevreq.lineoffset  = PIN_SEL;
    selevreq.handleflags = GPIOHANDLE_REQUEST_INPUT;
#if SIGNAL_CONTROL_MODE < 2
    selevreq.eventflags  = GPIOEVENT_REQUEST_FALLING_EDGE;
#else
    selevreq.eventflags = GPIOEVENT_REQUEST_RISING_EDGE;
#endif // SIGNAL_CONTROL_MODE

    // Get event request
    if (ioctl(fd, GPIO_GET_LINEEVENT_IOCTL, &selevreq) == -1) {
<<<<<<< HEAD
        spdlog::error("Unable to register event request. Is PiSCSI or RaSCSI already running?");
=======
        LOGERROR("Unable to register event request. If PiSCSI is running, please shut it down first.")
>>>>>>> 65c1b194
        close(fd);
        return false;
    }

    // Close GPIO chip file handle
    close(fd);

    // epoll initialization
    epfd       = epoll_create(1);
    ev.events  = EPOLLIN | EPOLLPRI;
    ev.data.fd = selevreq.fd;
    epoll_ctl(epfd, EPOLL_CTL_ADD, selevreq.fd, &ev);
#else
    // Edge detection setting
#if SIGNAL_CONTROL_MODE == 2
    gpio[GPIO_AREN_0] = 1 << PIN_SEL;
#else
    gpio[GPIO_AFEN_0] = 1 << PIN_SEL;
#endif // SIGNAL_CONTROL_MODE

    // Clear event - GPIO Pin Event Detect Status
    gpio[GPIO_EDS_0] = 1 << PIN_SEL;

    // Register interrupt handler
    setIrqFuncAddress(IrqHandler);

    // GPIO interrupt setting
    if (rpitype == 4) {
        // GIC Invalid
        gicd[GICD_CTLR] = 0;

        // Route all interupts to core 0
        for (i = 0; i < 8; i++) {
            gicd[GICD_ICENABLER0 + i] = 0xffffffff;
            gicd[GICD_ICPENDR0 + i]   = 0xffffffff;
            gicd[GICD_ICACTIVER0 + i] = 0xffffffff;
        }
        for (i = 0; i < 64; i++) {
            gicd[GICD_IPRIORITYR0 + i] = 0xa0a0a0a0;
            gicd[GICD_ITARGETSR0 + i]  = 0x01010101;
        }

        // Set all interrupts as level triggers
        for (i = 0; i < 16; i++) {
            gicd[GICD_ICFGR0 + i] = 0;
        }

        // GIC Invalid
        gicd[GICD_CTLR] = 1;

        // Enable CPU interface for core 0
        gicc[GICC_PMR]  = 0xf0;
        gicc[GICC_CTLR] = 1;

        // Enable interrupts
        gicd[GICD_ISENABLER0 + (GIC_GPIO_IRQ / 32)] = 1 << (GIC_GPIO_IRQ % 32);
    } else {
        // Enable interrupts
        irpctl[IRPT_ENB_IRQ_2] = (1 << (GPIO_IRQ % 32));
    }
#endif // USE_SEL_EVENT_ENABLE

    // Create work table
    MakeTable();

    // Finally, enable ENABLE
    // Show the user that this app is running
    SetControl(PIN_ENB, ENB_ON);

    return true;
#endif // ifdef __x86_64__ || __X86__
}

void GPIOBUS_Raspberry::Cleanup()
{
#if defined(__x86_64__) || defined(__X86__)
    return;
#else
    // Release SEL signal interrupt
#ifdef USE_SEL_EVENT_ENABLE
    close(selevreq.fd);
#endif // USE_SEL_EVENT_ENABLE

    // Set control signals
    PinSetSignal(PIN_ENB, OFF);
    PinSetSignal(PIN_ACT, OFF);
    PinSetSignal(PIN_TAD, OFF);
    PinSetSignal(PIN_IND, OFF);
    PinSetSignal(PIN_DTD, OFF);
    PinConfig(PIN_ACT, GPIO_INPUT);
    PinConfig(PIN_TAD, GPIO_INPUT);
    PinConfig(PIN_IND, GPIO_INPUT);
    PinConfig(PIN_DTD, GPIO_INPUT);

    // Initialize all signals
    for (int i = 0; SignalTable[i] >= 0; i++) {
        int pin = SignalTable[i];
        PinSetSignal(pin, OFF);
        PinConfig(pin, GPIO_INPUT);
        PullConfig(pin, GPIO_PULLNONE);
    }

    // Set drive strength back to 8mA
    DrvConfig(3);
#endif // ifdef __x86_64__ || __X86__
}

void GPIOBUS_Raspberry::Reset()
{
#if defined(__x86_64__) || defined(__X86__)
    return;
#else
    int i;
    int j;

    // Turn off active signal
    SetControl(PIN_ACT, ACT_OFF);

    // Set all signals to off
    for (i = 0;; i++) {
        j = SignalTable[i];
        if (j < 0) {
            break;
        }

        SetSignal(j, OFF);
    }

    if (actmode == mode_e::TARGET) {
        // Target mode

        // Set target signal to input
        SetControl(PIN_TAD, TAD_IN);
        SetMode(PIN_BSY, IN);
        SetMode(PIN_MSG, IN);
        SetMode(PIN_CD, IN);
        SetMode(PIN_REQ, IN);
        SetMode(PIN_IO, IN);

        // Set the initiator signal to input
        SetControl(PIN_IND, IND_IN);
        SetMode(PIN_SEL, IN);
        SetMode(PIN_ATN, IN);
        SetMode(PIN_ACK, IN);
        SetMode(PIN_RST, IN);

        // Set data bus signals to input
        SetControl(PIN_DTD, DTD_IN);
        SetMode(PIN_DT0, IN);
        SetMode(PIN_DT1, IN);
        SetMode(PIN_DT2, IN);
        SetMode(PIN_DT3, IN);
        SetMode(PIN_DT4, IN);
        SetMode(PIN_DT5, IN);
        SetMode(PIN_DT6, IN);
        SetMode(PIN_DT7, IN);
        SetMode(PIN_DP, IN);
    } else {
        // Initiator mode

        // Set target signal to input
        SetControl(PIN_TAD, TAD_IN);
        SetMode(PIN_BSY, IN);
        SetMode(PIN_MSG, IN);
        SetMode(PIN_CD, IN);
        SetMode(PIN_REQ, IN);
        SetMode(PIN_IO, IN);

        // Set the initiator signal to output
        SetControl(PIN_IND, IND_OUT);
        SetMode(PIN_SEL, OUT);
        SetMode(PIN_ATN, OUT);
        SetMode(PIN_ACK, OUT);
        SetMode(PIN_RST, OUT);

        // Set the data bus signals to output
        SetControl(PIN_DTD, DTD_OUT);
        SetMode(PIN_DT0, OUT);
        SetMode(PIN_DT1, OUT);
        SetMode(PIN_DT2, OUT);
        SetMode(PIN_DT3, OUT);
        SetMode(PIN_DT4, OUT);
        SetMode(PIN_DT5, OUT);
        SetMode(PIN_DT6, OUT);
        SetMode(PIN_DT7, OUT);
        SetMode(PIN_DP, OUT);
    }

    // Initialize all signals
    signals          = 0;
#endif // ifdef __x86_64__ || __X86__
}

void GPIOBUS_Raspberry::SetENB(bool ast)
{
    PinSetSignal(PIN_ENB, ast ? ENB_ON : ENB_OFF);
}

bool GPIOBUS_Raspberry::GetBSY() const
{
    return GetSignal(PIN_BSY);
}

void GPIOBUS_Raspberry::SetBSY(bool ast)
{
    // Set BSY signal
    SetSignal(PIN_BSY, ast);

    if (actmode == mode_e::TARGET) {
        if (ast) {
            // Turn on ACTIVE signal
            SetControl(PIN_ACT, ACT_ON);

            // Set Target signal to output
            SetControl(PIN_TAD, TAD_OUT);

            SetMode(PIN_BSY, OUT);
            SetMode(PIN_MSG, OUT);
            SetMode(PIN_CD, OUT);
            SetMode(PIN_REQ, OUT);
            SetMode(PIN_IO, OUT);
        } else {
            // Turn off the ACTIVE signal
            SetControl(PIN_ACT, ACT_OFF);

            // Set the target signal to input
            SetControl(PIN_TAD, TAD_IN);

            SetMode(PIN_BSY, IN);
            SetMode(PIN_MSG, IN);
            SetMode(PIN_CD, IN);
            SetMode(PIN_REQ, IN);
            SetMode(PIN_IO, IN);
        }
    }
}

bool GPIOBUS_Raspberry::GetSEL() const
{
    return GetSignal(PIN_SEL);
}

void GPIOBUS_Raspberry::SetSEL(bool ast)
{
    if (actmode == mode_e::INITIATOR && ast) {
        // Turn on ACTIVE signal
        SetControl(PIN_ACT, ACT_ON);
    }

    // Set SEL signal
    SetSignal(PIN_SEL, ast);
}

bool GPIOBUS_Raspberry::GetATN() const
{
    return GetSignal(PIN_ATN);
}

void GPIOBUS_Raspberry::SetATN(bool ast)
{
    SetSignal(PIN_ATN, ast);
}

bool GPIOBUS_Raspberry::GetACK() const
{
    return GetSignal(PIN_ACK);
}

void GPIOBUS_Raspberry::SetACK(bool ast)
{
    SetSignal(PIN_ACK, ast);
}

bool GPIOBUS_Raspberry::GetACT() const
{
    return GetSignal(PIN_ACT);
}

void GPIOBUS_Raspberry::SetACT(bool ast)
{
    SetSignal(PIN_ACT, ast);
}

bool GPIOBUS_Raspberry::GetRST() const
{
    return GetSignal(PIN_RST);
}

void GPIOBUS_Raspberry::SetRST(bool ast)
{
    SetSignal(PIN_RST, ast);
}

bool GPIOBUS_Raspberry::GetMSG() const
{
    return GetSignal(PIN_MSG);
}

void GPIOBUS_Raspberry::SetMSG(bool ast)
{
    SetSignal(PIN_MSG, ast);
}

bool GPIOBUS_Raspberry::GetCD() const
{
    return GetSignal(PIN_CD);
}

void GPIOBUS_Raspberry::SetCD(bool ast)
{
    SetSignal(PIN_CD, ast);
}

bool GPIOBUS_Raspberry::GetIO()
{
    bool ast = GetSignal(PIN_IO);

    if (actmode == mode_e::INITIATOR) {
        // Change the data input/output direction by IO signal
        if (ast) {
            SetControl(PIN_DTD, DTD_IN);
            SetMode(PIN_DT0, IN);
            SetMode(PIN_DT1, IN);
            SetMode(PIN_DT2, IN);
            SetMode(PIN_DT3, IN);
            SetMode(PIN_DT4, IN);
            SetMode(PIN_DT5, IN);
            SetMode(PIN_DT6, IN);
            SetMode(PIN_DT7, IN);
            SetMode(PIN_DP, IN);
        } else {
            SetControl(PIN_DTD, DTD_OUT);
            SetMode(PIN_DT0, OUT);
            SetMode(PIN_DT1, OUT);
            SetMode(PIN_DT2, OUT);
            SetMode(PIN_DT3, OUT);
            SetMode(PIN_DT4, OUT);
            SetMode(PIN_DT5, OUT);
            SetMode(PIN_DT6, OUT);
            SetMode(PIN_DT7, OUT);
            SetMode(PIN_DP, OUT);
        }
    }

    return ast;
}

void GPIOBUS_Raspberry::SetIO(bool ast)
{
    SetSignal(PIN_IO, ast);

    if (actmode == mode_e::TARGET) {
        // Change the data input/output direction by IO signal
        if (ast) {
            SetControl(PIN_DTD, DTD_OUT);
            SetDAT(0);
            SetMode(PIN_DT0, OUT);
            SetMode(PIN_DT1, OUT);
            SetMode(PIN_DT2, OUT);
            SetMode(PIN_DT3, OUT);
            SetMode(PIN_DT4, OUT);
            SetMode(PIN_DT5, OUT);
            SetMode(PIN_DT6, OUT);
            SetMode(PIN_DT7, OUT);
            SetMode(PIN_DP, OUT);
        } else {
            SetControl(PIN_DTD, DTD_IN);
            SetMode(PIN_DT0, IN);
            SetMode(PIN_DT1, IN);
            SetMode(PIN_DT2, IN);
            SetMode(PIN_DT3, IN);
            SetMode(PIN_DT4, IN);
            SetMode(PIN_DT5, IN);
            SetMode(PIN_DT6, IN);
            SetMode(PIN_DT7, IN);
            SetMode(PIN_DP, IN);
        }
    }
}

bool GPIOBUS_Raspberry::GetREQ() const
{
    return GetSignal(PIN_REQ);
}

void GPIOBUS_Raspberry::SetREQ(bool ast)
{
    SetSignal(PIN_REQ, ast);
}

//---------------------------------------------------------------------------
//
// Get data signals
//
//---------------------------------------------------------------------------
uint8_t GPIOBUS_Raspberry::GetDAT()
{
    uint32_t data = Acquire();
    data          = ((data >> (PIN_DT0 - 0)) & (1 << 0)) | ((data >> (PIN_DT1 - 1)) & (1 << 1)) |
           ((data >> (PIN_DT2 - 2)) & (1 << 2)) | ((data >> (PIN_DT3 - 3)) & (1 << 3)) |
           ((data >> (PIN_DT4 - 4)) & (1 << 4)) | ((data >> (PIN_DT5 - 5)) & (1 << 5)) |
           ((data >> (PIN_DT6 - 6)) & (1 << 6)) | ((data >> (PIN_DT7 - 7)) & (1 << 7));

    return (uint8_t)data;
}

//---------------------------------------------------------------------------
//
//	Set data signals
//
//---------------------------------------------------------------------------
void GPIOBUS_Raspberry::SetDAT(uint8_t dat)
{
    // Write to port
#if SIGNAL_CONTROL_MODE == 0
    uint32_t fsel = gpfsel[0];
    fsel &= tblDatMsk[0][dat];
    fsel |= tblDatSet[0][dat];
    if (fsel != gpfsel[0]) {
        gpfsel[0]         = fsel;
        gpio[GPIO_FSEL_0] = fsel;
    }

    fsel = gpfsel[1];
    fsel &= tblDatMsk[1][dat];
    fsel |= tblDatSet[1][dat];
    if (fsel != gpfsel[1]) {
        gpfsel[1]         = fsel;
        gpio[GPIO_FSEL_1] = fsel;
    }

    fsel = gpfsel[2];
    fsel &= tblDatMsk[2][dat];
    fsel |= tblDatSet[2][dat];
    if (fsel != gpfsel[2]) {
        gpfsel[2]         = fsel;
        gpio[GPIO_FSEL_2] = fsel;
    }
#else
    gpio[GPIO_CLR_0] = tblDatMsk[dat];
    gpio[GPIO_SET_0] = tblDatSet[dat];
#endif // SIGNAL_CONTROL_MODE
}

bool GPIOBUS_Raspberry::GetDP() const
{
    return GetSignal(PIN_DP);
}

//---------------------------------------------------------------------------
//
//	Create work table
//
//---------------------------------------------------------------------------

//---------------------------------------------------------------------------
//
//	Signal table
//
//---------------------------------------------------------------------------
const array<int, 19> GPIOBUS_Raspberry::SignalTable = {PIN_DT0, PIN_DT1, PIN_DT2, PIN_DT3, PIN_DT4, PIN_DT5, PIN_DT6,
                                                       PIN_DT7, PIN_DP,  PIN_SEL, PIN_ATN, PIN_RST, PIN_ACK, PIN_BSY,
                                                       PIN_MSG, PIN_CD,  PIN_IO,  PIN_REQ, -1};

//---------------------------------------------------------------------------
//
//	Create work table
//
//---------------------------------------------------------------------------
void GPIOBUS_Raspberry::MakeTable(void)
{
    const array<int, 9> pintbl = {PIN_DT0, PIN_DT1, PIN_DT2, PIN_DT3, PIN_DT4, PIN_DT5, PIN_DT6, PIN_DT7, PIN_DP};

    array<bool, 256> tblParity;

    // Create parity table
    for (uint32_t i = 0; i < 0x100; i++) {
        uint32_t bits   = i;
        uint32_t parity = 0;
        for (int j = 0; j < 8; j++) {
            parity ^= bits & 1;
            bits >>= 1;
        }
        parity       = ~parity;
        tblParity[i] = parity & 1;
    }

#if SIGNAL_CONTROL_MODE == 0
    // Mask and setting data generation
    for (auto &tbl : tblDatMsk) {
        tbl.fill(-1);
    }
    for (auto &tbl : tblDatSet) {
        tbl.fill(0);
    }

    for (uint32_t i = 0; i < 0x100; i++) {
        // Bit string for inspection
        uint32_t bits = i;

        // Get parity
        if (tblParity[i]) {
            bits |= (1 << 8);
        }

        // Bit check
        for (int j = 0; j < 9; j++) {
            // Index and shift amount calculation
            int index = pintbl[j] / 10;
            int shift = (pintbl[j] % 10) * 3;

            // Mask data
            tblDatMsk[index][i] &= ~(0x7 << shift);

            // Setting data
            if (bits & 1) {
                tblDatSet[index][i] |= (1 << shift);
            }

            bits >>= 1;
        }
    }
#else
    for (uint32_t i = 0; i < 0x100; i++) {
        // Bit string for inspection
        uint32_t bits = i;

        // Get parity
        if (tblParity[i]) {
            bits |= (1 << 8);
        }

#if SIGNAL_CONTROL_MODE == 1
        // Negative logic is inverted
        bits = ~bits;
#endif

        // Create GPIO register information
        uint32_t gpclr = 0;
        uint32_t gpset = 0;
        for (int j = 0; j < 9; j++) {
            if (bits & 1) {
                gpset |= (1 << pintbl[j]);
            } else {
                gpclr |= (1 << pintbl[j]);
            }
            bits >>= 1;
        }

        tblDatMsk[i] = gpclr;
        tblDatSet[i] = gpset;
    }
#endif
}

//---------------------------------------------------------------------------
//
//	Control signal setting
//
//---------------------------------------------------------------------------
void GPIOBUS_Raspberry::SetControl(int pin, bool ast)
{
    PinSetSignal(pin, ast);
}

//---------------------------------------------------------------------------
//
//	Input/output mode setting
//
// Set direction fo pin (IN / OUT)
//   Used with: TAD, BSY, MSG, CD, REQ, O, SEL, IND, ATN, ACK, RST, DT*
//
//---------------------------------------------------------------------------
void GPIOBUS_Raspberry::SetMode(int pin, int mode)
{
#if SIGNAL_CONTROL_MODE == 0
    if (mode == OUT) {
        return;
    }
#endif // SIGNAL_CONTROL_MODE

    int index     = pin / 10;
    int shift     = (pin % 10) * 3;
    uint32_t data = gpfsel[index];
    data &= ~(0x7 << shift);
    if (mode == OUT) {
        data |= (1 << shift);
    }
    gpio[index]   = data;
    gpfsel[index] = data;
}

//---------------------------------------------------------------------------
//
//	Get input signal value
//
//---------------------------------------------------------------------------
bool GPIOBUS_Raspberry::GetSignal(int pin) const
{
    return (signals >> pin) & 1;
}

//---------------------------------------------------------------------------
//
//	Set output signal value
//
//  Sets the output value. Used with:
//     PIN_ENB, ACT, TAD, IND, DTD, BSY, SignalTable
//
//---------------------------------------------------------------------------
void GPIOBUS_Raspberry::SetSignal(int pin, bool ast)
{
#if SIGNAL_CONTROL_MODE == 0
    int index     = pin / 10;
    int shift     = (pin % 10) * 3;
    uint32_t data = gpfsel[index];
    if (ast) {
        data |= (1 << shift);
    } else {
        data &= ~(0x7 << shift);
    }
    gpio[index]   = data;
    gpfsel[index] = data;
#elif SIGNAL_CONTROL_MODE == 1
    if (ast) {
        gpio[GPIO_CLR_0] = 0x1 << pin;
    } else {
        gpio[GPIO_SET_0] = 0x1 << pin;
    }
#elif SIGNAL_CONTROL_MODE == 2
    if (ast) {
        gpio[GPIO_SET_0] = 0x1 << pin;
    } else {
        gpio[GPIO_CLR_0] = 0x1 << pin;
    }
#endif // SIGNAL_CONTROL_MODE
}

void GPIOBUS_Raspberry::DisableIRQ()
{
#ifdef __linux__
    if (rpitype == 4) {
        // RPI4 is disabled by GICC
        giccpmr        = gicc[GICC_PMR];
        gicc[GICC_PMR] = 0;
    } else if (rpitype == 2) {
        // RPI2,3 disable core timer IRQ
        tintcore          = sched_getcpu() + QA7_CORE0_TINTC;
        tintctl           = qa7regs[tintcore];
        qa7regs[tintcore] = 0;
    } else {
        // Stop system timer interrupt with interrupt controller
        irptenb                = irpctl[IRPT_ENB_IRQ_1];
        irpctl[IRPT_DIS_IRQ_1] = irptenb & 0xf;
    }
#else
    (void)0;
#endif
}

void GPIOBUS_Raspberry::EnableIRQ()
{
    if (rpitype == 4) {
        // RPI4 enables interrupts via the GICC
        gicc[GICC_PMR] = giccpmr;
    } else if (rpitype == 2) {
        // RPI2,3 re-enable core timer IRQ
        qa7regs[tintcore] = tintctl;
    } else {
        // Restart the system timer interrupt with the interrupt controller
        irpctl[IRPT_ENB_IRQ_1] = irptenb & 0xf;
    }
}

//---------------------------------------------------------------------------
//
//	Pin direction setting (input/output)
//
// Used in Init() for ACT, TAD, IND, DTD, ENB to set direction (GPIO_OUTPUT vs GPIO_INPUT)
// Also used on SignalTable
// Only used in Init and Cleanup. Reset uses SetMode
//---------------------------------------------------------------------------
void GPIOBUS_Raspberry::PinConfig(int pin, int mode)
{
    // Check for invalid pin
    if (pin < 0) {
        return;
    }

    int index     = pin / 10;
    uint32_t mask = ~(0x7 << ((pin % 10) * 3));
    gpio[index]   = (gpio[index] & mask) | ((mode & 0x7) << ((pin % 10) * 3));
}

//---------------------------------------------------------------------------
//
//	Pin pull-up/pull-down setting
//
//---------------------------------------------------------------------------
void GPIOBUS_Raspberry::PullConfig(int pin, int mode)
{
    uint32_t pull;

    // Check for invalid pin
    if (pin < 0) {
        return;
    }

    if (rpitype == 4) {
        switch (mode) {
        case GPIO_PULLNONE:
            pull = 0;
            break;
        case GPIO_PULLUP:
            pull = 1;
            break;
        case GPIO_PULLDOWN:
            pull = 2;
            break;
        default:
            return;
        }

        pin &= 0x1f;
        int shift     = (pin & 0xf) << 1;
        uint32_t bits = gpio[GPIO_PUPPDN0 + (pin >> 4)];
        bits &= ~(3 << shift);
        bits |= (pull << shift);
        gpio[GPIO_PUPPDN0 + (pin >> 4)] = bits;
    } else {
        pin &= 0x1f;
        gpio[GPIO_PUD] = mode & 0x3;
        SysTimer::SleepUsec(2);
        gpio[GPIO_CLK_0] = 0x1 << pin;
        SysTimer::SleepUsec(2);
        gpio[GPIO_PUD]   = 0;
        gpio[GPIO_CLK_0] = 0;
    }
}

//---------------------------------------------------------------------------
//
//	Set output pin
//
//---------------------------------------------------------------------------
void GPIOBUS_Raspberry::PinSetSignal(int pin, bool ast)
{
    // Check for invalid pin
    if (pin < 0) {
        return;
    }

    if (ast) {
        gpio[GPIO_SET_0] = 0x1 << pin;
    } else {
        gpio[GPIO_CLR_0] = 0x1 << pin;
    }
}

//---------------------------------------------------------------------------
//
//	Set the signal drive strength
//
//---------------------------------------------------------------------------
void GPIOBUS_Raspberry::DrvConfig(uint32_t drive)
{
    uint32_t data  = pads[PAD_0_27];
    pads[PAD_0_27] = (0xFFFFFFF8 & data) | drive | 0x5a000000;
}

//---------------------------------------------------------------------------
//
//	Bus signal acquisition
//
//---------------------------------------------------------------------------
uint32_t GPIOBUS_Raspberry::Acquire()
{
    signals = *level;

#if SIGNAL_CONTROL_MODE < 2
    // Invert if negative logic (internal processing is unified to positive logic)
    signals = ~signals;
#endif // SIGNAL_CONTROL_MODE

    return signals;
}<|MERGE_RESOLUTION|>--- conflicted
+++ resolved
@@ -185,11 +185,7 @@
     // GPIO chip open
     fd = open("/dev/gpiochip0", 0);
     if (fd == -1) {
-<<<<<<< HEAD
-        spdlog::error("Unable to open /dev/gpiochip0. Is PiSCSI or RaSCSI already running?");
-=======
         LOGERROR("Unable to open /dev/gpiochip0. If PiSCSI is running, please shut it down first.")
->>>>>>> 65c1b194
         return false;
     }
 
@@ -205,11 +201,7 @@
 
     // Get event request
     if (ioctl(fd, GPIO_GET_LINEEVENT_IOCTL, &selevreq) == -1) {
-<<<<<<< HEAD
-        spdlog::error("Unable to register event request. Is PiSCSI or RaSCSI already running?");
-=======
         LOGERROR("Unable to register event request. If PiSCSI is running, please shut it down first.")
->>>>>>> 65c1b194
         close(fd);
         return false;
     }
